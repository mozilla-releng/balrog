FROM python:2.7-slim

MAINTAINER bhearsum@mozilla.com

# Some versions of the python:2.7 Docker image remove libpcre3, which uwsgi needs for routing support to be enabled.
# Node and npm are to build the frontend. nodejs-legacy is needed by this version of npm. These will get removed after building.
# libmysqlclient-dev is required to use SQLAlchemy with MySQL, which we do in production.
RUN apt-get -q update \
    && apt-get -q --yes install libpcre3 libpcre3-dev nodejs nodejs-legacy npm libmysqlclient-dev \
    && apt-get clean

WORKDIR /app

# install the requirements into the container first
# these rarely change and is more cache friendly
# ... really speeds up building new containers
COPY requirements.txt /app/
RUN pip install -r requirements.txt

# Copying Balrog to /app instead of installing it means that production can run
# it, and we can bind mount to override it for local development.
COPY auslib/ /app/auslib/
COPY ui/ /app/ui/
COPY uwsgi/ /app/uwsgi/
COPY scripts/manage-db.py scripts/run-batch-deletes.sh /app/scripts/
COPY version.json /app/
RUN rm -rf /app/auslib/test

WORKDIR /app/ui
RUN npm install
RUN npm run build

RUN find . -maxdepth 1 -not -name dist -exec rm -rf {} \;

RUN apt-get -q --yes remove nodejs nodejs-legacy npm \
    && apt-get clean

WORKDIR /app

<<<<<<< HEAD
ENTRYPOINT ["/app/scripts/run.sh"]
=======
# Using /bin/bash as the entrypoint works around some volume mount issues on Windows
# where volume-mounted files do not have execute bits set.
# https://github.com/docker/compose/issues/2301#issuecomment-154450785 has additional background.
ENTRYPOINT ["/bin/bash", "/app/uwsgi/run.sh"]
>>>>>>> d6f5f47e
CMD ["public"]<|MERGE_RESOLUTION|>--- conflicted
+++ resolved
@@ -37,12 +37,8 @@
 
 WORKDIR /app
 
-<<<<<<< HEAD
-ENTRYPOINT ["/app/scripts/run.sh"]
-=======
 # Using /bin/bash as the entrypoint works around some volume mount issues on Windows
 # where volume-mounted files do not have execute bits set.
 # https://github.com/docker/compose/issues/2301#issuecomment-154450785 has additional background.
 ENTRYPOINT ["/bin/bash", "/app/uwsgi/run.sh"]
->>>>>>> d6f5f47e
 CMD ["public"]