[tox]
envlist = py27

[testenv]
# ignore_errors makes sure all commands get run, which means this won't abort if flake8 fails.
# it doesn't affect the return code in the end.
ignore_errors=True
setenv =
    PYTHONDONTWRITEBYTECODE=1
    PYTHONPATH={toxinidir}/vendor/lib/python
deps =
# test deps
    certifi
    coverage
    flake8
    mock
    ordereddict
    Paste
    pyflakes
    pytest
    pytest-capturelog
    pytest-cov
    pytest-capturelog

commands=
<<<<<<< HEAD
    flake8 auslib scripts balrog.wsgi admin.wsgi uwsgi
=======
    flake8 auslib scripts uwsgi
>>>>>>> 5dbc5e7a
    py.test --cov=. --doctest-modules {posargs:auslib}
    coverage run -a scripts/test-rules.py

[testenv:py27]
basepython=python2.7

[testenv:py27-coveralls]
deps=
    python-coveralls
commands=
    coveralls

[flake8]
max-line-length = 160
exclude = .ropeproject,.tox,sandbox,build
show-source = True
ignore = E402

[pytest]
norecursedirs = .tox .git .hg sandbox build
python_files = test_*.py<|MERGE_RESOLUTION|>--- conflicted
+++ resolved
@@ -23,11 +23,7 @@
     pytest-capturelog
 
 commands=
-<<<<<<< HEAD
-    flake8 auslib scripts balrog.wsgi admin.wsgi uwsgi
-=======
     flake8 auslib scripts uwsgi
->>>>>>> 5dbc5e7a
     py.test --cov=. --doctest-modules {posargs:auslib}
     coverage run -a scripts/test-rules.py
 
