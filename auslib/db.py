--- conflicted
+++ resolved
@@ -305,11 +305,7 @@
                 trans.execute(q)
         return ret
 
-<<<<<<< HEAD
-    def insert(self, changed_by=None, dryrun=False, transaction=None, **columns):
-=======
     def insert(self, changed_by=None, transaction=None, dryrun=False, **columns):
->>>>>>> 9bde7f09
         """Perform an INSERT statement on this table. See AUSTable._insertStatement for
            a description of columns.
 
@@ -385,11 +381,7 @@
 
         return ret
 
-<<<<<<< HEAD
-    def delete(self, where, changed_by=None, old_data_version=None, dryrun=False, transaction=None):
-=======
     def delete(self, where, changed_by=None, old_data_version=None, transaction=None, dryrun=False):
->>>>>>> 9bde7f09
         """Perform a DELETE statement on this table. See AUSTable._deleteStatement for
            a description of `where'. To simplify versioning, this method can only
            delete a single row per invocation. If the where clause given would delete
@@ -480,11 +472,7 @@
             raise OutdatedDataError("Failed to update row, old_data_version doesn't match current data_version")
         return ret
 
-<<<<<<< HEAD
-    def update(self, where, what, changed_by=None, old_data_version=None, dryrun=False, transaction=None):
-=======
     def update(self, where, what, changed_by=None, old_data_version=None, transaction=None, dryrun=False):
->>>>>>> 9bde7f09
         """Perform an UPDATE statement on this stable. See AUSTable._updateStatement for
            a description of `where' and `what'. This method can only update a single row
            per invocation. If the where clause given would update zero or multiple rows, a
@@ -758,28 +746,16 @@
         "uptake": ("telemetry_product", "telemetry_channel", "telemetry_uptake"),
     }
 
-    def __init__(self, db, dialect, metadata, baseTable, conditions=("time", "uptake"), history=True):
+    def __init__(self, db, dialect, metadata, baseName, conditions, history=True):
         if not conditions:
-            raise ValueError("No conditions enabled, cannot initialize ScheduledChangesTable for %s", baseTable.t.name)
+            raise ValueError("No conditions enabled, cannot initialize conditions for for {}".format(baseName))
         if set(conditions).difference(self.condition_groups.keys()):
-            raise ValueError("Unknown conditions in: %s", conditions)
+            raise ValueError("Unknown conditions in: {}".format(conditions))
 
         self.enabled_condition_groups = {k: v for k, v in self.condition_groups.iteritems() if k in conditions}
 
-<<<<<<< HEAD
-        self.baseTable = baseTable
-        self.table = Table("%s_scheduled_changes" % baseTable.t.name, metadata,
-                           Column("sc_id", Integer, primary_key=True, autoincrement=True),
-                           Column("scheduled_by", String(100), nullable=False),
-                           Column("complete", Boolean, default=False),
-=======
-    def __init__(self, db, dialect, metadata, baseName, history=True):
         self.table = Table("{}_conditions".format(baseName), metadata,
                            Column("sc_id", Integer, primary_key=True),
-                           Column("telemetry_product", String(15)),
-                           Column("telemetry_channel", String(75)),
-                           Column("telemetry_uptake", Integer),
->>>>>>> 9bde7f09
                            )
 
         if "uptake" in conditions:
@@ -796,20 +772,25 @@
         super(ConditionsTable, self).__init__(db, dialect, history=history, versioned=True)
 
     def validate(self, conditions):
-        # Filter out conditions whose values are none before processing.
         conditions = {k: v for k, v in conditions.iteritems() if conditions[k]}
         if not conditions:
             raise ValueError("No conditions found")
 
         for c in conditions:
-            if c not in itertools.chain(*self.condition_groups):
+            for condition, args in self.condition_groups.iteritems():
+                if c in args:
+                    if c in itertools.chain(*self.enabled_condition_groups.values()):
+                        break
+                    else:
+                        raise ValueError("{} condition is disabled".format(condition))
+            else:
                 raise ValueError("Invalid condition: %s", c)
 
-        for group in self.condition_groups:
+        for group in self.enabled_condition_groups.values():
             if set(group) == set(conditions.keys()):
                 break
         else:
-            raise ValueError("Invalid combination of conditions: %s", conditions.keys())
+            raise ValueError("Invalid combination of conditions: {}".format(conditions.keys()))
 
         if "when" in conditions:
             try:
@@ -827,7 +808,7 @@
     columns of its base, and adding the necessary ones to provide the schedule.
     By default, ScheduledChangeTables enable History on themselves."""
 
-    def __init__(self, db, dialect, metadata, baseTable, history=True):
+    def __init__(self, db, dialect, metadata, baseTable, conditions=("time", "uptake"), history=True):
         table_name = "{}_scheduled_changes".format(baseTable.t.name)
         self.baseTable = baseTable
         self.table = Table(table_name, metadata,
@@ -835,7 +816,7 @@
                            Column("scheduled_by", String(100), nullable=False),
                            Column("complete", Boolean, default=False),
                            )
-        self.conditions = ConditionsTable(db, dialect, metadata, table_name)
+        self.conditions = ConditionsTable(db, dialect, metadata, table_name, conditions)
 
         # The primary key column(s) are used in construct "where" clauses for
         # existing rows.
@@ -887,37 +868,11 @@
         base_columns = {}
         condition_columns = {}
         for k in columns:
-            if k in itertools.chain(*self.conditions.condition_groups):
+            if k in itertools.chain(*self.conditions.condition_groups.values()):
                 condition_columns[k] = columns[k]
             else:
                 base_columns[k] = columns[k]
 
-<<<<<<< HEAD
-        for c in conditions:
-            for condition, args in self.condition_groups.iteritems():
-                if c in args:
-                    if c in itertools.chain(*self.enabled_condition_groups.values()):
-                        break
-                    else:
-                        raise ValueError("{} condition is disabled".format(condition))
-            else:
-                raise ValueError("Invalid condition: %s", c)
-
-        for group in self.enabled_condition_groups.values():
-            if set(group) == set(conditions.keys()):
-                break
-        else:
-            raise ValueError("Invalid combination of conditions: {}".format(conditions.keys()))
-
-        if "when" in conditions:
-            try:
-                time.gmtime(conditions["when"] / 1000)
-            except:
-                raise ValueError("Cannot parse 'when' as a unix timestamp.")
-
-            if conditions["when"] < getMillisecondTimestamp():
-                raise ValueError("Cannot schedule changes in the past")
-=======
         return base_columns, condition_columns
 
     def _checkBaseTablePermissions(self, base_table_where, new_row, changed_by, transaction):
@@ -925,7 +880,6 @@
             self.baseTable.update(base_table_where, new_row, changed_by, new_row["data_version"], transaction=transaction, dryrun=True)
         else:
             self.baseTable.insert(changed_by, transaction=transaction, dryrun=True, **new_row)
->>>>>>> 9bde7f09
 
     def validate(self, base_columns, condition_columns, changed_by, sc_id=None, transaction=None):
         # We need to do additional checks for any changes that are modifying an
@@ -984,7 +938,7 @@
             if "sc_id" not in kwargs["columns"] and self.sc_id not in kwargs["columns"]:
                 kwargs["columns"].append(self.sc_id)
         for row in super(ScheduledChangeTable, self).select(where=where, transaction=transaction, **kwargs):
-            columns = [getattr(self.conditions, c) for c in itertools.chain(*self.conditions.condition_groups)]
+            columns = [getattr(self.conditions, c) for c in itertools.chain(*self.conditions.enabled_condition_groups.values())]
             conditions = self.conditions.select([self.conditions.sc_id == row["sc_id"]], transaction=transaction, columns=columns)
             row.update(conditions[0])
             ret.append(row)
@@ -1016,32 +970,17 @@
                 if col.startswith("base_") and sc_columns[col] is not None:
                     base_columns[col] = sc_columns[col]
 
-<<<<<<< HEAD
-            conditions = {}
-            for cond in itertools.chain(*self.condition_groups.values()):
-                if cond in new_row:
-                    conditions[cond] = new_row[cond]
-                elif row.get(cond):
-                    conditions[cond] = row[cond]
-=======
             base_columns = {col.replace("base_", ""): base_columns[col] for col in base_columns}
             for col in base_columns:
                 if col in base_what:
                     base_columns[col] = base_what[col]
->>>>>>> 9bde7f09
 
             condition_columns = self.conditions.select(
                 where=[self.conditions.sc_id == sc_columns["sc_id"]],
-                columns=[getattr(self.conditions, cond) for cond in itertools.chain(*self.conditions.condition_groups)],
+                columns=[getattr(self.conditions, cond) for cond in itertools.chain(*self.conditions.enabled_condition_groups.values())],
                 transaction=transaction)[0]
             condition_columns.update(condition_what)
 
-<<<<<<< HEAD
-        if not dryrun:
-            renamed_what = self._prefixColumns(what)
-            renamed_what["scheduled_by"] = changed_by
-            return super(ScheduledChangeTable, self).update(where, renamed_what, changed_by, old_data_version, transaction=transaction)
-=======
             self.validate(base_columns, condition_columns, changed_by, sc_id=sc_columns["sc_id"], transaction=transaction)
 
             self.conditions.update([self.conditions.sc_id == sc_columns["sc_id"]], condition_columns, changed_by, old_data_version, transaction, dryrun=dryrun)
@@ -1049,7 +988,6 @@
         base_what = self._prefixColumns(base_what)
         base_what["scheduled_by"] = changed_by
         return super(ScheduledChangeTable, self).update(where, base_what, changed_by, old_data_version, transaction, dryrun=dryrun)
->>>>>>> 9bde7f09
 
     def delete(self, where, changed_by=None, old_data_version=None, transaction=None, dryrun=False):
         conditions_where = []
@@ -1062,14 +1000,9 @@
             # something broader should be required?
             self._checkBaseTablePermissions(base_table_where, base_row, changed_by, transaction)
 
-<<<<<<< HEAD
-        if not dryrun:
-            return super(ScheduledChangeTable, self).delete(where, changed_by, old_data_version, transaction=transaction)
-=======
         ret = super(ScheduledChangeTable, self).delete(where, changed_by, old_data_version, transaction, dryrun=dryrun)
         self.conditions.delete(conditions_where, changed_by, old_data_version, transaction, dryrun=dryrun)
         return ret
->>>>>>> 9bde7f09
 
     def enactChange(self, sc_id, enacted_by, transaction=None):
         """Enacts a previously scheduled change by running update or insert on
