--- conflicted
+++ resolved
@@ -1557,143 +1557,10 @@
             for rs in self.db.productRequiredSignoffs.select(where=where, transaction=transaction):
                 # Channel supports globbing, so we must take that into account
                 # before deciding whether or not this is a match.
-<<<<<<< HEAD
-                if not row.get("channel") or _matchesRegex(row["channel"], rs["channel"]):
-                    potential_required_signoffs.append(rs)
-        return potential_required_signoffs
-
-    def _channelMatchesRule(self, ruleChannel, queryChannel, fallbackChannel):
-        """Decides whether a channel from the rules matches an incoming one.
-           If the ruleChannel is null, we match any queryChannel. We also match
-           if the channels match exactly, or match after wildcards in ruleChannel
-           are resolved. Channels may have a fallback specified, too, so we must
-           check if the fallback version of the queryChannel matches the ruleChannel."""
-        if ruleChannel is None:
-            return True
-        if _matchesRegex(ruleChannel, queryChannel):
-            return True
-        if _matchesRegex(ruleChannel, fallbackChannel):
-            return True
-
-    def _versionMatchesRule(self, ruleVersion, queryVersion):
-        """Decides whether a version from the rules matches an incoming version.
-           If the ruleVersion is null, we match any queryVersion. If it's not
-           null, we must either match exactly, or match a comparison operator."""
-        self.log.debug('ruleVersion: %s, queryVersion: %s', ruleVersion, queryVersion)
-        if ruleVersion is None:
-            return True
-        rulesVersionList = ruleVersion.split(",")
-        for rule in rulesVersionList:
-            if version_compare(queryVersion, rule):
-                return True
-        return False
-
-    def _buildIDMatchesRule(self, ruleBuildID, queryBuildID):
-        """Decides whether a buildID from the rules matches an incoming one.
-           If the ruleBuildID is null, we match any queryBuildID. If it's not
-           null, we must either match exactly, or match with a camparison
-           operator."""
-        if ruleBuildID is None:
-            return True
-        return string_compare(queryBuildID, ruleBuildID)
-
-    def _memoryMatchesRule(self, ruleMemory, queryMemory):
-        """Decides whether a memory value from the rules matches an incoming one.
-           If the ruleMemory is null, we match any queryMemory. If it's not
-           null, we must either match exactly, or match with a camparison
-           operator."""
-        if ruleMemory is None:
-            return True
-        return int_compare(queryMemory, ruleMemory)
-
-    def _csvMatchesRule(self, ruleString, queryString, substring=True):
-        """Decides whether a column from a rule matches an incoming one.
-           Some columns in a rule may specify multiple values delimited by a
-           comma. Once split we do a full or substring match against the query
-           string. Because we support substring matches, there's no need
-           to support globbing as well."""
-        if ruleString is None:
-            return True
-        for part in ruleString.split(','):
-            if substring and part in queryString:
-                return True
-            elif part == queryString:
-                return True
-        return False
-
-    def _booleanMatchesRule(self, ruleValue, queryValue):
-        """As with all other columns, if the value isn't present in the Rule, the Rule matches.
-        Unlike other columns, the non-existence of a boolean field in the updateQuery evaluates
-        to False, so we need to handle True, False, and None explicitly. Note that None in the
-        updateQuery is treated as "unknown", and will cause any Rule without an explicit value
-        for the field to match.
-        The full truth table is:
-        rule | query | matches?
-          F      0        Y
-          F      1        N
-          F     null      N
-          T      0        N
-          T      1        Y
-          T     null      N
-        null     0        Y
-        null     1        Y
-        null    null      Y
-
-        Additional context in https://bugzilla.mozilla.org/show_bug.cgi?id=1386756"""
-
-        if ruleValue is not None:
-            if queryValue is None or ruleValue != queryValue:
-                return False
-        return True
-
-    def _simpleExpressionMatchesSubRule(self, subRuleString, queryString, substring):
-        """Performs the actual logical 'AND' operation on a rule as well as partial/full string matching
-           for each section of a rule.
-           If all parts of the subRuleString match the queryString, then we have successfully resolved the
-           logical 'AND' operation and return True.
-           Partial matching makes use of Python's "<substring> in <string>" functionality, giving us the ability
-           for an incoming rule to match only a substring of a rule.
-           Full matching makes use of Python's "<string> in <list>" functionality, giving us the ability for
-           an incoming rule to exactly match the whole rule. Currently, incoming rules are comma-separated strings."""
-        for rule in subRuleString:
-            if substring and rule not in queryString:
-                return False
-            elif not substring and rule not in queryString.split(','):
-                return False
-        return True
-
-    def _simpleExpressionMatchesRule(self, ruleString, queryString, substring=True):
-        """Decides whether a column from a rule matches an incoming one using simplified boolean logic.
-           Only two operators are supported: '&&' (and), ',' (or). A rule like 'AMD,SSE' will match incoming
-           rules that contain either 'AMD' or 'SSE'. A rule like 'AMD&&SSE' will only match incoming rules
-           that contain both 'AMD' and 'SSE'.
-           This function can do substring matching or full string matching. When doing substring matching, a rule
-           specifying 'AMD,Windows 10' WILL match an incoming rule such as 'Windows 10.1.2'. When doing full string
-           matching, a rule specifying 'AMD,SSE' will NOT match an incoming rule that contains 'SSE3', but WILL match
-           an incoming rule that contains either 'AMD' or 'SSE3'."""
-        if ruleString is None:
-            return True
-
-        decomposedRules = [[rule.strip() for rule in subRule.split('&&')] for subRule in ruleString.split(',')]
-
-        for subRule in decomposedRules:
-            if self._simpleExpressionMatchesSubRule(subRule, queryString, substring):
-                # We can immediately return True on the first match because this loop is iterating over an OR expression
-                # so we need just one match to pass.
-                return True
-        return False
-
-    def _localeMatchesRule(self, ruleLocales, queryLocale):
-        """Decides if a comma seperated list of locales in a rule matches an
-        update request"""
-        return self._csvMatchesRule(ruleLocales, queryLocale, substring=False)
-
-=======
                 if not row.get("channel") or matchRegex(row["channel"], rs["channel"]):
                     potential_required_signoffs.append(rs)
         return potential_required_signoffs
 
->>>>>>> 87dec526
     def _isAlias(self, id_or_alias):
         if re.match("^[a-zA-Z][a-zA-Z0-9-]*$", str(id_or_alias)):
             return True
