--- conflicted
+++ resolved
@@ -1418,65 +1418,53 @@
                 blob.validate()
                 name = what.get("name", name)
                 if name != blob["name"]:
-<<<<<<< HEAD
-                    raise ValueError("name in database (%s) does not match name in blob (%s)" % (name, blob["name"]))
+                    raise ValueError("name in database (%s) does not match name in blob (%s)" % (name, blob.get("name")))
                 if self.containsForbiddenDomain(blob, what.get("product", current_release["product"])):
                     raise ValueError("Release blob contains forbidden domain.")
-                what["data"] = blob.getJSON()
-
+                what['data'] = blob.getJSON()
         if not dryrun:
-            for current_release in current_releases:
+            for release in current_releases:
                 name = current_release["name"]
-                super(Releases, self).update(where={"name": name}, what=what, changed_by=changed_by, old_data_version=old_data_version, transaction=transaction)
                 new_data_version = old_data_version + 1
+                try:
+                    super(Releases, self).update(where={"name": name}, what=what, changed_by=changed_by, old_data_version=old_data_version,
+                                                 transaction=transaction)
+                except OutdatedDataError as e:
+                    self.log.debug("trying to update older data_version %s for release %s" % (old_data_version, name))
+                    if blob is not None:
+                        ancestor_change = self.history.getChange(data_version=old_data_version,
+                                                                 column_values={'name': name},
+                                                                 transaction=transaction)
+                        # if we have no historical information about the ancestor blob
+                        if ancestor_change is None:
+                            self.log.debug("history for data_version %s for release %s absent" % (old_data_version, name))
+                            raise
+                        ancestor_blob = createBlob(ancestor_change.get('data'))
+                        tip_release = self.getReleases(name=name, transaction=transaction)[0]
+                        tip_blob = tip_release.get('data')
+                        m = dictdiffer.merge.Merger(ancestor_blob, tip_blob, blob, {})
+                        try:
+                            m.run()
+                            # Merger merges the patches into a single unified patch,
+                            # but we need dictdiffer.patch to actually apply the patch
+                            # to the original blob
+                            unified_blob = dictdiffer.patch(m.unified_patches, ancestor_blob)
+                            # converting the resultant dict into a blob and then
+                            # converting it to JSON
+                            what['data'] = createBlob(unified_blob).getJSON()
+                            # we want the data_version for the dictdiffer.merged blob to be one
+                            # more than that of the latest blob
+                            tip_data_version = tip_release['data_version']
+                            super(Releases, self).update(where={"name": name}, what=what, changed_by=changed_by, old_data_version=tip_data_version,
+                                                         transaction=transaction)
+                            # cache will have a data_version of one plus the tip
+                            # data_version
+                            new_data_version = tip_data_version + 1
+                        except dictdiffer.merge.UnresolvedConflictsException:
+                            self.log.debug("latest version of release %s cannot be merged with new blob" % name)
+                            raise e
                 cache.put("blob", name, {"data_version": new_data_version, "blob": blob})
                 cache.put("blob_version", name, new_data_version)
-=======
-                    raise ValueError("name in database (%s) does not match name in blob (%s)" % (name, blob.get("name")))
-            if self.containsForbiddenDomain(blob, product):
-                raise ValueError("Release blob contains forbidden domain.")
-            what['data'] = blob.getJSON()
-        new_data_version = old_data_version + 1
-        try:
-            self.update(where=where, what=what, changed_by=changed_by, old_data_version=old_data_version, transaction=transaction)
-        except OutdatedDataError as e:
-            self.log.debug("trying to update older data_version %s for release %s" % (name, old_data_version))
-            if blob is not None and read_only is None:
-                ancestor_change = self.history.getChange(data_version=old_data_version,
-                                                         column_values={'name': name},
-                                                         transaction=transaction)
-                # if we have no historical information about the ancestor blob
-                if ancestor_change is None:
-                    self.log.debug("history for data_version %s for release %s absent" % (old_data_version, name))
-                    raise
-                ancestor_blob = createBlob(ancestor_change.get('data'))
-                tip_release = self.getReleases(name=name,
-                                               transaction=transaction)[0]
-                tip_blob = tip_release.get('data')
-                m = dictdiffer.merge.Merger(ancestor_blob, tip_blob, blob, {})
-                try:
-                    m.run()
-                    # Merger merges the patches into a single unified patch,
-                    # but we need dictdiffer.patch to actually apply the patch
-                    # to the original blob
-                    unified_blob = dictdiffer.patch(m.unified_patches, ancestor_blob)
-                    # converting the resultant dict into a blob and then
-                    # converting it to JSON
-                    what['data'] = createBlob(unified_blob).getJSON()
-                    # we want the data_version for the dictdiffer.merged blob to be one
-                    # more than that of the latest blob
-                    tip_data_version = tip_release['data_version']
-                    self.update(where=[self.name == name], what=what, changed_by=changed_by,
-                                old_data_version=tip_data_version, transaction=transaction)
-                    # cache will have a data_version of one plus the tip
-                    # data_version
-                    new_data_version = tip_data_version + 1
-                except dictdiffer.merge.UnresolvedConflictsException:
-                    self.log.debug("latest version of release %s cannot be merged with new blob" % name)
-                    raise e
-        cache.put("blob", name, {"data_version": new_data_version, "blob": blob})
-        cache.put("blob_version", name, new_data_version)
->>>>>>> 89bcc595
 
     def addLocaleToRelease(self, name, product, platform, locale, data, old_data_version, changed_by, transaction=None, alias=None):
         """Adds or update's the existing data for a specific platform + locale
