--- conflicted
+++ resolved
@@ -51,16 +51,11 @@
 }
 """))
 
-<<<<<<< HEAD
     def testReleasePostUpdateExistingWithoutPermission(self):
         data = json.dumps(dict(detailsUrl='blah', fakePartials=True, schema_version=1))
         ret = self._post('/releases/d', data=dict(data=data, product='d', data_version=1), username="hannah")
         self.assertStatusCode(ret, 403)
 
-    def testReleasePutUpdateOutdatedData(self):
-        data = json.dumps(dict(detailsUrl='blah', fakePartials=True, schema_version=1))
-        blob = """
-=======
     def testReleasePutUpdateMergeableOutdatedData(self):
         ancestor_blob = """
         {
@@ -200,7 +195,6 @@
 
     def testReleasePutUpdateConflictingOutdatedData(self):
         ancestor_blob = """
->>>>>>> 8b6c33d3
         {
             "name": "dd",
             "schema_version": 1,
