import mock
import simplejson as json

from sqlalchemy import select

from auslib.blobs.base import createBlob
from auslib.global_state import dbo
from auslib.test.admin.views.base import ViewTest


class TestReleasesAPI_JSON(ViewTest):

    def testGetRelease(self):
        ret = self._get("/releases/b")
        self.assertStatusCode(ret, 200)
        self.assertIn('X-CSRF-Token', ret.headers)
        self.assertEqual(json.loads(ret.data), json.loads("""
{
    "name": "b",
    "hashFunction": "sha512",
    "schema_version": 1
}
"""))

    def testGetRelease404(self):
        ret = self._get("/releases/g")
        self.assertStatusCode(ret, 404)

    def testReleasePostUpdateExisting(self):
        data = json.dumps(dict(detailsUrl='blah', fakePartials=True, schema_version=1))
        ret = self._post('/releases/d', data=dict(data=data, product='d', data_version=1))
        self.assertStatusCode(ret, 200)
        ret = select([dbo.releases.data]).where(dbo.releases.name == 'd').execute().fetchone()[0]
        self.assertEqual(ret, createBlob("""
{
    "name": "d",
    "schema_version": 1,
    "detailsUrl": "blah",
    "fakePartials": true,
    "hashFunction": "sha512",
    "platforms": {
        "p": {
            "locales": {
                "d": {
                    "complete": {
                        "filesize": 1234,
                        "from": "*",
                        "hashValue": "abc"
                    }
                }
            }
        }
    }
}
"""))

    def testReleasePostUpdateExistingWithoutPermission(self):
        data = json.dumps(dict(detailsUrl='blah', fakePartials=True, schema_version=1))
        ret = self._post('/releases/d', data=dict(data=data, product='d', data_version=1), username="hannah")
        self.assertStatusCode(ret, 403)

    def testReleasePutUpdateMergeableOutdatedData(self):
        ancestor_blob = """
        {
            "name": "dd",
            "schema_version": 1,
            "detailsUrl": "blah",
            "fakePartials": true,
            "hashFunction": "sha512",
            "platforms": {
                "p": {
                    "locales": {
                        "dd": {
                            "complete": {
                                "filesize": 1234,
                                "from": "*",
                                "hashValue": "abc"
                            }
                        }
                    }
                }
            }
        }"""
        blob1 = """
        {
            "name": "dd",
            "schema_version": 1,
            "detailsUrl": "blah",
            "fakePartials": true,
            "hashFunction": "sha512",
            "platforms": {
                "p": {
                    "locales": {
                        "dd": {
                            "complete": {
                                "filesize": 1234,
                                "from": "*",
                                "hashValue": "abc"
                            }
                        },
                        "dd2": {
                            "complete": {
                                "filesize": 1234,
                                "from": "*",
                                "hashValue": "abc"
                            }
                        }
                     }
                }
            }
        }"""
        blob2 = """
        {
            "name": "dd",
            "schema_version": 1,
            "detailsUrl": "blah",
            "fakePartials": true,
            "hashFunction": "sha512",
            "platforms": {
                "p": {
                    "locales": {
                        "dd": {
                            "complete": {
                                "filesize": 1234,
                                "from": "*",
                                "hashValue": "abc"
                            }
                        },
                        "dd1": {
                            "complete": {
                                "filesize": 1234,
                                "from": "*",
                                "hashValue": "abc"
                            }
                        }
                    }
                }
            }
        }"""
        result_blob = createBlob("""
        {
            "name": "dd",
            "schema_version": 1,
            "detailsUrl": "blah",
            "fakePartials": true,
            "hashFunction": "sha512",
            "platforms": {
                "p": {
                    "locales": {
                        "dd2": {
                            "complete": {
                                "filesize": 1234,
                                "from": "*",
                                "hashValue": "abc"
                            }
                        },
                        "dd": {
                            "complete": {
                                "filesize": 1234,
                                "from": "*",
                                "hashValue": "abc"
                            }
                        },
                        "dd1": {
                            "complete": {
                                "filesize": 1234,
                                "from": "*",
                                "hashValue": "abc"
                            }
                        }
                    }
                }
            }
        }""")

        # Testing Put request to add new release
        ret = self._put('/releases/dd', data=dict(blob=ancestor_blob, name='dd',
                                                  product='dd', data_version=1))
        self.assertStatusCode(ret, 201)
        ret = select([dbo.releases.data]).where(dbo.releases.name == 'dd').execute().fetchone()[0]
        self.assertEqual(ret, createBlob(ancestor_blob))

        # Updating same release
        ret = self._put('/releases/dd', data=dict(blob=blob1, name='dd',
                                                  product='dd', data_version=1))
        self.assertStatusCode(ret, 200)
        self.assertEqual(json.loads(ret.data), dict(new_data_version=2))

        # Updating release with outdated data, testing if merged correctly
        ret = self._put('/releases/dd', data=dict(blob=blob2, name='dd',
                                                  product='dd', data_version=1))
        self.assertStatusCode(ret, 200)
        self.assertEqual(json.loads(ret.data), dict(new_data_version=3))

        ret = select([dbo.releases.data]).where(dbo.releases.name == 'dd').execute().fetchone()[0]
        self.assertEqual(ret, result_blob)

        history_rows = dbo.releases.history.t.select().where(dbo.releases.history.name == "dd").execute().fetchall()
        self.assertEqual(len(history_rows), 4)
        self.assertEqual(history_rows[0]["data"], None)
        self.assertEqual(history_rows[1]["data"], json.loads(ancestor_blob))
        self.assertEqual(history_rows[2]["data"], json.loads(blob1))
        self.assertEqual(history_rows[3]["data"], result_blob)

    def testReleasePutUpdateConflictingOutdatedData(self):
        ancestor_blob = """
        {
            "name": "dd",
            "schema_version": 1,
            "detailsUrl": "blah",
            "fakePartials": true,
            "hashFunction": "sha512",
            "platforms": {
                "p": {
                    "locales": {
                        "dd": {
                            "complete": {
                                "filesize": 1234,
                                "from": "*",
                                "hashValue": "abc"
                            }
                        }
                    }
                }
            }
        }"""
        blob1 = """
        {
            "name": "dd",
            "schema_version": 1,
            "detailsUrl": "blah",
            "fakePartials": true,
            "hashFunction": "sha512",
            "platforms": {
                "p": {
                    "locales": {
                        "dd1": {
                            "complete": {
                                "filesize": 1234,
                                "from": "*",
                                "hashValue": "abc"
                            }
                        }
                    }
                }
            }
        }"""
        blob2 = """
        {
            "name": "dd",
            "schema_version": 1,
            "detailsUrl": "blah",
            "fakePartials": true,
            "hashFunction": "sha512",
            "platforms": {
                "p": {
                    "locales": {
                        "dd": {
                            "complete": {
                                "filesize": 12345,
                                "from": "*",
                                "hashValue": "abc"
                            }
                        },
                        "dd1": {
                            "complete": {
                                "filesize": 1234,
                                "from": "*",
                                "hashValue": "abc1"
                            }
                        }
                    }
                }
            }
        }"""
        # Testing Put request to add new release
        ret = self._put('/releases/dd', data=dict(blob=ancestor_blob, name='dd', product='dd', data_version=1))
        self.assertStatusCode(ret, 201)

        ret = select([dbo.releases.data]).where(dbo.releases.name == 'dd').execute().fetchone()[0]
        self.assertEqual(ret, createBlob(ancestor_blob))

        # Updating same release
        ret = self._put('/releases/dd', data=dict(blob=blob1, name='dd',
                                                  product='dd', data_version=1))
        self.assertStatusCode(ret, 200)
        self.assertEqual(json.loads(ret.data), dict(new_data_version=2))

        # Updating same release with conflicting data
        ret = self._put('/releases/dd', data=dict(blob=blob2, name='dd',
                                                  product='dd', data_version=1))
        self.assertStatusCode(ret, 400)

        history_rows = dbo.releases.history.t.select().where(dbo.releases.history.name == "dd").execute().fetchall()
        self.assertEqual(len(history_rows), 3)
        self.assertEqual(history_rows[0]["data"], None)
        self.assertEqual(history_rows[1]["data"], json.loads(ancestor_blob))
        self.assertEqual(history_rows[2]["data"], json.loads(blob1))

    def testReleasePostUpdateOutdatedDataNotBlob(self):
        blob = """
        {
            "name": "ee",
            "schema_version": 1,
            "detailsUrl": "blah",
            "fakePartials": true,
            "hashFunction": "sha512",
            "platforms": {
                "p": {
                    "locales": {
                        "ee": {
                            "complete": {
                                "filesize": 1234,
                                "from": "*",
                                "hashValue": "abc"
                            }
                        }
                    }
                }
            }
        }"""
        ret = self._post('/releases/ee', data=dict(data=blob, hashFunction="sha512", name='ee', product='ee'))
        self.assertStatusCode(ret, 201)

        # Updating same release
        self.assertEqual(ret.data, json.dumps(dict(new_data_version=2)), "Data: %s" % ret.data)
        ret = self._post('/releases/ee', data=dict(data=blob,
                                                   hashFunction="sha512",
                                                   name='ee', product='ee', data_version=2))
        self.assertStatusCode(ret, 200)
        self.assertEqual(ret.data, json.dumps(dict(new_data_version=3)), "Data: %s" % ret.data)

        # Outdated Data Error on same release
        ret = self._post('/releases/ee', data=dict(hashFunction="sha512",
                                                   read_only=True,
                                                   name='ee', product='ee', data_version=1))
        self.assertStatusCode(ret, 400)

        blob = json.loads(blob)
        history_rows = dbo.releases.history.t.select().where(dbo.releases.history.name == "ee").execute().fetchall()
        self.assertEqual(len(history_rows), 4)
        self.assertEqual(history_rows[0]["data"], None)
        self.assertEqual(history_rows[0]["data_version"], None)
        self.assertEqual(history_rows[0]["read_only"], False)
        self.assertEqual(history_rows[1]["data"], {"name": "ee", "schema_version": 1, "hashFunction": "sha512"})
        self.assertEqual(history_rows[1]["data_version"], 1)
        self.assertEqual(history_rows[1]["read_only"], False)
        self.assertEqual(history_rows[2]["data"], blob)
        self.assertEqual(history_rows[2]["data_version"], 2)
        self.assertEqual(history_rows[2]["read_only"], False)
        self.assertEqual(history_rows[3]["data"], blob)
        self.assertEqual(history_rows[3]["data_version"], 3)
        self.assertEqual(history_rows[3]["read_only"], False)

    def testReleasePostMismatchedName(self):
        data = json.dumps(dict(name="eee", schema_version=1))
        ret = self._post('/releases/d', data=dict(data=data, product='d', data_version=1))
        self.assertStatusCode(ret, 400)

    def testReleasePostUpdateChangeHashFunction(self):
        data = json.dumps(dict(detailsUrl='blah', hashFunction="sha1024", schema_version=1))
        ret = self._post('/releases/d', data=dict(data=data, product='d', data_version=1))
        self.assertStatusCode(ret, 400)

    def testReleasePostUpdateChangeProduct(self):
        data = json.dumps(dict(detailsUrl="abc", schema_version=1))
        ret = self._post("/releases/c", data=dict(data=data, product="h", data_version=1))
        self.assertStatusCode(ret, 400)

    def testReleasePostInvalidBlob(self):
        data = json.dumps(dict(uehont="uhetn", schema_version=1))
        ret = self._post("/releases/c", data=dict(data=data, product="c", data_version=1))
        self.assertStatusCode(ret, 400)
        self.assertIn("Additional properties are not allowed", ret.data)

    def testReleasePostWithSignoffRequired(self):
        data = json.dumps(dict(bouncerProducts=dict(partial='foo'), name='a', hashFunction="sha512"))
        ret = self._post("/releases/a", data=dict(data=data, product="a", data_version=1, schema_version=1))
        self.assertStatusCode(ret, 400)
        self.assertIn("This change requires signoff", ret.data)

    def testReleasePostCreatesNewReleasev1(self):
        data = json.dumps(dict(bouncerProducts=dict(partial='foo'), name='e', hashFunction="sha512"))
        ret = self._post('/releases/e', data=dict(data=data, product='e', schema_version=1))
        self.assertStatusCode(ret, 201)
        ret = dbo.releases.t.select().where(dbo.releases.name == 'e').execute().fetchone()
        self.assertEqual(ret['product'], 'e')
        self.assertEqual(ret['name'], 'e')
        self.assertEqual(ret['data'], createBlob("""
{
    "name": "e",
    "hashFunction": "sha512",
    "schema_version": 1,
    "bouncerProducts": {
        "partial": "foo"
    }
}
"""))

    def testReleasePostCreatesNewReleaseNopermission(self):
        data = json.dumps(dict(bouncerProducts=dict(partial='foo'), name='e', hashFunction="sha512"))
        ret = self._post('/releases/e', data=dict(data=data, product='e', schema_version=1), username="kate")
        self.assertStatusCode(ret, 403)

    def testReleasePostCreatesNewReleasev2(self):
        data = json.dumps(dict(bouncerProducts=dict(complete='foo'), name='e', hashFunction="sha512"))
        ret = self._post('/releases/e', data=dict(data=data, product='e', schema_version=2))
        self.assertStatusCode(ret, 201)
        ret = dbo.releases.t.select().where(dbo.releases.name == 'e').execute().fetchone()
        self.assertEqual(ret['product'], 'e')
        self.assertEqual(ret['name'], 'e')
        self.assertEqual(ret['data'], createBlob("""
{
    "name": "e",
    "hashFunction": "sha512",
    "schema_version": 2,
    "bouncerProducts": {
        "complete": "foo"
    }
}
"""))

    def testReleasePostInvalidKey(self):
        data = json.dumps(dict(foo=1))
        ret = self._post('/releases/ab', data=dict(data=data))
        self.assertStatusCode(ret, 400)

    def testReleasePostRejectedURL(self):
        data = json.dumps(dict(platforms=dict(p=dict(locales=dict(f=dict(complete=dict(fileUrl='http://evil.com')))))))
        ret = self._post('/releases/d', data=dict(data=data, product='d', data_version=1))
        self.assertStatusCode(ret, 400)

    def testDeleteRelease(self):
        ret = self._delete("/releases/d", qs=dict(data_version=1))
        self.assertStatusCode(ret, 200)
        ret = dbo.releases.t.count().where(dbo.releases.name == 'd').execute().first()[0]
        self.assertEqual(ret, 0)

    def testDeleteReleaseOutdatedData(self):
        # Release's data version is outdated
        ret = self._get("/releases/d")
        self.assertStatusCode(ret, 200)
        ret = self._delete("/releases/d", qs=dict(data_version=7))
        self.assertStatusCode(ret, 400)

    def testDeleteNonExistentRelease(self):
        ret = self._delete("/releases/ueo", qs=dict(data_version=1))
        self.assertStatusCode(ret, 404)

    def testDeleteWithoutPermission(self):
        ret = self._delete("/releases/d", username="bob", qs=dict(data_version=1))
        self.assertStatusCode(ret, 403)

    def testDeleteWithoutPermissionForAction(self):
        ret = self._delete("/releases/d", username="bob", qs=dict(data_version=1))
        self.assertStatusCode(ret, 403)

    def testDeleteWithProductAdminPermission(self):
        ret = self._delete("/releases/d", username="bill", qs=dict(data_version=1))
        self.assertStatusCode(ret, 200)

    def testDeleteWithoutProductAdminPermission(self):
        ret = self._delete("/releases/d", username="billy", qs=dict(data_version=1))
        self.assertStatusCode(ret, 403)

    def testDeleteReadOnlyRelease(self):
        dbo.releases.t.update(values=dict(read_only=True, data_version=2)).where(dbo.releases.name == "d").execute()
        ret = self._delete("/releases/d", username="bill", qs=dict(data_version=2))
        self.assertStatusCode(ret, 403)

    def testDeleteWithRules(self):
        ret = self._delete("/releases/a", qs=dict(data_version=1))
        self.assertStatusCode(ret, 400)

    def testLocalePut(self):
        data = json.dumps({
            "complete": {
                "filesize": 435,
                "from": "*",
                "hashValue": "abc",
            }
        })
        ret = self._put('/releases/ab/builds/p/l', data=dict(data=data, product='a', data_version=1, schema_version=1))
        self.assertStatusCode(ret, 201)
        self.assertEqual(ret.data, json.dumps(dict(new_data_version=2)), "Data: %s" % ret.data)
        ret = select([dbo.releases.data]).where(dbo.releases.name == 'ab').execute().fetchone()[0]
        expected = createBlob("""
{
    "name": "ab",
    "schema_version": 1,
    "hashFunction": "sha512",
    "platforms": {
        "p": {
            "locales": {
                "l": {
                    "complete": {
                        "filesize": 435,
                        "from": "*",
                        "hashValue": "abc"
                    }
                }
            }
        }
    }
}
""")
        self.assertEqual(ret, expected)

        history_rows = dbo.releases.history.t.select().where(dbo.releases.history.name == "ab").execute().fetchall()
        self.assertEqual(len(history_rows), 3)
        self.assertEqual(history_rows[0]["data"], None)
        self.assertEqual(history_rows[1]["data"], {"name": "ab", "schema_version": 1, "hashFunction": "sha512"})
        self.assertEqual(history_rows[2]["data"], expected)

    def testLocalePutOutdatedDataError(self):
        data = json.dumps({
            "complete": {
                "filesize": 435,
                "from": "*",
                "hashValue": "abc",
            }
        })
        ret = self._put('/releases/ab/builds/p/l', data=dict(data=data, product='a', data_version=1, schema_version=1))
        self.assertStatusCode(ret, 201)

        expected = {
            "name": "ab", "schema_version": 1, "hashFunction": "sha512",
            "platforms": {
                "p": {
                    "locales": {
                        "l": {
                            "complete": {
                                "filesize": 435, "from": "*", "hashValue": "abc"
                            }
                        }
                    }
                }
            }
        }

        history_rows = dbo.releases.history.t.select().where(dbo.releases.history.name == "ab").execute().fetchall()
        self.assertEqual(len(history_rows), 3)
        self.assertEqual(history_rows[0]["data"], None)
        self.assertEqual(history_rows[1]["data"], {"name": "ab", "schema_version": 1, "hashFunction": "sha512"})
        self.assertEqual(history_rows[2]["data"], expected)

        data = json.dumps({
            "complete": {
                "filesize": 435,
                "from": "*",
                "hashValue": "def",
            }
        })
        ret = self._put('/releases/ab/builds/p/l', data=dict(data=data, product='a', data_version=1, schema_version=1))
        self.assertStatusCode(ret, 400)

        # Ensure that history wasn't created for second request.
        # See https://bugzilla.mozilla.org/show_bug.cgi?id=1246993 for background.
        history_rows = dbo.releases.history.t.select().where(dbo.releases.history.name == "ab").execute().fetchall()
        self.assertEqual(len(history_rows), 3)
        self.assertEqual(history_rows[0]["data"], None)
        self.assertEqual(history_rows[1]["data"], {"name": "ab", "schema_version": 1, "hashFunction": "sha512"})
        self.assertEqual(history_rows[2]["data"], expected)

    def testLocalePutSpecificPermission(self):
        data = json.dumps({
            "complete": {
                "filesize": 435,
                "from": "*",
                "hashValue": "abc",
            }
        })
        ret = self._put('/releases/ab/builds/p/l', username="ashanti", data=dict(data=data, product='a', data_version=1, schema_version=1))
        self.assertStatusCode(ret, 201)
        self.assertEqual(ret.data, json.dumps(dict(new_data_version=2)), "Data: %s" % ret.data)
        ret = select([dbo.releases.data]).where(dbo.releases.name == 'ab').execute().fetchone()[0]
        expected = createBlob("""
{
    "name": "ab",
    "schema_version": 1,
    "hashFunction": "sha512",
    "platforms": {
        "p": {
            "locales": {
                "l": {
                    "complete": {
                        "filesize": 435,
                        "from": "*",
                        "hashValue": "abc"
                    }
                }
            }
        }
    }
}
""")
        self.assertEqual(ret, expected)

        history_rows = dbo.releases.history.t.select().where(dbo.releases.history.name == "ab").execute().fetchall()
        self.assertEqual(len(history_rows), 3)
        self.assertEqual(history_rows[0]["data"], None)
        self.assertEqual(history_rows[1]["data"], {"name": "ab", "schema_version": 1, "hashFunction": "sha512"})
        self.assertEqual(history_rows[2]["data"], expected)

    def testLocalePutWithBadHashFunction(self):
        data = json.dumps(dict(complete=dict(filesize='435')))
        ret = self._put('/releases/ab/builds/p/l', data=dict(data=data, product='a', data_version=1, schema_version=1))
        self.assertStatusCode(ret, 400)

    def testLocalePutWithoutPermission(self):
        data = '{"complete": {"filesize": 435, "from": "*", "hashValue": "abc"}}'
        ret = self._put('/releases/ab/builds/p/l', username='liu', data=dict(data=data, product='a', data_version=1, schema_version=1))
        self.assertStatusCode(ret, 403)

    def testLocalePutWithoutPermissionForProduct(self):
        data = '{"complete": {"filesize": 435, "from": "*", "hashValue": "abc"}}'
        ret = self._put('/releases/ab/builds/p/l', username='bob', data=dict(data=data, product='a', data_version=1, schema_version=1))
        self.assertStatusCode(ret, 403)

    def testLocalePutForNewRelease(self):
        data = json.dumps({
            "complete": {
                "filesize": 678,
                "from": "*",
                "hashValue": "abc",
            }
        })
        # setting schema_version in the incoming blob is a hack for testing
        # SingleLocaleView._put() doesn't give us access to the form
        ret = self._put('/releases/e/builds/p/a', data=dict(data=data, product='e', hashFunction="sha512", schema_version=1))
        self.assertStatusCode(ret, 201)
        self.assertEqual(ret.data, json.dumps(dict(new_data_version=2)), "Data: %s" % ret.data)
        ret = select([dbo.releases.data]).where(dbo.releases.name == 'e').execute().fetchone()[0]
        expected = createBlob("""
{
    "name": "e",
    "schema_version": 1,
    "hashFunction": "sha512",
    "platforms": {
        "p": {
            "locales": {
                "a": {
                    "complete": {
                        "filesize": 678,
                        "from": "*",
                        "hashValue": "abc"
                    }
                }
            }
        }
    }
}
""")
        self.assertEqual(ret, expected)

        history_rows = dbo.releases.history.t.select().where(dbo.releases.history.name == "e").execute().fetchall()
        self.assertEqual(len(history_rows), 3)
        self.assertEqual(history_rows[0]["data"], None)
        self.assertEqual(history_rows[1]["data"], {"name": "e", "schema_version": 1, "hashFunction": "sha512"})
        self.assertEqual(history_rows[2]["data"], expected)

    def testLocalePutAppend(self):
        data = json.dumps({
            "partial": {
                "filesize": 234,
                "from": "c",
                "hashValue": "abc",
                "fileUrl": "http://good.com/blah",
            }
        })
        ret = self._put('/releases/d/builds/p/g', data=dict(data=data, product='d', data_version=1, schema_version=1))
        self.assertStatusCode(ret, 201)
        self.assertEqual(ret.data, json.dumps(dict(new_data_version=2)), "Data: %s" % ret.data)
        ret = select([dbo.releases.data]).where(dbo.releases.name == 'd').execute().fetchone()[0]
        expected = createBlob("""
{
    "name": "d",
    "schema_version": 1,
    "hashFunction": "sha512",
    "platforms": {
        "p": {
            "locales": {
                "d": {
                    "complete": {
                        "filesize": 1234,
                        "from": "*",
                        "hashValue": "abc"
                    }
                },
                "g": {
                    "partial": {
                        "filesize": 234,
                        "from": "c",
                        "hashValue": "abc",
                        "fileUrl": "http://good.com/blah"
                    }
                }
            }
        }
    }
}
""")
        self.assertEqual(ret, expected)

        history_rows = dbo.releases.history.t.select().where(dbo.releases.history.name == "d").execute().fetchall()
        interim_blob = createBlob("""
{
    "name": "d",
    "schema_version": 1,
    "hashFunction": "sha512",
    "platforms": {
        "p": {
            "locales": {
                "d": {
                    "complete": {
                        "filesize": 1234,
                        "from": "*",
                        "hashValue": "abc"
                    }
                }
            }
        }
    }
}
""")
        self.assertEqual(len(history_rows), 3)
        self.assertEqual(history_rows[0]["data"], None)
        self.assertEqual(history_rows[1]["data"], interim_blob)
        self.assertEqual(history_rows[2]["data"], expected)

    def testLocalePutForNewReleaseWithAlias(self):
        data = json.dumps({
            "complete": {
                "filesize": 678,
                "from": "*",
                "hashValue": "abc",
            }
        })
        # setting schema_version in the incoming blob is a hack for testing
        # SingleLocaleView._put() doesn't give us access to the form
        ret = self._put('/releases/e/builds/p/a', data=dict(data=data, product='e', alias='["p2"]', schema_version=1, hashFunction="sha512"))
        self.assertStatusCode(ret, 201)
        self.assertEqual(ret.data, json.dumps(dict(new_data_version=2)), "Data: %s" % ret.data)
        ret = select([dbo.releases.data]).where(dbo.releases.name == 'e').execute().fetchone()[0]
        expected = createBlob("""
{
    "name": "e",
    "hashFunction": "sha512",
    "schema_version": 1,
    "platforms": {
        "p": {
            "locales": {
                "a": {
                    "complete": {
                        "filesize": 678,
                        "from": "*",
                        "hashValue": "abc"
                    }
                }
            }
        },
        "p2": {
            "alias": "p"
        }
    }
}
""")
        self.assertEqual(ret, expected)

        history_rows = dbo.releases.history.t.select().where(dbo.releases.history.name == "e").execute().fetchall()
        self.assertEqual(len(history_rows), 3)
        self.assertEqual(history_rows[0]["data"], None)
        self.assertEqual(history_rows[1]["data"], {"name": "e", "schema_version": 1, "hashFunction": "sha512"})
        self.assertEqual(history_rows[2]["data"], expected)

    def testLocalePutAppendWithAlias(self):
        data = json.dumps({
            "partial": {
                "filesize": 123,
                "from": "c",
                "hashValue": "abc",
                "fileUrl": "http://good.com/blah",
            }
        })
        ret = self._put('/releases/d/builds/q/g', data=dict(data=data, product='d', data_version=1, alias='["q2"]', schema_version=1))
        self.assertStatusCode(ret, 201)
        self.assertEqual(ret.data, json.dumps(dict(new_data_version=2)), "Data: %s" % ret.data)
        ret = select([dbo.releases.data]).where(dbo.releases.name == 'd').execute().fetchone()[0]
        expected = createBlob("""
{
    "name": "d",
    "schema_version": 1,
    "hashFunction": "sha512",
    "platforms": {
        "p": {
            "locales": {
                "d": {
                    "complete": {
                        "filesize": 1234,
                        "from": "*",
                        "hashValue": "abc"
                    }
                }
            }
        },
        "q": {
            "locales": {
                "g": {
                    "partial": {
                        "filesize": 123,
                        "from": "c",
                        "hashValue": "abc",
                        "fileUrl": "http://good.com/blah"
                    }
                }
            }
        },
        "q2": {
            "alias": "q"
        }
    }
}
""")
        self.assertEqual(ret, expected)

        history_rows = dbo.releases.history.t.select().where(dbo.releases.history.name == "d").execute().fetchall()
        interim_blob = createBlob("""
{
    "name": "d",
    "schema_version": 1,
    "hashFunction": "sha512",
    "platforms": {
        "p": {
            "locales": {
                "d": {
                    "complete": {
                        "filesize": 1234,
                        "from": "*",
                        "hashValue": "abc"
                    }
                }
            }
        }
    }
}
""")
        self.assertEqual(len(history_rows), 3)
        self.assertEqual(history_rows[0]["data"], None)
        self.assertEqual(history_rows[1]["data"], interim_blob)
        self.assertEqual(history_rows[2]["data"], expected)

    def testLocalePutWithCopy(self):
        data = json.dumps({
            "partial": {
                "filesize": 123,
                "from": "b",
                "hashValue": "abc",
            }
        })
        data = dict(data=data, product='a', copyTo=json.dumps(['b']), data_version=1, schema_version=1)
        ret = self._put('/releases/ab/builds/p/l', data=data)
        self.assertStatusCode(ret, 201)
        self.assertEqual(ret.data, json.dumps(dict(new_data_version=2)), "Data: %s" % ret.data)
        ret = select([dbo.releases.data]).where(dbo.releases.name == 'ab').execute().fetchone()[0]
        expected = createBlob("""
{
    "name": "ab",
    "schema_version": 1,
    "hashFunction": "sha512",
    "platforms": {
        "p": {
            "locales": {
                "l": {
                    "partial": {
                        "filesize": 123,
                        "from": "b",
                        "hashValue": "abc"
                    }
                }
            }
        }
    }
}
""")
        self.assertEqual(ret, expected)

        history_rows = dbo.releases.history.t.select().where(dbo.releases.history.name == "ab").execute().fetchall()
        self.assertEqual(history_rows[0]["data"], None)
        self.assertEqual(history_rows[1]["data"], {"name": "ab", "schema_version": 1, "hashFunction": "sha512"})
        self.assertEqual(history_rows[2]["data"], expected)

        ret = select([dbo.releases.data]).where(dbo.releases.name == 'b').execute().fetchone()[0]
        expected = createBlob("""
{
    "name": "b",
    "schema_version": 1,
    "hashFunction": "sha512",
    "platforms": {
        "p": {
            "locales": {
                "l": {
                    "partial": {
                        "filesize": 123,
                        "from": "b",
                        "hashValue": "abc"
                    }
                }
            }
        }
    }
}
""")
        self.assertEqual(ret, expected)

        history_rows = dbo.releases.history.t.select().where(dbo.releases.history.name == "b").execute().fetchall()
        self.assertEqual(len(history_rows), 3)
        self.assertEqual(history_rows[0]["data"], None)
        self.assertEqual(history_rows[1]["data"], {"name": "b", "schema_version": 1, "hashFunction": "sha512"})
        self.assertEqual(history_rows[2]["data"], expected)

    def testLocalePutBadJSON(self):
        ret = self._put('/releases/ab/builds/p/l', data=dict(data='a', product='a'))
        self.assertStatusCode(ret, 400)

    def testLocaleRejectedURL(self):
        data = json.dumps(dict(complete=dict(fileUrl='http://evil.com')))
        ret = self._put('/releases/ab/builds/p/l', data=dict(data=data, product='a', data_version=1))
        self.assertStatusCode(ret, 400)

    def testLocaleGet(self):
        ret = self._get('/releases/d/builds/p/d')
        self.assertStatusCode(ret, 200)
        got = json.loads(ret.data)
        expected = {
            "complete": {
                "filesize": 1234,
                "from": "*",
                "hashValue": "abc",
            }
        }
        self.assertEquals(got, expected)
        self.assertEqual(ret.headers['X-Data-Version'], '1')

    def testLocalePutNotAllowed(self):
        data = json.dumps({
            "complete": {
                "filesize": 435,
                "from": "*",
                "hashValue": "abc",
            }
        })
        inp_data = dict(csrf_token="lorem", data=data, product='d', data_version=1, schema_version=1)
        ret = self.client.put('/releases/d/builds/p/d', data=json.dumps(inp_data), content_type="application/json")
        self.assertStatusCode(ret, 401)

    def testLocalePutReadOnlyRelease(self):
        dbo.releases.t.update(values=dict(read_only=True, data_version=2)).where(dbo.releases.name == "ab").execute()
        data = json.dumps({
            "complete": {
                "filesize": 435,
                "from": "*",
                "hashValue": "abc",
            }
        })
        ret = self._put('/releases/ab/builds/p/l', data=dict(data=data, product='a', data_version=1, schema_version=1))
        self.assertStatusCode(ret, 403)

    def testLocalePutWithProductAdmin(self):
        data = json.dumps({
            "complete": {
                "filesize": 435,
                "from": "*",
                "hashValue": "abc",
            }
        })
        ret = self._put('/releases/ab/builds/p/l', username='billy',
                        data=dict(data=data, product='a', data_version=1, schema_version=1))
        self.assertStatusCode(ret, 201)

    def testLocalePutWithoutProductAdmin(self):
        data = json.dumps({
            "complete": {
                "filesize": 435,
                "from": "*",
                "hashValue": "abc",
            }
        })
        ret = self._put('/releases/d/builds/p/d', username='billy',
                        data=dict(data=data, product='d', data_version=1, schema_version=1))
        self.assertStatusCode(ret, 403)

    def testLocalePutCantChangeProduct(self):
        data = json.dumps(dict(complete=dict(filesize=435)))
        ret = self._put('/releases/ab/builds/p/l', data=dict(data=data, product='b', schema_version=1))
        self.assertStatusCode(ret, 400)

    def testLocaleGet404(self):
        ret = self._get("/releases/c/builds/h/u")
        self.assertStatusCode(ret, 404)

    # FIXME: We shouldn't rely on 500 to validate behaviour. This test should fake a 400 instead.
    # Currently, causing a 400 in this will NOT make version revert to the original value. Need to
    # fix the bug at the same time as changing the test.
#    def testLocaleRevertsPartialUpdate(self):
#        data = json.dumps(dict(complete=dict(filesize=1)))
#        with mock.patch('auslib.global_state.dbo.releases.addLocaleToRelease') as r:
#            r.side_effect = Exception("Fail")
#            ret = self._put('/releases/a/builds/p/l', data=dict(data=data, product='a', version='c', data_version=1, schema_version=1))
#            self.assertStatusCode(ret, 500)
#            ret = dbo.releases.t.select().where(dbo.releases.name == 'a').execute().fetchone()
#            self.assertEqual(ret['product'], 'a')
#            self.assertEqual(ret['version'], 'a')
#            self.assertEqual(json.loads(ret['data']), dict(name='a', hashFunction="sha512", schema_version=1))

    def testNewReleasePut(self):
        ret = self._put('/releases/new_release', data=dict(name='new_release', product='Firefox',
                                                           blob="""
{
    "name": "new_release",
    "hashFunction": "sha512",
    "schema_version": 1,
    "platforms": {
        "p": {
            "locales": {
                "l": {
                }
            }
        }
    }
}
"""))

        self.assertEquals(ret.status_code, 201, "Status Code: %d, Data: %s" % (ret.status_code, ret.data))
        r = dbo.releases.t.select().where(dbo.releases.name == 'new_release').execute().fetchall()
        self.assertEquals(len(r), 1)
        self.assertEquals(r[0]['name'], 'new_release')
        self.assertEquals(r[0]['product'], 'Firefox')
        self.assertEquals(r[0]['data'], createBlob("""
{
    "name": "new_release",
    "hashFunction": "sha512",
    "schema_version": 1,
    "platforms": {
        "p": {
            "locales": {
                "l": {
                }
            }
        }
    }
}
"""))

    def testNewReleasePutBadInput(self):
        ret = self._put("/releases/ueohueo", data=dict(name="ueohueo", product="aa", blob="""
{
    "name": "ueohueo",
    "schema_version": 3,
    "hashFunction": "sha512",
    "borken": "yes"
}
"""))
        self.assertStatusCode(ret, 400)

    def testNewReleasePutMismatchedName(self):
        ret = self._put("/releases/aaaa", data=dict(name="ueohueo", product="aa", blob="""
{
    "name": "bbbb",
    "schema_version": 3
}
"""))
        self.assertStatusCode(ret, 400)

    def testPutExistingRelease(self):
        ret = self._put("/releases/d", data=dict(name="d", product="Firefox", data_version=1, blob="""
{
    "name": "d",
    "schema_version": 3,
    "hashFunction": "sha512",
    "actions": "doit"
}
"""))
        self.assertEquals(ret.status_code, 200, "Status Code: %d, Data: %s" % (ret.status_code, ret.data))
        r = dbo.releases.t.select().where(dbo.releases.name == 'd').execute().fetchall()
        self.assertEquals(len(r), 1)
        self.assertEquals(r[0]['name'], 'd')
        self.assertEquals(r[0]['product'], 'Firefox')
        self.assertEquals(r[0]['data'], createBlob("""
{
    "name": "d",
    "schema_version": 3,
    "hashFunction": "sha512",
    "actions": "doit"
}
"""))

    def testGMPReleasePut(self):

        ret = self._put('/releases/gmprel', data=dict(name='gmprel', product='a',
                                                      blob="""
{
    "name": "gmprel",
    "schema_version": 1000,
    "hashFunction": "sha512",
    "vendors": {
        "foo": {
            "version": "1",
            "platforms": {
                "a": {
                    "filesize": 2,
                    "hashValue": "acbdacbdacbdacbdacbdacbdacbdacbdacbdacbdacbda\
cbdacbdacbdacbdacbdacbdacbdacbdacbdacbdacbdacbdacbdacbdacbdacbdacbdacbdacbdacbdacbd",
                    "fileUrl": "http://good.com/4"
                },
                "a2": {
                    "alias": "a"
                }
            }
        }
    }
}
"""))

        self.assertEquals(ret.status_code, 201, "Status Code: %d, Data: %s" % (ret.status_code, ret.data))
        r = dbo.releases.t.select().where(dbo.releases.name == 'gmprel').execute().fetchall()
        self.assertEquals(len(r), 1)
        self.assertEquals(r[0]['name'], 'gmprel')
        self.assertEquals(r[0]['product'], 'a')
        self.assertEquals(r[0]['data'], createBlob("""
{
    "name": "gmprel",
    "schema_version": 1000,
    "hashFunction": "sha512",
    "vendors": {
        "foo": {
            "version": "1",
            "platforms": {
                "a": {
                    "filesize": 2,
                    "hashValue": "acbdacbdacbdacbdacbdacbdacbdacbdacbdacbdacbda\
cbdacbdacbdacbdacbdacbdacbdacbdacbdacbdacbdacbdacbdacbdacbdacbdacbdacbdacbdacbdacbd",
                    "fileUrl": "http://good.com/4"
                },
                "a2": {
                    "alias": "a"
                }
            }
        }
    }
}
"""))

    def testGetReleases(self):
        ret = self._get("/releases")
        self.assertStatusCode(ret, 200)
        data = json.loads(ret.data)
        self.assertEquals(len(data["releases"]), 5)

    def testGetReleasesNamesOnly(self):
        ret = self._get("/releases", qs=dict(names_only=1))
        self.assertStatusCode(ret, 200)
        self.assertEquals(json.loads(ret.data), json.loads("""
{
    "names": [
        "a", "ab", "b", "c", "d"
    ]
}
"""))

    def testGetReleasesNamePrefix(self):
        ret = self._get("/releases", qs=dict(name_prefix='a'))
        self.assertStatusCode(ret, 200)

        ret_data = json.loads(ret.data)

        with self.assertRaises(KeyError):
            ret_data['data']

        self.assertEquals(ret_data, json.loads("""
{
    "releases": [
        {"data_version": 1, "name": "a", "product": "a", "read_only": false, "rule_ids": [3, 4, 6, 7, 8, 9], "required_signoffs": {"releng": 1}},
        {"data_version": 1, "name": "ab", "product": "a", "read_only": false, "rule_ids": [], "required_signoffs": {}}
    ]
}
"""))

    def testGetReleasesNamePrefixNamesOnly(self):
        ret = self._get("/releases", qs=dict(name_prefix='a',
                                             names_only='1'))
        self.assertStatusCode(ret, 200)
        self.assertEquals(json.loads(ret.data), json.loads("""
{
    "names": ["a", "ab"]
}
"""))

    def testReleasesPost(self):
        data = json.dumps(dict(bouncerProducts=dict(partial='foo'), name='e', schema_version=1, hashFunction="sha512"))
        ret = self._post('/releases', data=dict(blob=data, name="e", product='e'))
        self.assertStatusCode(ret, 201)
        ret = dbo.releases.t.select().where(dbo.releases.name == 'e').execute().fetchone()
        self.assertEqual(ret['product'], 'e')
        self.assertEqual(ret['name'], 'e')
        self.assertEqual(ret['data'], createBlob("""
{
    "name": "e",
    "hashFunction": "sha512",
    "schema_version": 1,
    "bouncerProducts": {
        "partial": "foo"
    }
}
"""))


class TestReleasesScheduledChanges(ViewTest):
    maxDiff = 10000

    def setUp(self):
        super(TestReleasesScheduledChanges, self).setUp()
        dbo.releases.scheduled_changes.t.insert().execute(
            sc_id=1, scheduled_by="bill", change_type="insert", data_version=1, base_name="m", base_product="m",
            base_data=createBlob(dict(name="m", hashFunction="sha512", schema_version=1))
        )
        dbo.releases.scheduled_changes.history.t.insert().execute(change_id=1, changed_by="bill", timestamp=50, sc_id=1)
        dbo.releases.scheduled_changes.history.t.insert().execute(
            change_id=2, changed_by="bill", timestamp=51, sc_id=1, scheduled_by="bill", change_type="insert", data_version=1, base_name="m",
            base_product="m", base_data=createBlob(dict(name="m", hashFunction="sha512", schema_version=1))
        )
        dbo.releases.scheduled_changes.conditions.t.insert().execute(sc_id=1, when=4000000000, data_version=1)
        dbo.releases.scheduled_changes.conditions.history.t.insert().execute(change_id=1, changed_by="bill", timestamp=50, sc_id=1)
        dbo.releases.scheduled_changes.conditions.history.t.insert().execute(
            change_id=2, changed_by="bill", timestamp=51, sc_id=1, when=4000000000, data_version=1
        )

        dbo.releases.scheduled_changes.t.insert().execute(
            sc_id=2, scheduled_by="bill", change_type="update", data_version=1, base_name="a", base_product="a",
            base_data=createBlob(dict(name="a", hashFunction="sha512", schema_version=1, extv="2.0")), base_data_version=1
        )
        dbo.releases.scheduled_changes.history.t.insert().execute(change_id=3, changed_by="bill", timestamp=70, sc_id=2)
        dbo.releases.scheduled_changes.history.t.insert().execute(
            change_id=4, changed_by="bill", timestamp=71, sc_id=2, scheduled_by="bill", change_type="update", data_version=1, base_name="a",
            base_product="a", base_data=createBlob(dict(name="a", hashFunction="sha512", schema_version=1, extv="2.0")), base_data_version=1
        )
        dbo.releases.scheduled_changes.signoffs.t.insert().execute(sc_id=2, username="bill", role="releng")
        dbo.releases.scheduled_changes.signoffs.history.t.insert().execute(change_id=1, changed_by="bill", timestamp=100, sc_id=2, username="bill")
        dbo.releases.scheduled_changes.signoffs.history.t.insert().execute(change_id=2, changed_by="bill", timestamp=101, sc_id=2,
                                                                           username="bill", role="releng")
        dbo.releases.scheduled_changes.conditions.t.insert().execute(sc_id=2, when=6000000000, data_version=1)
        dbo.releases.scheduled_changes.conditions.history.t.insert().execute(change_id=3, changed_by="bill", timestamp=70, sc_id=2)
        dbo.releases.scheduled_changes.conditions.history.t.insert().execute(
            change_id=4, changed_by="bill", timestamp=71, sc_id=2, when=6000000000, data_version=1
        )

        dbo.releases.scheduled_changes.t.insert().execute(
            sc_id=3, complete=True, scheduled_by="bill", change_type="update", data_version=2, base_name="b", base_product="b",
            base_data=createBlob(dict(name="b", hashFunction="sha512", schema_version=1)), base_data_version=1
        )
        dbo.releases.scheduled_changes.history.t.insert().execute(change_id=5, changed_by="bill", timestamp=6, sc_id=3)
        dbo.releases.scheduled_changes.history.t.insert().execute(
            change_id=6, changed_by="bill", timestamp=7, sc_id=3, complete=False, scheduled_by="bill", change_type="update", data_version=1, base_name="b",
            base_product="b", base_data=createBlob(dict(name="b", hashFunction="sha512", schema_version=1)), base_data_version=1
        )
        dbo.releases.scheduled_changes.history.t.insert().execute(
            change_id=7, changed_by="bill", timestamp=25, sc_id=3, complete=True, change_type="update", scheduled_by="bill", data_version=2, base_name="b",
            base_product="b", base_data=createBlob(dict(name="b", hashFunction="sha512", schema_version=1)), base_data_version=1
        )
        dbo.releases.scheduled_changes.conditions.t.insert().execute(sc_id=3, when=10000000, data_version=2)
        dbo.releases.scheduled_changes.conditions.history.t.insert().execute(change_id=5, changed_by="bill", timestamp=6, sc_id=3)
        dbo.releases.scheduled_changes.conditions.history.t.insert().execute(
            change_id=6, changed_by="bill", timestamp=7, sc_id=3, when=10000000, data_version=1
        )
        dbo.releases.scheduled_changes.conditions.history.t.insert().execute(
            change_id=7, changed_by="bill", timestamp=25, sc_id=3, when=10000000, data_version=2
        )
        dbo.releases.scheduled_changes.t.insert().execute(
            sc_id=4, complete=False, scheduled_by="bill", change_type="delete", data_version=1, base_name="ab", base_data_version=1,
        )
        dbo.releases.scheduled_changes.history.t.insert().execute(change_id=8, changed_by="bill", timestamp=25, sc_id=4)
        dbo.releases.scheduled_changes.history.t.insert().execute(
            change_id=9, changed_by="bill", timestamp=26, sc_id=4, complete=False, scheduled_by="bill", change_type="delete", data_version=1,
            base_name="ab", base_data_version=1
        )
        dbo.releases.scheduled_changes.conditions.t.insert().execute(sc_id=4, when=230000000, data_version=1)
        dbo.releases.scheduled_changes.conditions.history.t.insert().execute(change_id=8, changed_by="bill", timestamp=25, sc_id=4)
        dbo.releases.scheduled_changes.conditions.history.t.insert().execute(
            change_id=9, changed_by="bill", timestamp=26, sc_id=4, when=230000000, data_version=1
        )
        dbo.releases.scheduled_changes.signoffs.t.insert().execute(sc_id=4, username="bill", role="releng")
        dbo.releases.scheduled_changes.signoffs.t.insert().execute(sc_id=4, username="ben", role="releng")

    def testGetScheduledChanges(self):
        ret = self._get("/scheduled_changes/releases")
        expected = {
            "count": 3,
            "scheduled_changes": [
                {
                    "sc_id": 1, "when": 4000000000, "scheduled_by": "bill", "change_type": "insert", "complete": False, "sc_data_version": 1,
                    "name": "m", "product": "m", "data": {"name": "m", "hashFunction": "sha512", "schema_version": 1}, "read_only": False,
                    "data_version": None, "signoffs": {}, "required_signoffs": {},
                },
                {
                    "sc_id": 2, "when": 6000000000, "scheduled_by": "bill", "change_type": "update", "complete": False, "sc_data_version": 1,
                    "name": "a", "product": "a", "data": {"name": "a", "hashFunction": "sha512", "schema_version": 1, "extv": "2.0"},
                    "read_only": False, "data_version": 1, "signoffs": {"bill": "releng"}, "required_signoffs": {"releng": 1},
                    "original_row": dbo.releases.select({'name': 'a'})[0],
                },
                {
                    "sc_id": 4, "when": 230000000, "scheduled_by": "bill", "change_type": "delete", "complete": False, "sc_data_version": 1,
                    "name": "ab", "product": None, "data": None, "read_only": False, "data_version": 1, "signoffs": {"ben": "releng", "bill": "releng"},
                    "required_signoffs": {},
                    "original_row": dbo.releases.select({'name': 'ab'})[0],
                },
            ]
        }
        self.assertEquals(json.loads(ret.data), expected)

    def testGetScheduledChangesWithCompleted(self):
        ret = self._get("/scheduled_changes/releases", qs={"all": 1})
        expected = {
            "count": 4,
            "scheduled_changes": [
                {
                    "sc_id": 1, "when": 4000000000, "scheduled_by": "bill", "change_type": "insert", "complete": False, "sc_data_version": 1,
                    "name": "m", "product": "m", "data": {"name": "m", "hashFunction": "sha512", "schema_version": 1}, "read_only": False,
                    "data_version": None, "signoffs": {}, "required_signoffs": {},
                },
                {
                    "sc_id": 2, "when": 6000000000, "scheduled_by": "bill", "change_type": "update", "complete": False, "sc_data_version": 1,
                    "name": "a", "product": "a", "data": {"name": "a", "hashFunction": "sha512", "schema_version": 1, "extv": "2.0"},
                    "read_only": False, "data_version": 1, "signoffs": {"bill": "releng"}, "required_signoffs": {"releng": 1},
                    "original_row": dbo.releases.select({'name': 'a'})[0],
                },
                {
                    "sc_id": 3, "when": 10000000, "scheduled_by": "bill", "change_type": "update", "complete": True, "sc_data_version": 2,
                    "name": "b", "product": "b", "data": {"name": "b", "hashFunction": "sha512", "schema_version": 1}, "read_only": False,
                    "data_version": 1, "signoffs": {}, "required_signoffs": {},
                    # No original_row for complete changes.
                },
                {
                    "sc_id": 4, "when": 230000000, "scheduled_by": "bill", "change_type": "delete", "complete": False, "sc_data_version": 1,
                    "name": "ab", "product": None, "data": None, "read_only": False, "data_version": 1, "signoffs": {"ben": "releng", "bill": "releng"},
                    "required_signoffs": {},
                    "original_row": dbo.releases.select({'name': 'ab'})[0],
                },
            ]
        }
        self.assertEquals(json.loads(ret.data), expected)

    @mock.patch("time.time", mock.MagicMock(return_value=300))
    def testAddScheduledChangeExistingRelease(self):
        data = {
            "when": 2300000000, "name": "d", "data": '{"name": "d", "hashFunction": "sha256", "schema_version": 1}',
            "product": "d", "data_version": 1, "change_type": "update"
        }
        ret = self._post("/scheduled_changes/releases", data=data)
        self.assertEquals(ret.status_code, 200, ret.data)
        self.assertEquals(json.loads(ret.data), {"sc_id": 5, "signoffs": {}})
        r = dbo.releases.scheduled_changes.t.select().where(dbo.releases.scheduled_changes.sc_id == 5).execute().fetchall()
        self.assertEquals(len(r), 1)
        db_data = dict(r[0])
        expected = {
            "sc_id": 5, "scheduled_by": "bill", "change_type": "update", "complete": False, "data_version": 1, "base_product": "d", "base_read_only": False,
            "base_name": "d", "base_data": {"name": "d", "hashFunction": "sha256", "schema_version": 1}, "base_data_version": 1
        }
        self.assertEquals(db_data, expected)
        cond = dbo.releases.scheduled_changes.conditions.t.select().where(dbo.releases.scheduled_changes.conditions.sc_id == 5).execute().fetchall()
        self.assertEquals(len(cond), 1)
        cond_expected = {"sc_id": 5, "data_version": 1, "when": 2300000000}
        self.assertEquals(dict(cond[0]), cond_expected)

    @mock.patch("time.time", mock.MagicMock(return_value=300))
    def testAddScheduledChangeDeleteRelease(self):
        data = {
            "when": 4200000000, "name": "d", "data_version": 1, "change_type": "delete",
        }
        ret = self._post("/scheduled_changes/releases", data=data)
        self.assertEquals(ret.status_code, 200, ret.data)
        self.assertEquals(json.loads(ret.data), {"sc_id": 5, "signoffs": {}})
        r = dbo.releases.scheduled_changes.t.select().where(dbo.releases.scheduled_changes.sc_id == 5).execute().fetchall()
        self.assertEquals(len(r), 1)
        db_data = dict(r[0])
        expected = {
            "sc_id": 5, "scheduled_by": "bill", "change_type": "delete", "complete": False, "data_version": 1, "base_product": None, "base_read_only": False,
            "base_name": "d", "base_data": None, "base_data_version": 1,
        }
        self.assertEquals(db_data, expected)
        cond = dbo.releases.scheduled_changes.conditions.t.select().where(dbo.releases.scheduled_changes.conditions.sc_id == 5).execute().fetchall()
        self.assertEquals(len(cond), 1)
        cond_expected = {"sc_id": 5, "data_version": 1, "when": 4200000000}
        self.assertEquals(dict(cond[0]), cond_expected)

    @mock.patch("time.time", mock.MagicMock(return_value=300))
    def testAddScheduledChangeNewRelease(self):
        data = {
            "when": 5200000000, "name": "q", "data": '{"name": "q", "hashFunction": "sha512", "schema_version": 1}',
            "product": "q", "change_type": "insert",
        }
        ret = self._post("/scheduled_changes/releases", data=data)
        self.assertEquals(ret.status_code, 200, ret.data)
        self.assertEquals(json.loads(ret.data), {"sc_id": 5, "signoffs": {}})
        r = dbo.releases.scheduled_changes.t.select().where(dbo.releases.scheduled_changes.sc_id == 5).execute().fetchall()
        self.assertEquals(len(r), 1)
        db_data = dict(r[0])
        expected = {
            "sc_id": 5, "scheduled_by": "bill", "change_type": "insert", "complete": False, "data_version": 1, "base_product": "q", "base_read_only": False,
            "base_name": "q", "base_data": {"name": "q", "hashFunction": "sha512", "schema_version": 1}, "base_data_version": None,
        }
        self.assertEquals(db_data, expected)
        cond = dbo.releases.scheduled_changes.conditions.t.select().where(dbo.releases.scheduled_changes.conditions.sc_id == 5).execute().fetchall()
        self.assertEquals(len(cond), 1)
        cond_expected = {"sc_id": 5, "data_version": 1, "when": 5200000000}
        self.assertEquals(dict(cond[0]), cond_expected)

    @mock.patch("time.time", mock.MagicMock(return_value=300))
    def testUpdateScheduledUnknownScheduledChangeID(self):
        data = {
            "data": '{"name": "a", "hashFunction": "sha512", "extv": "3.0", "schema_version": 1}', "name": "a",
            "data_version": 1, "sc_data_version": 1, "when": 78900000000, "change_type": "update",
        }
        ret = self._post("/scheduled_changes/releases/98765432", data=data)
        self.assertEquals(ret.status_code, 404, ret.data)

    @mock.patch("time.time", mock.MagicMock(return_value=300))
    def testUpdateScheduledChangeExistingRelease(self):
        data = {
            "data": '{"name": "a", "hashFunction": "sha512", "extv": "3.0", "schema_version": 1}', "name": "a",
            "data_version": 1, "sc_data_version": 1, "when": 78900000000, "change_type": "update",
        }
        ret = self._post("/scheduled_changes/releases/2", data=data)
        self.assertEquals(ret.status_code, 200, ret.data)
        self.assertEquals(json.loads(ret.data), {"new_data_version": 2, "signoffs": {'bill': 'releng'}})

        r = dbo.releases.scheduled_changes.t.select().where(dbo.releases.scheduled_changes.sc_id == 2).execute().fetchall()
        self.assertEquals(len(r), 1)
        db_data = dict(r[0])
        expected = {
            "sc_id": 2, "complete": False, "change_type": "update", "data_version": 2, "scheduled_by": "bill", "base_name": "a", "base_product": "a",
            "base_read_only": False, "base_data": {"name": "a", "hashFunction": "sha512", "extv": "3.0", "schema_version": 1},
            "base_data_version": 1,
        }
        self.assertEquals(db_data, expected)
        cond = dbo.releases.scheduled_changes.conditions.t.select().where(dbo.releases.scheduled_changes.conditions.sc_id == 2).execute().fetchall()
        self.assertEquals(len(cond), 1)
        cond_expected = {"sc_id": 2, "data_version": 2, "when": 78900000000}
        self.assertEquals(dict(cond[0]), cond_expected)

    @mock.patch("time.time", mock.MagicMock(return_value=300))
    def testUpdateScheduledChangeExistingReleaseResetSignOffs(self):
        data = {
            "name": "ab", "data_version": 1, "sc_data_version": 1, "when": 88900000000, "change_type": "delete"
        }
        rows = dbo.releases.scheduled_changes.signoffs.t.select().\
            where(dbo.releases.scheduled_changes.signoffs.sc_id == 4).execute().fetchall()
        self.assertEquals(len(rows), 2)
        ret = self._post("/scheduled_changes/releases/4", data=data)
        self.assertEquals(ret.status_code, 200, ret.data)
        self.assertEquals(json.loads(ret.data), {"new_data_version": 2, "signoffs": {'bill': 'releng'}})

        r = dbo.releases.scheduled_changes.t.select().where(
            dbo.releases.scheduled_changes.sc_id == 4).execute().fetchall()
        self.assertEquals(len(r), 1)
        db_data = dict(r[0])
        expected = {
            "sc_id": 4, "complete": False, "change_type": "delete", "data_version": 2, "scheduled_by": "bill",
            "base_name": "ab", "base_product": None,
            "base_read_only": False,
            "base_data": None,
            "base_data_version": 1,
        }
        self.assertEquals(db_data, expected)
        rows = dbo.releases.scheduled_changes.signoffs.t.select(). \
            where(dbo.releases.scheduled_changes.signoffs.sc_id == 4).execute().fetchall()
        self.assertEquals(len(rows), 1)

    @mock.patch("time.time", mock.MagicMock(return_value=300))
    def testUpdateScheduleChangeExistingReleaseDiffUserResetSignOffs(self):
        data = {
            "data": '{"name": "a", "hashFunction": "sha512", "extv": "3.0", "schema_version": 1}', "name": "a",
            "data_version": 1, "sc_data_version": 1, "when": 78900000000, "change_type": "update"
        }
        rows = dbo.releases.scheduled_changes.signoffs.t.select(). \
            where(dbo.releases.scheduled_changes.signoffs.sc_id == 2).execute().fetchall()
        self.assertEquals(len(rows), 1)
        ret = self._post("/scheduled_changes/releases/2", data=data, username="julie")
        self.assertEquals(ret.status_code, 200, ret.data)
        self.assertEquals(json.loads(ret.data), {"new_data_version": 2, "signoffs": {'julie': 'releng'}})

        r = dbo.releases.scheduled_changes.t.select().where(
            dbo.releases.scheduled_changes.sc_id == 2).execute().fetchall()
        self.assertEquals(len(r), 1)
        db_data = dict(r[0])
        expected = {
            "sc_id": 2, "complete": False, "change_type": "update", "data_version": 2, "scheduled_by": "julie",
            "base_name": "a", "base_product": "a",
            "base_read_only": False,
            "base_data": {"name": "a", "hashFunction": "sha512", "extv": "3.0", "schema_version": 1},
            "base_data_version": 1,
        }
        self.assertEquals(db_data, expected)
        rows = dbo.releases.scheduled_changes.signoffs.t.select(). \
            where(dbo.releases.scheduled_changes.signoffs.sc_id == 2).execute().fetchall()
        self.assertEquals(len(rows), 1)

    @mock.patch("time.time", mock.MagicMock(return_value=300))
    def testUpdateScheduledChangeExistingDeleteRelease(self):
        data = {
            "name": "c",
            "data_version": 1, "sc_data_version": 1, "when": 78900000000, "change_type": "delete"
        }
        ret = self._post("/scheduled_changes/releases/4", data=data)
        self.assertEquals(ret.status_code, 200, ret.data)

    @mock.patch("time.time", mock.MagicMock(return_value=300))
    def testUpdateCompletedScheduledChangeDeleteRelease(self):
        data = {
            "name": "c",
            "data_version": 1, "sc_data_version": 1, "when": 78900000000, "change_type": "delete"
        }
        ret = self._post("/scheduled_changes/releases/3", data=data)
        self.assertEquals(ret.status_code, 400, ret.data)

    @mock.patch("time.time", mock.MagicMock(return_value=300))
    def testUpdateCompletedScheduledChangeUpdatingTheRelease(self):
        data = {
            "data": '{"name": "c", "hashFunction": "sha512", "extv": "3.0", "schema_version": 1}', "name": "c",
            "data_version": 1, "sc_data_version": 1, "when": 78900000000, "change_type": "update",
        }
        ret = self._post("/scheduled_changes/releases/3", data=data)
        self.assertEquals(ret.status_code, 400, ret.data)

    @mock.patch("time.time", mock.MagicMock(return_value=300))
    def testUpdateScheduledChangeNewRelease(self):
        data = {
            "data": '{"name": "m", "hashFunction": "sha512", "appv": "4.0", "schema_version": 1}', "name": "m", "product": "m",
            "sc_data_version": 1, "change_type": "insert",
        }
        ret = self._post("/scheduled_changes/releases/1", data=data)
        self.assertEquals(ret.status_code, 200, ret.data)
        self.assertEquals(json.loads(ret.data), {"new_data_version": 2, "signoffs": {}})

        r = dbo.releases.scheduled_changes.t.select().where(dbo.releases.scheduled_changes.sc_id == 1).execute().fetchall()
        self.assertEquals(len(r), 1)
        db_data = dict(r[0])
        expected = {
            "sc_id": 1, "complete": False, "change_type": "insert", "data_version": 2, "scheduled_by": "bill", "base_name": "m", "base_product": "m",
            "base_read_only": False, "base_data": {"name": "m", "hashFunction": "sha512", "appv": "4.0", "schema_version": 1},
            "base_data_version": None,
        }
        self.assertEquals(db_data, expected)
        cond = dbo.releases.scheduled_changes.conditions.t.select().where(dbo.releases.scheduled_changes.conditions.sc_id == 1).execute().fetchall()
        self.assertEquals(len(cond), 1)
        cond_expected = {"sc_id": 1, "data_version": 2, "when": 4000000000}
        self.assertEquals(dict(cond[0]), cond_expected)

    @mock.patch("time.time", mock.MagicMock(return_value=300))
    def testUpdateScheduledChangeNewReleaseChangeName(self):
        data = {
            "data": '{"name": "mm", "hashFunction": "sha512", "appv": "4.0", "schema_version": 1}', "name": "mm", "product": "mm",
            "sc_data_version": 1, "change_type": "insert",

        }
        ret = self._post("/scheduled_changes/releases/1", data=data)
        self.assertEquals(ret.status_code, 200, ret.data)
        self.assertEquals(json.loads(ret.data), {"new_data_version": 2, "signoffs": {}})

        r = dbo.releases.scheduled_changes.t.select().where(dbo.releases.scheduled_changes.sc_id == 1).execute().fetchall()
        self.assertEquals(len(r), 1)
        db_data = dict(r[0])
        expected = {
            "sc_id": 1, "complete": False, "change_type": "insert", "data_version": 2, "scheduled_by": "bill", "base_name": "mm", "base_product": "mm",
            "base_read_only": False, "base_data": {"name": "mm", "hashFunction": "sha512", "appv": "4.0", "schema_version": 1},
            "base_data_version": None,
        }
        self.assertEquals(db_data, expected)
        cond = dbo.releases.scheduled_changes.conditions.t.select().where(dbo.releases.scheduled_changes.conditions.sc_id == 1).execute().fetchall()
        self.assertEquals(len(cond), 1)
        cond_expected = {"sc_id": 1, "data_version": 2, "when": 4000000000}
        self.assertEquals(dict(cond[0]), cond_expected)

    def testDeleteScheduledChange(self):
        ret = self._delete("/scheduled_changes/releases/2", qs={"data_version": 1})
        self.assertEquals(ret.status_code, 200, ret.data)
        got = dbo.releases.scheduled_changes.t.select().where(dbo.releases.scheduled_changes.sc_id == 2).execute().fetchall()
        self.assertEquals(got, [])
        cond_got = dbo.releases.scheduled_changes.conditions.t.select().where(dbo.releases.scheduled_changes.conditions.sc_id == 2).execute().fetchall()
        self.assertEquals(cond_got, [])

    def testEnactScheduledChangeExistingRelease(self):
        ret = self._post("/scheduled_changes/releases/2/enact")
        self.assertEquals(ret.status_code, 200, ret.data)

        r = dbo.releases.scheduled_changes.t.select().where(dbo.releases.scheduled_changes.sc_id == 2).execute().fetchall()
        self.assertEquals(len(r), 1)
        db_data = dict(r[0])
        expected = {
            "sc_id": 2, "complete": True, "data_version": 2, "scheduled_by": "bill", "change_type": "update", "base_name": "a", "base_product": "a",
            "base_read_only": False, "base_data": {"name": "a", "hashFunction": "sha512", "schema_version": 1, "extv": "2.0"},
            "base_data_version": 1,
        }
        self.assertEquals(db_data, expected)

        base_row = dict(dbo.releases.t.select().where(dbo.releases.name == "a").execute().fetchall()[0])
        base_expected = {
            "name": "a", "product": "a", "read_only": False,
            "data": {"name": "a", "hashFunction": "sha512", "schema_version": 1, "extv": "2.0"}, "data_version": 2,
        }
        self.assertEquals(base_row, base_expected)

    def testEnactScheduledChangeNewRelease(self):
        ret = self._post("/scheduled_changes/releases/1/enact")
        self.assertEquals(ret.status_code, 200, ret.data)

        r = dbo.releases.scheduled_changes.t.select().where(dbo.releases.scheduled_changes.sc_id == 1).execute().fetchall()
        self.assertEquals(len(r), 1)
        db_data = dict(r[0])
        expected = {
            "sc_id": 1, "complete": True, "data_version": 2, "scheduled_by": "bill", "change_type": "insert", "base_name": "m", "base_product": "m",
            "base_read_only": False, "base_data": {"name": "m", "hashFunction": "sha512", "schema_version": 1},
            "base_data_version": None,
        }
        self.assertEquals(db_data, expected)

        base_row = dict(dbo.releases.t.select().where(dbo.releases.name == "m").execute().fetchall()[0])
        base_expected = {
            "name": "m", "product": "m", "read_only": False,
            "data": {"name": "m", "hashFunction": "sha512", "schema_version": 1}, "data_version": 1,
        }
        self.assertEquals(base_row, base_expected)

    def testEnactScheduledChangeDeleteRelease(self):
        ret = self._post("/scheduled_changes/releases/4/enact")
        self.assertEquals(ret.status_code, 200, ret.data)

        r = dbo.releases.scheduled_changes.t.select().where(dbo.releases.scheduled_changes.sc_id == 4).execute().fetchall()
        self.assertEquals(len(r), 1)
        db_data = dict(r[0])
        expected = {
            "sc_id": 4, "complete": True, "data_version": 2, "scheduled_by": "bill", "change_type": "delete", "base_name": "ab", "base_product": None,
            "base_read_only": False, "base_data": None, "base_data_version": 1,
        }
        self.assertEquals(db_data, expected)

        base_row = dbo.releases.t.select().where(dbo.releases.name == "ab").execute().fetchall()
        self.assertEquals(len(base_row), 0)

    def testGetScheduledChangeHistoryRevisions(self):
        ret = self._get("/scheduled_changes/releases/3/revisions")
        self.assertEquals(ret.status_code, 200, ret.data)
        ret = json.loads(ret.data)
        expected = {
            "count": 2,
            "revisions": [
                {
                    "change_id": 7, "changed_by": "bill", "timestamp": 25, "sc_id": 3, "scheduled_by": "bill", "change_type": "update", "data_version": 1,
                    "name": "b", "product": "b", "data": {"name": "b", "hashFunction": "sha512", "schema_version": 1}, "read_only": False,
                    "complete": True, "when": 10000000, "sc_data_version": 2,
                },
                {
                    "change_id": 6, "changed_by": "bill", "timestamp": 7, "sc_id": 3, "scheduled_by": "bill", "change_type": "update", "data_version": 1,
                    "name": "b", "product": "b", "data": {"name": "b", "hashFunction": "sha512", "schema_version": 1}, "read_only": False,
                    "complete": False, "when": 10000000, "sc_data_version": 1,
                },
            ],
        }
        self.assertEquals(ret, expected)

    def testGetAllReleaseHistory(self):
        ret = self._get("/all_releases/history")
        self.assertEquals(ret.status_code, 200, ret.data)
        data = json.loads(ret.data)
        expected = {
            'Releases': {
                'count': 2,
                'revisions': [
                    {
<<<<<<< HEAD
                        '_different': [],
                        '_time_ago': '3 days ago',
                        'change_id': 12635504,
                        'changed_by': 'hope.ngerebara@gmail.com',
                        'data_version': 798882,
                        'name': 'Firefox-mozilla-central-nightly-latest',
                        'product': 'Firefox',
                        'read_only': 'False',
                        'timestamp': 1509976085599
                    },
                    {
                        '_different': ['data'],
                        '_time_ago': '3 days ago',
                        'change_id': 12635482,
                        'changed_by': 'hope.ngerebara@gmail.com',
                        'data_version': 798881,
                        'name': 'Firefox-mozilla-central-nightly-latest',
                        'product': 'Firefox',
                        'read_only': 'False',
                        'timestamp': 1509975599716
                    }
=======
                        'read_only': 'False',
                        'timestamp': 16,
                        'name': 'b',
                        '_different': [],
                        'data_version': 1,
                        'product': 'b',
                        '_time_ago': '48 years and 584 months ago',
                        'change_id': 6,
                        'changed_by': 'bill'
                    },
                    {
                        'read_only': 'False',
                        'timestamp': 10,
                        'name': 'd',
                        '_different': ['name', 'data', 'product'],
                        'data_version': 1,
                        'product': 'd', '_time_ago': '48 years and 584 months ago',
                        'change_id': 4,
                        'changed_by': 'bill'
                    },
                    {
                        'read_only': 'False',
                        'timestamp': 6,
                        'name': 'ab',
                        '_different': ['name', 'data', 'product'],
                        'data_version': 1,
                        'product': 'a',
                        '_time_ago': '48 years and 584 months ago',
                        'change_id': 2,
                        'changed_by': 'bill'
                        }
>>>>>>> 0cece1cd
                ]
            },
            "Releases Scheduled Change": {
                'count': 2,
                'revisions': [
                    {
                        'product': 'a', 'changed_by': 'bill', 'data': {'name': 'a', 'extv': '2.0', 'hashFunction': 'sha512', 'schema_version': 1},
                        'sc_id': 2, 'sc_data_version': 1, 'scheduled_by': 'bill', 'data_version': 1, 'complete': False, 'when': 6000000000,
                        'change_type': 'update', 'name': 'a', 'timestamp': 71, 'change_id': 4, 'read_only': False
                    },
                    {
                        'product': 'm', 'changed_by': 'bill', 'data': {'name': 'm', 'hashFunction': 'sha512', 'schema_version': 1},
                        'sc_id': 1, 'sc_data_version': 1, 'scheduled_by': 'bill', 'data_version': None, 'complete': False,
                        'when': 4000000000, 'change_type': 'insert', 'name': 'm', 'timestamp': 51, 'change_id': 2, 'read_only': False
                    },
                ],
            }
        }
        history_data = data["Releases"]
        revisions = history_data["revisions"]
<<<<<<< HEAD
        print(revisions, "==================data")
        expected_data = expected["Releases"]
        expected_revisions = expected_data["revisions"]
        print(expected_revisions, "==================expected")
=======
        expected_data = expected["Releases"]
        expected_revisions = expected_data["revisions"]
>>>>>>> 0cece1cd
        for index in range(len(revisions)):
            self.assertEquals(revisions[index]['product'], expected_revisions[index]['product'])
            self.assertEquals(revisions[index]['timestamp'], expected_revisions[index]['timestamp'])
            self.assertEquals(revisions[index]['read_only'], expected_revisions[index]['read_only'])
            self.assertEquals(revisions[index]['data_version'], expected_revisions[index]['data_version'])
            self.assertEquals(revisions[index]['changed_by'], expected_revisions[index]['changed_by'])
<<<<<<< HEAD
        self.assertEquals(len(history_data["revisions"]), 2)
=======
        self.assertEquals(len(history_data["revisions"]), 3)
>>>>>>> 0cece1cd

    @mock.patch("time.time", mock.MagicMock(return_value=100))
    def testSignoffWithPermission(self):
        ret = self._post("/scheduled_changes/releases/1/signoffs", data=dict(role="qa"), username="bill")
        self.assertEquals(ret.status_code, 200, ret.data)
        r = dbo.releases.scheduled_changes.signoffs.t.select().where(dbo.releases.scheduled_changes.signoffs.sc_id == 1).execute().fetchall()
        self.assertEquals(len(r), 1)
        db_data = dict(r[0])
        self.assertEquals(db_data, {"sc_id": 1, "username": "bill", "role": "qa"})
        r = dbo.releases.scheduled_changes.signoffs.history.t.select().where(dbo.releases.scheduled_changes.signoffs.history.sc_id == 1).execute().fetchall()
        self.assertEquals(len(r), 2)
        self.assertEquals(dict(r[0]), {"change_id": 3, "changed_by": "bill", "timestamp": 99999, "sc_id": 1, "username": "bill", "role": None})
        self.assertEquals(dict(r[1]), {"change_id": 4, "changed_by": "bill", "timestamp": 100000, "sc_id": 1, "username": "bill", "role": "qa"})

    def testSignoffWithoutPermission(self):
        ret = self._post("/scheduled_changes/releases/1/signoffs", data=dict(role="relman"), username="bill")
        self.assertEquals(ret.status_code, 403, ret.data)

    def testSignoffWithoutRole(self):
        ret = self._post("/scheduled_changes/releases/1/signoffs", data=dict(lorem="random"), username="bill")
        self.assertEquals(ret.status_code, 400, ret.data)

    def testRevokeSignoff(self):
        ret = self._delete("/scheduled_changes/releases/2/signoffs", username="bill")
        self.assertEquals(ret.status_code, 200, ret.data)
        r = dbo.releases.scheduled_changes.signoffs.t.select().where(dbo.releases.scheduled_changes.signoffs.sc_id == 1).execute().fetchall()
        self.assertEquals(len(r), 0)


class TestReleaseHistoryView(ViewTest):

    def testGetRevisions(self):
        # Make some changes to a release
        data = json.dumps(dict(detailsUrl='blah', fakePartials=True, schema_version=1))
        ret = self._post(
            '/releases/d',
            data=dict(
                data=data,
                product='d',
                data_version=1,
            )
        )
        self.assertStatusCode(ret, 200)

        ret = self._post(
            '/releases/d',
            data=dict(
                data=data,
                product='d',
                data_version=2,
            )
        )
        self.assertStatusCode(ret, 200)

        url = '/releases/d/revisions'
        ret = self._get(url)
        self.assertEquals(ret.status_code, 200, msg=ret.data)
        data = json.loads(ret.data)
        self.assertEquals(data["count"], 3)
        self.assertEquals(len(data["revisions"]), 3)

        with self.assertRaises(KeyError):
            data['data']

    def testGetHistory(self):
        url = '/all_releases/history'
        ret = self._get(url)
        self.assertEquals(ret.status_code, 200, msg=ret.data)
        data = json.loads(ret.data)
        expected = {
            'Releases': {
                'count': 2,
<<<<<<< HEAD
                'revisions': [
                    {
                        '_different': [],
                        '_time_ago': '3 days ago',
                        'change_id': 12635504,
                        'changed_by': 'hope.ngerebara@gmail.com',
                        'data_version': 798882,
                        'name': 'Firefox-mozilla-central-nightly-latest',
                        'product': 'Firefox',
                        'read_only': 'False',
                        'timestamp': 1509976085599
                    },
                    {
                        '_different': ['data'],
                        '_time_ago': '3 days ago',
                        'change_id': 12635482,
                        'changed_by': 'hope.ngerebara@gmail.com',
                        'data_version': 798881,
                        'name': 'Firefox-mozilla-central-nightly-latest',
                        'product': 'Firefox',
                        'read_only': 'False',
                        'timestamp': 1509975599716
                    }
=======
                'revisions':[
                    {
                        'name': 'b',
                        'change_id': 6,
                        'read_only': 'False',
                        '_time_ago': '48 years and 584 months ago',
                        'data_version': 1,
                        '_different': [],
                        'timestamp': 16,
                        'product': 'b',
                        'changed_by': 'bill'
                        },
                    {
                        'name': 'd',
                        'change_id': 4,
                        'read_only': 'False',
                        '_time_ago': '48 years and 584 months ago',
                        'data_version': 1,
                        '_different': ['name', 'data', 'product'],
                        'timestamp': 10, 'product': 'd', 'changed_by': 'bill'
                        },
                    {
                        'name': 'ab',
                        'change_id': 2,
                        'read_only': 'False',
                        '_time_ago': '48 years and 584 months ago',
                        'data_version': 1,
                        '_different': ['name', 'data', 'product'],
                        'timestamp': 6,
                        'product': 'a',
                        'changed_by': 'bill'
                        }
>>>>>>> 0cece1cd
                ]
            },
            "Releases Scheduled Change": {
                'count': 2,
                'revisions': [
                    {
                        'product': 'a', 'changed_by': 'bill', 'data': {'name': 'a', 'extv': '2.0', 'hashFunction': 'sha512', 'schema_version': 1},
                        'sc_id': 2, 'sc_data_version': 1, 'scheduled_by': 'bill', 'data_version': 1, 'complete': False, 'when': 6000000000,
                        'change_type': 'update', 'name': 'a', 'timestamp': 71, 'change_id': 4, 'read_only': False
                    },
                    {
                        'product': 'm', 'changed_by': 'bill', 'data': {'name': 'm', 'hashFunction': 'sha512', 'schema_version': 1},
                        'sc_id': 1, 'sc_data_version': 1, 'scheduled_by': 'bill', 'data_version': None, 'complete': False,
                        'when': 4000000000, 'change_type': 'insert', 'name': 'm', 'timestamp': 51, 'change_id': 2, 'read_only': False
                    },
                ],
            }
<<<<<<< HEAD
        }
        history_data = data["Releases"]
        revisions = history_data["revisions"]
        print(revisions, "===============xxxxx data")
        expected_data = expected["Releases"]
        expected_revisions = expected_data["revisions"]
        print(expected_revisions, "===============xxxxx expected_revisions")
        for index in range(len(revisions)):
            self.assertEquals(revisions[index]['product'], expected_revisions[index]['product'])
            self.assertEquals(revisions[index]['timestamp'], expected_revisions[index]['timestamp'])
            self.assertEquals(revisions[index]['read_only'], expected_revisions[index]['read_only'])
            self.assertEquals(revisions[index]['data_version'], expected_revisions[index]['data_version'])
            self.assertEquals(revisions[index]['changed_by'], expected_revisions[index]['changed_by'])
        self.assertEquals(len(history_data["revisions"]), 2)

    def testGetReleaseHistoryWithTimeRange(self):
        url = '/all_releases/history'
        ret = self._get(url, qs={"timestamp_from": 1509976085599})
        self.assertEquals(ret.status_code, 200, msg=ret.data)
        data = json.loads(ret.data)
        expected = {
            'Releases': {
                'count': 2,
                'revisions': [
                    {
                        '_different': [],
                        '_time_ago': '3 days ago',
                        'change_id': 12635504,
                        'changed_by': 'hope.ngerebara@gmail.com',
                        'data_version': 798882,
                        'name': 'Firefox-mozilla-central-nightly-latest',
                        'product': 'b',
                        'read_only': 'False',
                        'timestamp': 1509976085599
                    },
                    {
                        '_different': ['data'],
                        '_time_ago': '3 days ago',
                        'change_id': 12635482,
                        'changed_by': 'hope.ngerebara@gmail.com',
                        'data_version': 798881,
                        'name': 'Firefox-mozilla-central-nightly-latest',
                        'product': 'b',
                        'read_only': 'False',
                        'timestamp': 1509975599716
                    }
                ]
            }
=======
>>>>>>> 0cece1cd
        }
        history_data = data["Releases"]
        revisions = history_data["revisions"]
        expected_data = expected["Releases"]
        expected_revisions = expected_data["revisions"]
        for index in range(len(revisions)):
            self.assertEquals(revisions[index]['product'], expected_revisions[index]['product'])
            self.assertEquals(revisions[index]['timestamp'], expected_revisions[index]['timestamp'])
            self.assertEquals(revisions[index]['read_only'], expected_revisions[index]['read_only'])
            self.assertEquals(revisions[index]['data_version'], expected_revisions[index]['data_version'])
            self.assertEquals(revisions[index]['changed_by'], expected_revisions[index]['changed_by'])
<<<<<<< HEAD
        print("++++++++++++++++++++++++++ data ++++++++++++++++++++++++++++")
        print(data)
        self.assertEquals(len(history_data["revisions"]), 2)
=======
        self.assertEquals(len(history_data["revisions"]), 3)
>>>>>>> 0cece1cd

    def testPostRevisionRollback(self):
        # Make some changes to a release
        data = json.dumps(dict(detailsUrl='beep', fakePartials=True, schema_version=1))
        ret = self._post(
            '/releases/d',
            data=dict(
                data=data,
                product='d',
                data_version=1,
            )
        )
        self.assertStatusCode(ret, 200)

        data = json.dumps(dict(detailsUrl='boop', fakePartials=False, schema_version=1))
        ret = self._post(
            '/releases/d',
            data=dict(
                data=data,
                product='d',
                data_version=2,
            )
        )
        self.assertStatusCode(ret, 200)

        rows = dbo.releases.t.select().where(dbo.releases.name == "d").execute().fetchall()
        self.assertEqual(len(rows), 1)
        row = rows[0]
        self.assertEqual(row['data_version'], 3)
        data = row['data']
        self.assertEqual(data['fakePartials'], False)
        self.assertEqual(data['detailsUrl'], 'boop')

        history_rows = dbo.releases.history.t.select().where(dbo.releases.history.name == "d")\
                                                      .where(dbo.releases.history.data_version == 2).execute().fetchall()
        self.assertEqual(len(history_rows), 1)
        history_row = history_rows[0]

        url = '/releases/d/revisions'
        ret = self._post(url, {'change_id': history_row["change_id"]})
        self.assertEquals(ret.status_code, 200, ret.data)

        history_rows = dbo.releases.history.t.select().where(dbo.releases.history.name == "d").execute().fetchall()
        self.assertEqual(len(history_rows), 5)
        history_row = history_rows[-1]

        self.assertEqual(history_row['data_version'], 4)
        data = history_row['data']
        self.assertEqual(data['fakePartials'], True)
        self.assertEqual(data['detailsUrl'], 'beep')

    def testPostRevisionRollbackBadRequests(self):
        data = json.dumps(dict(detailsUrl='beep', fakePartials=True, schema_version=1))
        ret = self._post(
            '/releases/d',
            data=dict(
                data=data,
                product='d',
                data_version=1,
            )
        )
        self.assertStatusCode(ret, 200)
        # when posting you need both the release name and the change_id
        ret = self._post('/releases/CRAZYNAME/revisions', data={'change_id': 1})
        self.assertEquals(ret.status_code, 404, ret.data)

        url = '/releases/d/revisions'
        ret = self._post(url, {'change_id': 999})
        self.assertEquals(ret.status_code, 400)

        ret = self._post(url)
        self.assertEquals(ret.status_code, 400)


class TestSingleColumn_JSON(ViewTest):

    def testGetReleasesSingleColumn(self):
        expected_product = ["a", "c", "b", "d"]
        expected = dict(count=4, product=expected_product)
        ret = self._get("/releases/columns/product")
        ret_data = json.loads(ret.data)
        self.assertEquals(ret_data['count'], expected['count'])
        self.assertEquals(ret_data['product'].sort(), expected['product'].sort())

    def testGetReleaseColumn404(self):
        ret = self.client.get("/releases/columns/blah")
        self.assertEquals(ret.status_code, 404)


class TestReadOnlyView(ViewTest):

    def testReadOnlyGet(self):
        ret = self._get('/releases/b/read_only')
        is_read_only = dbo.releases.t.select(dbo.releases.name == 'b').execute().first()['read_only']
        self.assertEqual(json.loads(ret.data)['read_only'], is_read_only)

    def testReadOnlySetTrueAdmin(self):
        data = dict(name='b', read_only=True, product='b', data_version=1)
        ret = self._put('/releases/b/read_only', username='bill', data=data)
        self.assertStatusCode(ret, 201)
        read_only = dbo.releases.isReadOnly(name='b')
        self.assertEqual(read_only, True)

    def testReadOnlySetTrueNonAdmin(self):
        data = dict(name='b', read_only=True, product='b', data_version=1)
        ret = self._put('/releases/b/read_only', username='bob', data=data)
        self.assertStatusCode(ret, 201)
        read_only = dbo.releases.isReadOnly(name='b')
        self.assertEqual(read_only, True)

    def testReadOnlySetFalseAdmin(self):
        dbo.releases.t.update(values=dict(read_only=True, data_version=2)).where(dbo.releases.name == "a").execute()
        data = dict(name='b', read_only='', product='b', data_version=2)
        ret = self._put('/releases/b/read_only', username='bill', data=data)
        self.assertStatusCode(ret, 201)
        read_only = dbo.releases.isReadOnly(name='b')
        self.assertEqual(read_only, False)

    def testReadOnlyUnsetWithoutPermissionForProduct(self):
        dbo.releases.t.update(values=dict(read_only=True, data_version=2)).where(dbo.releases.name == "a").execute()
        data = dict(name='b', read_only='', product='b', data_version=2)
        ret = self._put('/releases/b/read_only', username='me', data=data)
        self.assertStatusCode(ret, 403)

    def testReadOnlyAdminSetAndUnsetFlag(self):
        # Setting flag
        data = dict(name='b', read_only=True, product='b', data_version=1)
        ret = self._put('/releases/b/read_only', username='bill', data=data)
        self.assertStatusCode(ret, 201)

        # Resetting flag
        data = dict(name='b', read_only='', product='b', data_version=2)
        ret = self._put('/releases/b/read_only', username='bill', data=data)
        self.assertStatusCode(ret, 201)

        # Verify reset
        read_only = dbo.releases.isReadOnly(name='b')
        self.assertEqual(read_only, False)

    def testReadOnlyNonAdminCanSetFlagButNotUnset(self):
        # Setting read only flag
        data_set = dict(name='b', read_only=True, product='b', data_version=1)
        ret = self._put('/releases/b/read_only', username='bob', data=data_set)
        self.assertStatusCode(ret, 201)

        # Verifying if flag was set to true
        read_only = dbo.releases.isReadOnly(name='b')
        self.assertEqual(read_only, True)

        # Resetting flag, which should fail with 403
        data_unset = dict(name='b', read_only='', product='b', data_version=2)
        ret = self._put('/releases/b/read_only', username='bob', data=data_unset)
        self.assertStatusCode(ret, 403)


class TestRuleIdsReturned(ViewTest):

    def testPresentRuleIdField(self):
        releases = self._get("/releases")
        releases_data = json.loads(releases.data)
        self.assertTrue('rule_ids' in releases_data['releases'][0])

    def testMappingIncluded(self):
        rel_name = 'ab'
        rule_id = 10

        releases = self._get("/releases")
        releases_data = json.loads(releases.data)
        not_mapped_rel = next(rel for rel in releases_data['releases'] if rel['name'] == rel_name)
        self.assertEqual(len(not_mapped_rel['rule_ids']), 0)
        self.assertFalse(rule_id in not_mapped_rel['rule_ids'])

        dbo.rules.t.insert().execute(id=rule_id, priority=100, version='3.5', buildTarget='d',
                                     backgroundRate=100, mapping=rel_name, update_type='minor', data_version=1)

        releases = self._get("/releases")
        releases_data = json.loads(releases.data)
        mapped_rel = next(rel for rel in releases_data['releases'] if rel['name'] == rel_name)
        self.assertEqual(len(mapped_rel['rule_ids']), 1)
        self.assertTrue(rule_id in mapped_rel['rule_ids'])<|MERGE_RESOLUTION|>--- conflicted
+++ resolved
@@ -1675,29 +1675,6 @@
                 'count': 2,
                 'revisions': [
                     {
-<<<<<<< HEAD
-                        '_different': [],
-                        '_time_ago': '3 days ago',
-                        'change_id': 12635504,
-                        'changed_by': 'hope.ngerebara@gmail.com',
-                        'data_version': 798882,
-                        'name': 'Firefox-mozilla-central-nightly-latest',
-                        'product': 'Firefox',
-                        'read_only': 'False',
-                        'timestamp': 1509976085599
-                    },
-                    {
-                        '_different': ['data'],
-                        '_time_ago': '3 days ago',
-                        'change_id': 12635482,
-                        'changed_by': 'hope.ngerebara@gmail.com',
-                        'data_version': 798881,
-                        'name': 'Firefox-mozilla-central-nightly-latest',
-                        'product': 'Firefox',
-                        'read_only': 'False',
-                        'timestamp': 1509975599716
-                    }
-=======
                         'read_only': 'False',
                         'timestamp': 16,
                         'name': 'b',
@@ -1728,8 +1705,7 @@
                         '_time_ago': '48 years and 584 months ago',
                         'change_id': 2,
                         'changed_by': 'bill'
-                        }
->>>>>>> 0cece1cd
+                    }
                 ]
             },
             "Releases Scheduled Change": {
@@ -1750,26 +1726,15 @@
         }
         history_data = data["Releases"]
         revisions = history_data["revisions"]
-<<<<<<< HEAD
-        print(revisions, "==================data")
         expected_data = expected["Releases"]
         expected_revisions = expected_data["revisions"]
-        print(expected_revisions, "==================expected")
-=======
-        expected_data = expected["Releases"]
-        expected_revisions = expected_data["revisions"]
->>>>>>> 0cece1cd
         for index in range(len(revisions)):
             self.assertEquals(revisions[index]['product'], expected_revisions[index]['product'])
             self.assertEquals(revisions[index]['timestamp'], expected_revisions[index]['timestamp'])
             self.assertEquals(revisions[index]['read_only'], expected_revisions[index]['read_only'])
             self.assertEquals(revisions[index]['data_version'], expected_revisions[index]['data_version'])
             self.assertEquals(revisions[index]['changed_by'], expected_revisions[index]['changed_by'])
-<<<<<<< HEAD
-        self.assertEquals(len(history_data["revisions"]), 2)
-=======
         self.assertEquals(len(history_data["revisions"]), 3)
->>>>>>> 0cece1cd
 
     @mock.patch("time.time", mock.MagicMock(return_value=100))
     def testSignoffWithPermission(self):
@@ -1842,32 +1807,7 @@
         expected = {
             'Releases': {
                 'count': 2,
-<<<<<<< HEAD
                 'revisions': [
-                    {
-                        '_different': [],
-                        '_time_ago': '3 days ago',
-                        'change_id': 12635504,
-                        'changed_by': 'hope.ngerebara@gmail.com',
-                        'data_version': 798882,
-                        'name': 'Firefox-mozilla-central-nightly-latest',
-                        'product': 'Firefox',
-                        'read_only': 'False',
-                        'timestamp': 1509976085599
-                    },
-                    {
-                        '_different': ['data'],
-                        '_time_ago': '3 days ago',
-                        'change_id': 12635482,
-                        'changed_by': 'hope.ngerebara@gmail.com',
-                        'data_version': 798881,
-                        'name': 'Firefox-mozilla-central-nightly-latest',
-                        'product': 'Firefox',
-                        'read_only': 'False',
-                        'timestamp': 1509975599716
-                    }
-=======
-                'revisions':[
                     {
                         'name': 'b',
                         'change_id': 6,
@@ -1878,7 +1818,7 @@
                         'timestamp': 16,
                         'product': 'b',
                         'changed_by': 'bill'
-                        },
+                    },
                     {
                         'name': 'd',
                         'change_id': 4,
@@ -1887,7 +1827,7 @@
                         'data_version': 1,
                         '_different': ['name', 'data', 'product'],
                         'timestamp': 10, 'product': 'd', 'changed_by': 'bill'
-                        },
+                    },
                     {
                         'name': 'ab',
                         'change_id': 2,
@@ -1898,8 +1838,7 @@
                         'timestamp': 6,
                         'product': 'a',
                         'changed_by': 'bill'
-                        }
->>>>>>> 0cece1cd
+                    }
                 ]
             },
             "Releases Scheduled Change": {
@@ -1917,57 +1856,6 @@
                     },
                 ],
             }
-<<<<<<< HEAD
-        }
-        history_data = data["Releases"]
-        revisions = history_data["revisions"]
-        print(revisions, "===============xxxxx data")
-        expected_data = expected["Releases"]
-        expected_revisions = expected_data["revisions"]
-        print(expected_revisions, "===============xxxxx expected_revisions")
-        for index in range(len(revisions)):
-            self.assertEquals(revisions[index]['product'], expected_revisions[index]['product'])
-            self.assertEquals(revisions[index]['timestamp'], expected_revisions[index]['timestamp'])
-            self.assertEquals(revisions[index]['read_only'], expected_revisions[index]['read_only'])
-            self.assertEquals(revisions[index]['data_version'], expected_revisions[index]['data_version'])
-            self.assertEquals(revisions[index]['changed_by'], expected_revisions[index]['changed_by'])
-        self.assertEquals(len(history_data["revisions"]), 2)
-
-    def testGetReleaseHistoryWithTimeRange(self):
-        url = '/all_releases/history'
-        ret = self._get(url, qs={"timestamp_from": 1509976085599})
-        self.assertEquals(ret.status_code, 200, msg=ret.data)
-        data = json.loads(ret.data)
-        expected = {
-            'Releases': {
-                'count': 2,
-                'revisions': [
-                    {
-                        '_different': [],
-                        '_time_ago': '3 days ago',
-                        'change_id': 12635504,
-                        'changed_by': 'hope.ngerebara@gmail.com',
-                        'data_version': 798882,
-                        'name': 'Firefox-mozilla-central-nightly-latest',
-                        'product': 'b',
-                        'read_only': 'False',
-                        'timestamp': 1509976085599
-                    },
-                    {
-                        '_different': ['data'],
-                        '_time_ago': '3 days ago',
-                        'change_id': 12635482,
-                        'changed_by': 'hope.ngerebara@gmail.com',
-                        'data_version': 798881,
-                        'name': 'Firefox-mozilla-central-nightly-latest',
-                        'product': 'b',
-                        'read_only': 'False',
-                        'timestamp': 1509975599716
-                    }
-                ]
-            }
-=======
->>>>>>> 0cece1cd
         }
         history_data = data["Releases"]
         revisions = history_data["revisions"]
@@ -1979,13 +1867,7 @@
             self.assertEquals(revisions[index]['read_only'], expected_revisions[index]['read_only'])
             self.assertEquals(revisions[index]['data_version'], expected_revisions[index]['data_version'])
             self.assertEquals(revisions[index]['changed_by'], expected_revisions[index]['changed_by'])
-<<<<<<< HEAD
-        print("++++++++++++++++++++++++++ data ++++++++++++++++++++++++++++")
-        print(data)
-        self.assertEquals(len(history_data["revisions"]), 2)
-=======
         self.assertEquals(len(history_data["revisions"]), 3)
->>>>>>> 0cece1cd
 
     def testPostRevisionRollback(self):
         # Make some changes to a release
