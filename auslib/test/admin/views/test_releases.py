--- conflicted
+++ resolved
@@ -1077,10 +1077,6 @@
         dbo.releases.scheduled_changes.conditions.history.t.insert().execute(
             change_id=7, changed_by="bill", timestamp=25, sc_id=3, when=10000000, data_version=2
         )
-<<<<<<< HEAD
-=======
-
->>>>>>> 9f8de880
         dbo.releases.scheduled_changes.t.insert().execute(
             sc_id=4, complete=False, scheduled_by="bill", change_type="delete", data_version=1, base_name="ab", base_data_version=1,
         )
@@ -1215,11 +1211,7 @@
     def testUpdateScheduledChangeExistingRelease(self):
         data = {
             "data": '{"name": "c", "hashFunction": "sha512", "extv": "3.0", "schema_version": 1}', "name": "c",
-<<<<<<< HEAD
             "data_version": 1, "sc_data_version": 1, "when": 78900000000, "change_type": "update",
-=======
-            "data_version": 1, "sc_data_version": 1, "when": 78900000000,
->>>>>>> 9f8de880
         }
         ret = self._post("/scheduled_changes/releases/2", data=data)
         self.assertEquals(ret.status_code, 200, ret.data)
@@ -1240,7 +1232,7 @@
         self.assertEquals(dict(cond[0]), cond_expected)
 
     @mock.patch("time.time", mock.MagicMock(return_value=300))
-<<<<<<< HEAD
+
     def testUpdateScheduledChangeExistingDeleteRelease(self):
         data = {
             "name": "c",
@@ -1254,13 +1246,8 @@
         data = {
             "data": '{"name": "m", "hashFunction": "sha512", "appv": "4.0", "schema_version": 1}', "name": "m", "product": "m",
             "sc_data_version": 1, "change_type": "insert",
-=======
-    def testUpdateScheduledChangeNewRelease(self):
-        data = {
-            "data": '{"name": "m", "hashFunction": "sha512", "appv": "4.0", "schema_version": 1}', "name": "m", "product": "m",
-            "sc_data_version": 1,
->>>>>>> 9f8de880
-        }
+        }
+        
         ret = self._post("/scheduled_changes/releases/1", data=data)
         self.assertEquals(ret.status_code, 200, ret.data)
         self.assertEquals(json.loads(ret.data), {"new_data_version": 2})
@@ -1283,11 +1270,8 @@
     def testUpdateScheduledChangeNewReleaseChangeName(self):
         data = {
             "data": '{"name": "mm", "hashFunction": "sha512", "appv": "4.0", "schema_version": 1}', "name": "mm", "product": "mm",
-<<<<<<< HEAD
             "sc_data_version": 1, "change_type": "insert",
-=======
-            "sc_data_version": 1,
->>>>>>> 9f8de880
+
         }
         ret = self._post("/scheduled_changes/releases/1", data=data)
         self.assertEquals(ret.status_code, 200, ret.data)
@@ -1370,12 +1354,9 @@
         }
         self.assertEquals(db_data, expected)
 
-<<<<<<< HEAD
-=======
         base_row = dbo.releases.t.select().where(dbo.releases.name == "ab").execute().fetchall()
         self.assertEquals(len(base_row), 0)
 
->>>>>>> 9f8de880
     def testGetScheduledChangeHistoryRevisions(self):
         ret = self._get("/scheduled_changes/releases/3/revisions")
         self.assertEquals(ret.status_code, 200, ret.data)
