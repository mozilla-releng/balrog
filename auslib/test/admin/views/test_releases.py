--- conflicted
+++ resolved
@@ -474,12 +474,8 @@
         ret = self._put('/releases/new_release', data=dict(name='new_release', version='11', product='Firefox',
                                                            blob="""
 {
-<<<<<<< HEAD
-    "name": "a",
-    "hashFunction": "sha512",
-=======
     "name": "new_release",
->>>>>>> 810b29dd
+    "hashFunction": "sha512",
     "schema_version": 1,
     "platforms": {
         "p": {
@@ -500,12 +496,8 @@
         self.assertEquals(r[0]['product'], 'Firefox')
         self.assertEquals(json.loads(r[0]['data']), json.loads("""
 {
-<<<<<<< HEAD
-    "name": "a",
-    "hashFunction": "sha512",
-=======
     "name": "new_release",
->>>>>>> 810b29dd
+    "hashFunction": "sha512",
     "schema_version": 1,
     "platforms": {
         "p": {
