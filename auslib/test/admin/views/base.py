--- conflicted
+++ resolved
@@ -30,18 +30,11 @@
         db.permissions.t.insert().execute(permission='admin', username='bill', data_version=1)
         db.permissions.t.insert().execute(permission='/users/:id/permissions/:permission', username='bob', data_version=1)
         db.permissions.t.insert().execute(permission='/releases/:name', username='bob', options=json.dumps(dict(product='fake')), data_version=1)
-<<<<<<< HEAD
+        db.permissions.t.insert().execute(permission='/rules/:id', username='bob', options=json.dumps(dict(product='fake')), data_version=1)
         db.releases.t.insert().execute(name='a', product='a', version='a', data=json.dumps(dict(name='a', schema_version=1)), data_version=1)
         db.releases.t.insert().execute(name='ab', product='a', version='a', data=json.dumps(dict(name='ab', schema_version=1)), data_version=1)
         db.releases.t.insert().execute(name='b', product='b', version='b', data=json.dumps(dict(name='b', schema_version=1)), data_version=1)
         db.releases.t.insert().execute(name='c', product='c', version='c', data=json.dumps(dict(name='c', schema_version=1)), data_version=1)
-=======
-        db.permissions.t.insert().execute(permission='/rules/:id', username='bob', options=json.dumps(dict(product='fake')), data_version=1)
-        db.releases.t.insert().execute(name='a', product='a', version='a', data=json.dumps(dict(name='a')), data_version=1)
-        db.releases.t.insert().execute(name='ab', product='a', version='a', data=json.dumps(dict(name='ab')), data_version=1)
-        db.releases.t.insert().execute(name='b', product='b', version='b', data=json.dumps(dict(name='b')), data_version=1)
-        db.releases.t.insert().execute(name='c', product='c', version='c', data=json.dumps(dict(name='c')), data_version=1)
->>>>>>> 71b9f6e7
         db.releases.t.insert().execute(name='d', product='d', version='d', data_version=1, data="""
 {
     "name": "d",
