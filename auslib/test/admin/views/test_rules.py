import json
import mock

from auslib.global_state import dbo
from auslib.test.admin.views.base import ViewTest
from auslib.util.comparison import operators


class TestRulesAPI_JSON(ViewTest):
    maxDiff = 1000

    def testGetRules(self):
        ret = self._get("/rules")
        got = json.loads(ret.data)
        self.assertEquals(got["count"], 5)

    def testGetRulesWithProductFilter(self):
        ret = self._get("/rules", qs={"product": "fake"})
        got = json.loads(ret.data)
        expected = {
            "rule_id": 4, "product": "fake", "priority": 80, "buildTarget": "d", "backgroundRate": 100, "mapping": "a",
            "update_type": "minor", "data_version": 1
        }
        self.assertEquals(got["count"], 1)
        for k, v in expected.iteritems():
            self.assertEquals(got["rules"][0][k], v)

    def testNewRulePost(self):
        ret = self._post('/rules', data=dict(backgroundRate=31, mapping='c', priority=33,
                                             product='Firefox', update_type='minor', channel='nightly'))
        self.assertEquals(ret.status_code, 200, "Status Code: %d, Data: %s" % (ret.status_code, ret.data))
        r = dbo.rules.t.select().where(dbo.rules.rule_id == ret.data).execute().fetchall()
        self.assertEquals(len(r), 1)
        self.assertEquals(r[0]['mapping'], 'c')
        self.assertEquals(r[0]['backgroundRate'], 31)
        self.assertEquals(r[0]['priority'], 33)
        self.assertEquals(r[0]['data_version'], 1)

    def testBackgroundRateZero(self):
        ret = self._post('/rules', data=dict(backgroundRate=0, mapping='c', priority=33,
                                             product='Firefox', update_type='minor', channel='nightly'))
        self.assertEquals(ret.status_code, 200, "Status Code: %d, Data: %s" % (ret.status_code, ret.data))
        r = dbo.rules.t.select().where(dbo.rules.rule_id == ret.data).execute().fetchall()
        self.assertEquals(len(r), 1)
        self.assertEquals(r[0]['mapping'], 'c')
        self.assertEquals(r[0]['backgroundRate'], 0)
        self.assertEquals(r[0]['priority'], 33)
        self.assertEquals(r[0]['data_version'], 1)

    def testNewRulePostJSON(self):
        data = dict(
            backgroundRate=31, mapping="c", priority=33, product="Firefox",
            update_type="minor", channel="nightly"
        )
        ret = self._post("/rules", data=data)
        self.assertEquals(ret.status_code, 200, "Status Code: %d, Data: %s" % (ret.status_code, ret.data))
        r = dbo.rules.t.select().where(dbo.rules.rule_id == ret.data).execute().fetchall()
        self.assertEquals(len(r), 1)
        self.assertEquals(r[0]['mapping'], 'c')
        self.assertEquals(r[0]['backgroundRate'], 31)
        self.assertEquals(r[0]['priority'], 33)
        self.assertEquals(r[0]['data_version'], 1)

    def testNewRuleWithoutProductAdminPermission(self):
        data = dict(
            backgroundRate=31, mapping="a", priority=33, product="Firefox",
            update_type="minor", channel="nightly"
        )
        ret = self._post("/rules", data=data, username="billy")
        self.assertStatusCode(ret, 403)

    def testNewRuleWithProductAdminPermission(self):
        data = dict(
            backgroundRate=31, mapping="a", priority=33, product="a",
            update_type="minor", channel="nightly"
        )
        ret = self._post("/rules", data=data, username="billy")
        self.assertStatusCode(ret, 200)

    def testNewRuleWithoutPermission(self):
        data = dict(
            backgroundRate=31, mapping="c", priority=33, product="Firefox",
            update_type="minor", channel="nightly"
        )
        ret = self._post("/rules", data=data, username="jack")
        self.assertEquals(ret.status_code, 403, "Status Code: %d, Data: %s" % (ret.status_code, ret.data))

    # A POST without the required fields shouldn't be valid
    def testMissingFields(self):
        # But we still need to pass product, because permission checking
        # is done before what we're testing
        ret = self._post('/rules', data=dict({'product': 'a'}))
        self.assertEquals(ret.status_code, 400, "Status Code: %d, Data: %s" % (ret.status_code, ret.data))
        self.assertTrue('backgroundRate' in ret.data, msg=ret.data)
        self.assertTrue('priority' in ret.data, msg=ret.data)

    def testVersionValidation(self):
        for op in operators:
            ret = self._post('/rules', data=dict(backgroundRate=42, mapping='d', priority=50,
                             product='Firefox', update_type='minor', version='%s4.0' % op))
            self.assertEquals(ret.status_code, 200, "Status Code: %d, Data: %s, Operator: %s" % (ret.status_code, ret.data, op))
            r = dbo.rules.t.select().where(dbo.rules.rule_id == ret.data).execute().fetchall()
            self.assertEquals(len(r), 1)
            self.assertEquals(r[0]['version'], '%s4.0' % op)

    def testBuildIDValidation(self):
        for op in operators:
            ret = self._post('/rules', data=dict(backgroundRate=42, mapping='d', priority=50,
                             product='Firefox', update_type='minor', buildID='%s20010101000000' % op))
            self.assertEquals(ret.status_code, 200, "Status Code: %d, Data: %s, Operator: %s" % (ret.status_code, ret.data, op))
            r = dbo.rules.t.select().where(dbo.rules.rule_id == ret.data).execute().fetchall()
            self.assertEquals(len(r), 1)
            self.assertEquals(r[0]['buildID'], '%s20010101000000' % op)

    def testVersionValidationBogusInput(self):
        for bogus in ('<= 4.0', ' <=4.0', '<>4.0', '<=-4.0', '=4.0', '> 4.0', '>= 4.0', ' >=4.0', ' 4.0 '):
            ret = self._post('/rules', data=dict(backgroundRate=42, mapping='d', priority=50,
                             product='Firefox', update_type='minor', version=bogus))
            self.assertEquals(ret.status_code, 400, "Status Code: %d, Data: %s, Input: %s" % (ret.status_code, ret.data, bogus))
            self.assertTrue('version' in ret.data, msg=ret.data)

    def testBuilIDValidationBogusInput(self):
        for bogus in ('<= 4120', ' <=4120', '<>4120', '<=-4120', '=41230', '> 41210', '>= 41220', ' >=41220', ' 41220 '):
            ret = self._post('/rules', data=dict(backgroundRate=42, mapping='d', priority=50,
                             product='Firefox', update_type='minor', buildID=bogus))
            self.assertEquals(ret.status_code, 400, "Status Code: %d, Data: %s, Input: %s" % (ret.status_code, ret.data, bogus))
            self.assertTrue('buildID' in ret.data, msg=ret.data)

    def testValidationEmptyInput(self):
        ret = self._post('/rules', data=dict(backgroundRate=42, mapping='d', priority=50,
                         product='Firefox', update_type='minor', version='', buildID=''))
        self.assertEquals(ret.status_code, 200, "Status Code: %d, Data: %s" % (ret.status_code, ret.data))
        r = dbo.rules.t.select().where(dbo.rules.rule_id == ret.data).execute().fetchall()
        self.assertEquals(len(r), 1)
        self.assertEquals(r[0]['buildID'], None)
        self.assertEquals(r[0]['version'], None)


class TestSingleRuleView_JSON(ViewTest):

    def testGetRule(self):
        ret = self._get("/rules/1")
        expected = dict(
            backgroundRate=100,
            mapping="c",
            fallbackMapping=None,
            priority=100,
            product=None,
            version="3.5",
            buildID=None,
            channel=None,
            locale=None,
            distribution=None,
            buildTarget="d",
            osVersion=None,
            systemCapabilities=None,
            distVersion=None,
            comment=None,
            update_type="minor",
            headerArchitecture=None,
            data_version=1,
            rule_id=1,
            alias=None,
            whitelist=None,
        )
        self.assertEquals(json.loads(ret.data), expected)

    def testGetRuleByAlias(self):
        ret = self._get("/rules/frodo")
        expected = dict(
            backgroundRate=100,
            mapping="b",
            fallbackMapping=None,
            priority=100,
            product=None,
            version="3.3",
            buildID=None,
            channel=None,
            locale=None,
            distribution=None,
            buildTarget="d",
            osVersion=None,
            systemCapabilities=None,
            distVersion=None,
            comment=None,
            update_type="minor",
            headerArchitecture=None,
            data_version=1,
            rule_id=2,
            alias="frodo",
            whitelist=None,
        )
        self.assertEquals(json.loads(ret.data), expected)

    def testGetRule404(self):
        ret = self.client.get("/rules/123")
        self.assertEquals(ret.status_code, 404)

    def testPost(self):
        # Make some changes to a rule
        ret = self._post('/rules/1', data=dict(backgroundRate=71, mapping='d',
                                               fallbackMapping="fallback_d", priority=73, data_version=1,
                                               product='Firefox', channel='nightly', systemCapabilities="SSE"))
        self.assertEquals(ret.status_code, 200, "Status Code: %d, Data: %s" % (ret.status_code, ret.data))
        load = json.loads(ret.data)
        self.assertEquals(load['new_data_version'], 2)

        # Assure the changes made it into the database
        r = dbo.rules.t.select().where(dbo.rules.rule_id == 1).execute().fetchall()
        self.assertEquals(len(r), 1)
        self.assertEquals(r[0]['mapping'], 'd')
        self.assertEquals(r[0]['fallbackMapping'], 'fallback_d')
        self.assertEquals(r[0]['backgroundRate'], 71)
        self.assertEquals(r[0]['systemCapabilities'], "SSE")
        self.assertEquals(r[0]['priority'], 73)
        self.assertEquals(r[0]['data_version'], 2)
        # And that we didn't modify other fields
        self.assertEquals(r[0]['update_type'], 'minor')
        self.assertEquals(r[0]['version'], '3.5')
        self.assertEquals(r[0]['buildTarget'], 'd')

    def testPutRuleOutdatedData(self):
        # Make changes to a rule
        ret = self._put('/rules/1', data=dict(backgroundRate=71, mapping='d', priority=73, data_version=1, product='Firefox', channel='nightly'))
        self.assertEquals(ret.status_code, 200, "Status Code: %d, Data: %s" % (ret.status_code, ret.data))
        load = json.loads(ret.data)
        self.assertEquals(load['new_data_version'], 2)
        # Assure the changes made it into the database
        r = dbo.rules.t.select().where(dbo.rules.rule_id == 1).execute().fetchall()
        self.assertEquals(r[0]['data_version'], 2)

        # OutdatedDataVersion Request
        ret2 = self._put('/rules/1', data=dict(backgroundRate=71, mapping='d', priority=73, data_version=1, product='Firefox', channel='nightly'))
        self.assertEquals(ret2.status_code, 400, "Status Code: %d, Data: %s" % (ret2.status_code, ret2.data))

    def testPostRuleOutdatedData(self):
        # Make changes to a rule
        ret = self._post('/rules/1', data=dict(backgroundRate=71, mapping='d', priority=73, data_version=1, product='Firefox', channel='nightly'))
        self.assertEquals(ret.status_code, 200, "Status Code: %d, Data: %s" % (ret.status_code, ret.data))
        load = json.loads(ret.data)
        self.assertEquals(load['new_data_version'], 2)
        # Assure the changes made it into the database
        r = dbo.rules.t.select().where(dbo.rules.rule_id == 1).execute().fetchall()
        self.assertEquals(r[0]['data_version'], 2)

        # OutdatedDataVersion Request
        ret2 = self._put('/rules/1', data=dict(backgroundRate=71, mapping='d', priority=73, data_version=1, product='Firefox', channel='nightly'))
        self.assertEquals(ret2.status_code, 400, "Status Code: %d, Data: %s" % (ret2.status_code, ret2.data))

    def testPostByAlias(self):
        # Make some changes to a rule
        ret = self._post('/rules/frodo', data=dict(backgroundRate=71, mapping='d', priority=73, data_version=1,
                                                   product='Firefox', channel='nightly'))
        self.assertEquals(ret.status_code, 200, "Status Code: %d, Data: %s" % (ret.status_code, ret.data))
        load = json.loads(ret.data)
        self.assertEquals(load['new_data_version'], 2)

        # Assure the changes made it into the database
        r = dbo.rules.t.select().where(dbo.rules.rule_id == 2).execute().fetchall()
        self.assertEquals(len(r), 1)
        self.assertEquals(r[0]['mapping'], 'd')
        self.assertEquals(r[0]['backgroundRate'], 71)
        self.assertEquals(r[0]['priority'], 73)
        self.assertEquals(r[0]['data_version'], 2)
        # And that we didn't modify other fields
        self.assertEquals(r[0]['update_type'], 'minor')
        self.assertEquals(r[0]['version'], '3.3')
        self.assertEquals(r[0]['buildTarget'], 'd')

    def testPostJSON(self):
        data = dict(
            backgroundRate=71, mapping="d", priority=73, data_version=1,
            product="Firefox", channel="nightly"
        )
        ret = self._post("/rules/1", data=data)
        self.assertEquals(ret.status_code, 200, "Status Code: %d, Data: %s" % (ret.status_code, ret.data))
        load = json.loads(ret.data)
        self.assertEquals(load['new_data_version'], 2)

        # Assure the changes made it into the database
        r = dbo.rules.t.select().where(dbo.rules.rule_id == 1).execute().fetchall()
        self.assertEquals(len(r), 1)
        self.assertEquals(r[0]['mapping'], 'd')
        self.assertEquals(r[0]['backgroundRate'], 71)
        self.assertEquals(r[0]['priority'], 73)
        self.assertEquals(r[0]['data_version'], 2)
        # And that we didn't modify other fields
        self.assertEquals(r[0]['update_type'], 'minor')
        self.assertEquals(r[0]['version'], '3.5')
        self.assertEquals(r[0]['buildTarget'], 'd')

    def testPostAddAlias(self):
        # Make some changes to a rule
        ret = self._post("/rules/1", data=dict(alias="sam", data_version=1))
        self.assertEquals(ret.status_code, 200, "Status Code: %d, Data: %s" % (ret.status_code, ret.data))
        load = json.loads(ret.data)
        self.assertEquals(load["new_data_version"], 2)

        # Assure the changes made it into the database
        r = dbo.rules.t.select().where(dbo.rules.rule_id == 1).execute().fetchall()
        self.assertEquals(len(r), 1)
        self.assertEquals(r[0]["alias"], "sam")
        self.assertEquals(r[0]["data_version"], 2)
        # And that we didn"t modify other fields
        self.assertEquals(r[0]["update_type"], "minor")
        self.assertEquals(r[0]["version"], "3.5")
        self.assertEquals(r[0]["buildTarget"], "d")

    def testPostAddBadAlias(self):
        ret = self._post("/rules/1", data=dict(alias="abc#$%", data_version=1))
        self.assertEquals(ret.status_code, 400, "Status Code: %d, Data: %s" % (ret.status_code, ret.data))

    def testPostWithoutProduct(self):
        ret = self._post('/rules/4', username='bob',
                         data=dict(backgroundRate=71, mapping='d', priority=73, data_version=1,
                                   channel='nightly'))
        self.assertEquals(ret.status_code, 200, "Status Code: %d, Data: %s" % (ret.status_code, ret.data))
        load = json.loads(ret.data)
        self.assertEquals(load['new_data_version'], 2)
        # Assure the changes made it into the database
        r = dbo.rules.t.select().where(dbo.rules.rule_id == 4).execute().fetchall()
        self.assertEquals(len(r), 1)
        self.assertEquals(r[0]['mapping'], 'd')
        self.assertEquals(r[0]['backgroundRate'], 71)
        self.assertEquals(r[0]['priority'], 73)
        self.assertEquals(r[0]['data_version'], 2)
        self.assertEquals(r[0]['channel'], 'nightly')
        # And that we didn't modify other fields
        self.assertEquals(r[0]['update_type'], 'minor')
        self.assertEquals(r[0]['buildTarget'], 'd')
        self.assertEquals(r[0]['product'], 'fake')

    def testPostSetBackgroundRateTo0(self):
        ret = self._post("/rules/4", data=dict(backgroundRate=0, data_version=1))
        self.assertEquals(ret.status_code, 200, "Status Code: %d, Data: %s" % (ret.status_code, ret.data))
        load = json.loads(ret.data)
        self.assertEquals(load['new_data_version'], 2)
        # Assure the changes made it into the database
        r = dbo.rules.t.select().where(dbo.rules.rule_id == 4).execute().fetchall()
        self.assertEquals(len(r), 1)
        self.assertEquals(r[0]['backgroundRate'], 0)
        self.assertEquals(r[0]['data_version'], 2)
        # And that we didn't modify other fields
        self.assertEquals(r[0]['update_type'], 'minor')
        self.assertEquals(r[0]['mapping'], 'a')
        self.assertEquals(r[0]['priority'], 80)
        self.assertEquals(r[0]['buildTarget'], 'd')
        self.assertEquals(r[0]['product'], 'fake')

    def testPostRemoveRestriction(self):
        ret = self._post("/rules/5", data=dict(buildTarget="", data_version=1))
        self.assertEquals(ret.status_code, 200, "Status Code: %d, Data: %s" % (ret.status_code, ret.data))
        load = json.loads(ret.data)
        self.assertEquals(load['new_data_version'], 2)
        # Assure the changes made it into the database
        r = dbo.rules.t.select().where(dbo.rules.rule_id == 5).execute().fetchall()
        self.assertEquals(len(r), 1)
        r = r[0]
        self.assertEquals(r["buildTarget"], None)
        # ...and that other fields weren't modified
        self.assertEquals(r["priority"], 80)
        self.assertEquals(r["version"], "3.3")
        self.assertEquals(r["backgroundRate"], 0)
        self.assertEquals(r["mapping"], "c")
        self.assertEquals(r["update_type"], "minor")
        self.assertEquals(r["product"], None)

    def testPost404(self):
        ret = self._post("/rules/555", data=dict(mapping="d"))
        self.assertEquals(ret.status_code, 404)

    def testPostWithBadData(self):
        ret = self._post("/rules/1", data=dict(mapping="uhet"))
        self.assertEquals(ret.status_code, 400)

    def testPostWithBadAlias(self):
        ret = self._post("/rules/1", data=dict(alias="3", data_version=1))
        self.assertEquals(ret.status_code, 400)

    def testBadAuthPost(self):
        ret = self._badAuthPost('/rules/1', data=dict(backgroundRate=100, mapping='c', priority=100, data_version=1))
        self.assertEquals(ret.status_code, 403, "Status Code: %d, Data: %s" % (ret.status_code, ret.data))

    def testHttpRemoteUserAuth(self):
        # Make some changes to a rule
        ret = self._httpRemoteUserPost('/rules/1', data=dict(backgroundRate=71, mapping='d', priority=73, data_version=1,
                                                             product='Firefox', channel='nightly'))
        self.assertEquals(ret.status_code, 200, "Status Code: %d, Data: %s" % (ret.status_code, ret.data))
        load = json.loads(ret.data)
        self.assertEquals(load['new_data_version'], 2)

        # Assure the changes made it into the database
        r = dbo.rules.t.select().where(dbo.rules.rule_id == 1).execute().fetchall()
        self.assertEquals(len(r), 1)
        self.assertEquals(r[0]['mapping'], 'd')
        self.assertEquals(r[0]['backgroundRate'], 71)
        self.assertEquals(r[0]['priority'], 73)
        self.assertEquals(r[0]['data_version'], 2)
        # And that we didn't modify other fields
        self.assertEquals(r[0]['update_type'], 'minor')
        self.assertEquals(r[0]['version'], '3.5')
        self.assertEquals(r[0]['buildTarget'], 'd')

    def testNoPermissionToAlterExistingProduct(self):
        ret = self._post('/rules/1', data=dict(backgroundRate=71, data_version=1), username='bob')
        self.assertEquals(ret.status_code, 403)

    def testNoPermissionToAlterNewProduct(self):
        ret = self._post(
            '/rules/4', data=dict(product='protected', mapping='a', backgroundRate=71, priority=50, update_type='minor', data_version=1), username='bob')
        self.assertEquals(ret.status_code, 403)

    def testGetSingleRule(self):
        ret = self._get('/rules/1')
        self.assertEquals(ret.status_code, 200)
        self.assertTrue("c" in ret.data, msg=ret.data)
        for h in ("X-CSRF-Token", "X-Data-Version"):
            self.assertTrue(h in ret.headers, msg=ret.headers)

    def testDeleteRule(self):
        ret = self._delete('/rules/1', qs=dict(data_version=1))
        self.assertEquals(ret.status_code, 200, msg=ret.data)

    def testDeleteRuleOutdatedData(self):
        ret = self._get('/rules/1')
        self.assertEquals(ret.status_code, 200, msg=ret.data)
        ret = self._delete('/rules/1', qs=dict(data_version=7))
        self.assertEquals(ret.status_code, 400, msg=ret.data)

    def testDeleteRuleByAlias(self):
        ret = self._delete('/rules/frodo', qs=dict(data_version=1))
        self.assertEquals(ret.status_code, 200, msg=ret.data)

    def testDeleteRule404(self):
        ret = self._delete("/rules/112")
        self.assertEquals(ret.status_code, 404)

    def testDeleteWithProductAdminPermission(self):
        ret = self._delete("/rules/3", username="billy",
                           qs=dict(data_version=1))
        self.assertEquals(ret.status_code, 200)

    def testDeleteWithoutProductAdminPermission(self):
        ret = self._delete("/rules/4", username="billy",
                           qs=dict(data_version=1))
        self.assertEquals(ret.status_code, 403)

    def testDeleteWithoutPermission(self):
        ret = self._delete("/rules/2", username="tony", qs=dict(data_version=1))
        self.assertEquals(ret.status_code, 403)


class TestRuleHistoryView(ViewTest):

    def testGetNoRevisions(self):
        url = '/rules/1/revisions'
        ret = self._get(url)
        self.assertEquals(ret.status_code, 200, msg=ret.data)
        got = json.loads(ret.data)
        self.assertEquals(got["count"], 0)

    def testGetRefusesAlias(self):
        ret = self._get("/rules/frodo/revisions")
        self.assertEquals(ret.status_code, 404)

    def testGetRevisions(self):
        # Make some changes to a rule
        ret = self._post(
            '/rules/1',
            data=dict(
                backgroundRate=71,
                mapping='d',
                priority=73,
                data_version=1,
                product='Firefox',
                update_type='minor',
                channel='nightly',
            )
        )
        self.assertEquals(
            ret.status_code,
            200,
            "Status Code: %d, Data: %s" % (ret.status_code, ret.data)
        )
        # and again
        ret = self._post(
            '/rules/1',
            data=dict(
                backgroundRate=72,
                mapping='d',
                priority=73,
                data_version=2,
                product='Firefux',
                update_type='minor',
                channel='nightly',
            )
        )
        self.assertEquals(
            ret.status_code,
            200,
            "Status Code: %d, Data: %s" % (ret.status_code, ret.data)
        )

        url = '/rules/1/revisions'
        ret = self._get(url)
        got = json.loads(ret.data)
        self.assertEquals(ret.status_code, 200, msg=ret.data)
        self.assertEquals(got["count"], 2)
        self.assertTrue(u"rule_id" in got["rules"][0])
        self.assertTrue(u"backgroundRate" in got["rules"][0])

    def testPostRevisionRollback(self):
        # Make some changes to a rule
        ret = self._post(
            '/rules/1',
            data=dict(
                backgroundRate=71,
                mapping='d',
                priority=73,
                data_version=1,
                product='Firefox',
                update_type='minor',
                channel='nightly',
                buildID='1234',
                osVersion='10.5',
                headerArchitecture='INTEL',
                distVersion='19',
                buildTarget='MAC',
            )
        )
        self.assertEquals(
            ret.status_code,
            200,
            "Status Code: %d, Data: %s" % (ret.status_code, ret.data)
        )
        # and again
        ret = self._post(
            '/rules/1',
            data=dict(
                backgroundRate=72,
                mapping='d',
                priority=73,
                data_version=2,
                product='Firefux',
                update_type='minor',
                channel='nightly',
            )
        )
        self.assertEquals(
            ret.status_code,
            200,
            "Status Code: %d, Data: %s" % (ret.status_code, ret.data)
        )

        table = dbo.rules
        row, = table.select(where=[table.rule_id == 1])
        self.assertEqual(row['backgroundRate'], 72)
        self.assertEqual(row['data_version'], 3)

        query = table.history.t.count()
        count, = query.execute().first()
        self.assertEqual(count, 2)

        # Oh no! We prefer the product=Firefox, backgroundRate=71 one better
        row, = table.history.select(
            where=[table.history.product == 'Firefox',
                   table.history.backgroundRate == 71],
            limit=1
        )
        change_id = row['change_id']
        assert row['rule_id'] == 1  # one of the fixtures

        url = '/rules/1/revisions'
        ret = self._post(url, {'change_id': change_id})
        self.assertEquals(ret.status_code, 200, ret.data)

        query = table.history.t.count()
        count, = query.execute().first()
        self.assertEqual(count, 3)

        row, = table.select(where=[table.rule_id == 1])
        self.assertEqual(row['backgroundRate'], 71)
        self.assertEqual(row['product'], 'Firefox')
        self.assertEqual(row['data_version'], 4)
        self.assertEqual(row['buildID'], '1234')
        self.assertEqual(row['osVersion'], '10.5')
        self.assertEqual(row['headerArchitecture'], 'INTEL')
        self.assertEqual(row['distVersion'], '19')
        self.assertEqual(row['buildTarget'], 'MAC')

    def testRollbackWithoutPermission(self):
        ret = self._post(
            '/rules/1',
            data=dict(
                backgroundRate=71,
                mapping='d',
                priority=73,
                data_version=1,
                product='',
                update_type='minor',
                channel='nightly',
                buildID='1234',
                osVersion='10.5',
                headerArchitecture='INTEL',
                distVersion='19',
                buildTarget='MAC',
            )
        )
        ret = self._post(
            '/rules/1',
            data=dict(
                backgroundRate=72,
                mapping='d',
                priority=73,
                product='',
                data_version=2,
                update_type='minor',
                channel='nightly',
            )
        )
        row, = dbo.rules.history.select(
            where=[dbo.rules.history.backgroundRate == 72],
            limit=1
        )
        change_id = row['change_id']

        url = '/rules/1/revisions'
        ret = self._post(url, {'change_id': change_id}, username='bob')
        self.assertEquals(ret.status_code, 403)

    def testPostRevisionRollbackBadRequests(self):
        ret = self._post(
            '/rules/1',
            data=dict(
                backgroundRate=71,
                mapping='d',
                priority=73,
                data_version=1,
                product='Firefox',
                update_type='minor',
                channel='nightly',
                buildID='1234',
                osVersion='10.5',
                headerArchitecture='INTEL',
                distVersion='19',
                buildTarget='MAC',
            )
        )
        self.assertEquals(
            ret.status_code,
            200,
            "Status Code: %d, Data: %s" % (ret.status_code, ret.data)
        )
        # when posting you need both the rule_id and the change_id
        wrong_url = '/rules/999/revisions'
        # not found rule_id
        ret = self._post(wrong_url, {'change_id': 10})
        self.assertEquals(ret.status_code, 404, ret.data)

        url = '/rules/1/revisions'
        ret = self._post(url, {'change_id': 999})
        # not found change_id
        self.assertEquals(ret.status_code, 400)

        url = '/rules/1/revisions'
        ret = self._post(url)  # no change_id posted
        self.assertEquals(ret.status_code, 400)


class TestSingleColumn_JSON(ViewTest):

    def testGetRules(self):
        expected_product = ["fake", "a"]
        expected = dict(count=2, product=expected_product)
        ret = self._get("/rules/columns/product")
        returned_data = json.loads(ret.data)
        self.assertEquals(returned_data['count'], expected['count'])
        self.assertItemsEqual(returned_data['product'], expected['product'])

    def testGetRuleColumn404(self):
        ret = self.client.get("/rules/columns/blah")
        self.assertEquals(ret.status_code, 404)


class TestRuleScheduledChanges(ViewTest):
    maxDiff = 15000

    def setUp(self):
        super(TestRuleScheduledChanges, self).setUp()
        dbo.rules.scheduled_changes.t.insert().execute(
            sc_id=1, scheduled_by="bill", data_version=1, base_rule_id=1, base_priority=100, base_version="3.5", base_buildTarget="d",
            base_backgroundRate=100, base_mapping="b", base_update_type="minor", base_data_version=1, change_type="update",
        )
        dbo.rules.scheduled_changes.conditions.t.insert().execute(sc_id=1, when=1000000, data_version=1)
        dbo.rules.scheduled_changes.signoffs.t.insert().execute(sc_id=1, username="bill", role="releng")
        dbo.rules.scheduled_changes.t.insert().execute(
            sc_id=2, scheduled_by="bill", data_version=1, base_priority=50, base_backgroundRate=100, base_product="baz",
            base_mapping="ab", base_update_type="minor", change_type="insert",
        )
        dbo.rules.scheduled_changes.conditions.t.insert().execute(sc_id=2, when=1500000, data_version=1)
        dbo.rules.scheduled_changes.t.insert().execute(
            sc_id=3, scheduled_by="bill", data_version=2, base_priority=150, base_backgroundRate=100, base_product="ff",
            base_mapping="ghi", base_update_type="minor", change_type="insert",
        )
        dbo.rules.scheduled_changes.conditions.t.insert().execute(sc_id=3, when=2900000, data_version=2)
        dbo.rules.scheduled_changes.t.insert().execute(
            sc_id=4, scheduled_by="bill", data_version=2, complete=True, base_rule_id=5, base_priority=80, base_version="3.3",
            base_buildTarget="d", base_backgroundRate=0, base_mapping="c", base_update_type="minor", base_data_version=1, change_type="update",
        )

        dbo.rules.scheduled_changes.conditions.t.insert().execute(sc_id=4, when=500000, data_version=2)

        dbo.rules.scheduled_changes.history.t.insert().execute(change_id=1, changed_by="bill", timestamp=5, sc_id=3)
        dbo.rules.scheduled_changes.conditions.history.t.insert().execute(change_id=1, changed_by="bill", timestamp=5, sc_id=3)

        dbo.rules.scheduled_changes.history.t.insert().execute(
            change_id=2, changed_by="bill", timestamp=6, sc_id=3, scheduled_by="bill", data_version=1, base_priority=150,
            base_backgroundRate=100, base_product="ff", base_mapping="def", base_update_type="minor", change_type="insert"
        )
        dbo.rules.scheduled_changes.conditions.history.t.insert().execute(change_id=2, changed_by="bill", timestamp=6, sc_id=3, when=2000000, data_version=1)

        dbo.rules.scheduled_changes.history.t.insert().execute(
            change_id=3, changed_by="bill", timestamp=10, sc_id=3, scheduled_by="bill", data_version=2, base_priority=150,
            base_backgroundRate=100, base_product="ff", base_mapping="ghi", base_update_type="minor", change_type="insert"
        )
        dbo.rules.scheduled_changes.conditions.history.t.insert().execute(change_id=3, changed_by="bill", timestamp=10, sc_id=3, when=2900000, data_version=2)

        dbo.rules.scheduled_changes.history.t.insert().execute(change_id=4, changed_by="bill", timestamp=15, sc_id=2)
        dbo.rules.scheduled_changes.conditions.history.t.insert().execute(change_id=4, changed_by="bill", timestamp=15, sc_id=2)

        dbo.rules.scheduled_changes.history.t.insert().execute(
            change_id=5, changed_by="bill", timestamp=16, sc_id=2, scheduled_by="bill", data_version=1, base_priority=50,
            base_backgroundRate=100, base_product="baz", base_mapping="ab", base_update_type="minor", change_type="insert"
        )
        dbo.rules.scheduled_changes.conditions.history.t.insert().execute(change_id=5, changed_by="bill", timestamp=16, sc_id=2, when=1500000, data_version=1)

        dbo.rules.scheduled_changes.history.t.insert().execute(change_id=6, changed_by="bill", timestamp=5, sc_id=4)
        dbo.rules.scheduled_changes.conditions.history.t.insert().execute(change_id=6, changed_by="bill", timestamp=5, sc_id=4)

        dbo.rules.scheduled_changes.history.t.insert().execute(
            change_id=7, changed_by="bill", timestamp=6, sc_id=4, scheduled_by="bill", data_version=1, base_priority=80,
            base_version="3.3", base_buildTarget="d", base_backgroundRate=0, base_mapping="c", base_update_type="minor", base_data_version=1,
            change_type="update")
        dbo.rules.scheduled_changes.conditions.history.t.insert().execute(change_id=7, changed_by="bill", timestamp=6, sc_id=4, when=500000, data_version=1)

        dbo.rules.scheduled_changes.history.t.insert().execute(
            change_id=8, changed_by="bill", timestamp=7, sc_id=4, scheduled_by="bill", data_version=2, complete=True, base_rule_id=5,
            base_priority=80, base_version="3.3", base_buildTarget="d", base_backgroundRate=0, base_mapping="c", base_update_type="minor", base_data_version=1,
            change_type="update")
        dbo.rules.scheduled_changes.conditions.history.t.insert().execute(change_id=8, changed_by="bill", timestamp=7, sc_id=4, when=500000, data_version=2)

    def testGetScheduledChanges(self):
        ret = self._get("/scheduled_changes/rules")
        expected = {
            "count": 3,
            "scheduled_changes": [
                {
                    "sc_id": 1, "when": 1000000, "scheduled_by": "bill", "complete": False, "sc_data_version": 1, "rule_id": 1, "priority": 100,
                    "version": "3.5", "buildTarget": "d", "backgroundRate": 100, "mapping": "b", "update_type": "minor",
                    "data_version": 1, "alias": None, "product": None, "channel": None, "buildID": None, "locale": None,
                    "osVersion": None, "distribution": None, "fallbackMapping": None, "distVersion": None, "headerArchitecture": None, "comment": None,
                    "whitelist": None, "systemCapabilities": None, "telemetry_product": None, "telemetry_channel": None, "telemetry_uptake": None,
                    "change_type": "update",
                    "signoffs": {
                        "bill": "releng",
                    },
                    "change_type": "update",
                },
                {
                    "sc_id": 2, "when": 1500000, "scheduled_by": "bill", "complete": False, "sc_data_version": 1, "rule_id": None, "priority": 50,
                    "backgroundRate": 100, "product": "baz", "mapping": "ab", "update_type": "minor", "version": None,
                    "buildTarget": None, "alias": None, "channel": None, "buildID": None, "locale": None, "osVersion": None,
                    "distribution": None, "fallbackMapping": None, "distVersion": None, "headerArchitecture": None, "comment": None, "whitelist": None,
                    "data_version": None, "systemCapabilities": None, "telemetry_product": None, "telemetry_channel": None, "telemetry_uptake": None,
<<<<<<< HEAD
                    "change_type": "insert", "signoffs": {},
=======
                    "signoffs": {},
                    "change_type": "insert",
>>>>>>> a568bc84
                },
                {
                    "sc_id": 3, "when": 2900000, "scheduled_by": "bill", "complete": False, "sc_data_version": 2, "rule_id": None, "priority": 150,
                    "backgroundRate": 100, "product": "ff", "mapping": "ghi", "update_type": "minor", "version": None,
                    "buildTarget": None, "alias": None, "channel": None, "buildID": None, "locale": None, "osVersion": None,
                    "distribution": None, "fallbackMapping": None, "distVersion": None, "headerArchitecture": None, "comment": None, "whitelist": None,
                    "data_version": None, "systemCapabilities": None, "telemetry_product": None, "telemetry_channel": None, "telemetry_uptake": None,
<<<<<<< HEAD
                    "change_type": "insert", "signoffs": {},
=======
                    "signoffs": {},
                    "change_type": "insert",
>>>>>>> a568bc84
                },
            ],
        }
        self.assertEquals(json.loads(ret.data), expected)

    def testGetScheduledChangesWithCompleted(self):
        ret = self._get("/scheduled_changes/rules", qs={"all": 1})
        expected = {
            "count": 4,
            "scheduled_changes": [
                {
                    "sc_id": 1, "when": 1000000, "scheduled_by": "bill", "complete": False, "sc_data_version": 1, "rule_id": 1, "priority": 100,
                    "version": "3.5", "buildTarget": "d", "backgroundRate": 100, "mapping": "b", "update_type": "minor",
                    "data_version": 1, "alias": None, "product": None, "channel": None, "buildID": None, "locale": None,
                    "osVersion": None, "distribution": None, "fallbackMapping": None, "distVersion": None, "headerArchitecture": None, "comment": None,
                    "whitelist": None, "systemCapabilities": None, "telemetry_product": None, "telemetry_channel": None, "telemetry_uptake": None,
                    "change_type": "update",
                    "signoffs": {
                        "bill": "releng",
                    },
                    "change_type": "update",
                },
                {
                    "sc_id": 2, "when": 1500000, "scheduled_by": "bill", "complete": False, "sc_data_version": 1, "rule_id": None, "priority": 50,
                    "backgroundRate": 100, "product": "baz", "mapping": "ab", "update_type": "minor", "version": None,
                    "buildTarget": None, "alias": None, "channel": None, "buildID": None, "locale": None, "osVersion": None,
                    "distribution": None, "fallbackMapping": None, "distVersion": None, "headerArchitecture": None, "comment": None, "whitelist": None,
                    "data_version": None, "systemCapabilities": None, "telemetry_product": None, "telemetry_channel": None, "telemetry_uptake": None,
<<<<<<< HEAD
                    "change_type": "insert", "signoffs": {},
=======
                    "signoffs": {},
                    "change_type": "insert",
>>>>>>> a568bc84
                },
                {
                    "sc_id": 3, "when": 2900000, "scheduled_by": "bill", "complete": False, "sc_data_version": 2, "rule_id": None, "priority": 150,
                    "backgroundRate": 100, "product": "ff", "mapping": "ghi", "update_type": "minor", "version": None,
                    "buildTarget": None, "alias": None, "channel": None, "buildID": None, "locale": None, "osVersion": None,
                    "distribution": None, "fallbackMapping": None, "distVersion": None, "headerArchitecture": None, "comment": None, "whitelist": None,
                    "data_version": None, "systemCapabilities": None, "telemetry_product": None, "telemetry_channel": None, "telemetry_uptake": None,
<<<<<<< HEAD
                    "change_type": "insert", "signoffs": {},
=======
                    "signoffs": {},
                    "change_type": "insert",
>>>>>>> a568bc84
                },
                {
                    "sc_id": 4, "when": 500000, "scheduled_by": "bill", "complete": True, "sc_data_version": 2, "rule_id": 5, "priority": 80,
                    "version": "3.3", "buildTarget": "d", "backgroundRate": 0, "mapping": "c", "update_type": "minor",
                    "data_version": 1, "alias": None, "product": None, "channel": None, "buildID": None, "locale": None,
                    "osVersion": None, "distribution": None, "fallbackMapping": None, "distVersion": None, "headerArchitecture": None, "comment": None,
                    "whitelist": None, "systemCapabilities": None, "telemetry_product": None, "telemetry_channel": None, "telemetry_uptake": None,
<<<<<<< HEAD
                    "change_type": "update", "signoffs": {},
=======
                    "signoffs": {},
                    "change_type": "update",
>>>>>>> a568bc84
                },
            ],
        }
        self.assertEquals(json.loads(ret.data), expected)

    def testAddScheduledChangeExistingRule(self):
        data = {
            "telemetry_product": "foo", "telemetry_channel": "bar", "telemetry_uptake": 42, "rule_id": 5,
            "priority": 80, "buildTarget": "d", "version": "3.3", "backgroundRate": 100, "mapping": "c", "update_type": "minor",
            "data_version": 1, "change_type": "update",
        }
        ret = self._post("/scheduled_changes/rules", data=data)
        self.assertEquals(ret.status_code, 200, ret.data)
        self.assertEquals(json.loads(ret.data), {"sc_id": 5})

        r = dbo.rules.scheduled_changes.t.select().where(dbo.rules.scheduled_changes.sc_id == 5).execute().fetchall()
        self.assertEquals(len(r), 1)
        db_data = dict(r[0])
        expected = {
            "scheduled_by": "bill", "base_rule_id": 5, "base_priority": 80, "base_buildTarget": "d", "base_version": "3.3", "base_backgroundRate": 100,
            "base_mapping": "c", "base_update_type": "minor", "base_data_version": 1, "data_version": 1, "sc_id": 5, "complete": False, "base_alias": None,
            "base_product": None, "base_channel": None, "base_buildID": None, "base_locale": None, "base_osVersion": None, "base_distribution": None,
            "base_fallbackMapping": None, "base_distVersion": None, "base_headerArchitecture": None, "base_comment": None, "base_whitelist": None,
            "base_systemCapabilities": None, "change_type": "update",
        }
        self.assertEquals(db_data, expected)
        cond = dbo.rules.scheduled_changes.conditions.t.select().where(dbo.rules.scheduled_changes.conditions.sc_id == 5).execute().fetchall()
        self.assertEquals(len(cond), 1)
        cond_expected = {"sc_id": 5, "data_version": 1, "telemetry_product": "foo", "telemetry_channel": "bar", "telemetry_uptake": 42, "when": None}
        self.assertEquals(dict(cond[0]), cond_expected)

    def testAddScheduledChangeExistingDeletingRule(self):
        data = {
            "telemetry_product": "foo", "telemetry_channel": "bar", "telemetry_uptake": 42, "data_version": 1,
            "rule_id": 5, "change_type": "delete",
        }
        ret = self._post("/scheduled_changes/rules", data=data)
        self.assertEquals(ret.status_code, 200, ret.data)
        self.assertEquals(json.loads(ret.data), {"sc_id": 5})

        r = dbo.rules.scheduled_changes.t.select().where(dbo.rules.scheduled_changes.sc_id == 5).execute().fetchall()
        self.assertEquals(len(r), 1)
        db_data = dict(r[0])
        expected = {
            "scheduled_by": "bill", "base_rule_id": 5, "base_priority": None, "base_buildTarget": None, "base_version": None, "base_backgroundRate": None,
            "base_mapping": None, "base_update_type": None, "base_data_version": 1, "data_version": 1, "sc_id": 5, "complete": False, "base_alias": None,
            "base_product": None, "base_channel": None, "base_buildID": None, "base_locale": None, "base_osVersion": None, "base_distribution": None,
            "base_fallbackMapping": None, "base_distVersion": None, "base_headerArchitecture": None, "base_comment": None, "base_whitelist": None,
            "base_systemCapabilities": None, "change_type": "delete",
        }
        self.assertEquals(db_data, expected)
        cond = dbo.rules.scheduled_changes.conditions.t.select().where(dbo.rules.scheduled_changes.conditions.sc_id == 5).execute().fetchall()
        self.assertEquals(len(cond), 1)
        cond_expected = {"sc_id": 5, "data_version": 1, "telemetry_product": "foo", "telemetry_channel": "bar", "telemetry_uptake": 42, "when": None}
        self.assertEquals(dict(cond[0]), cond_expected)

    @mock.patch("time.time", mock.MagicMock(return_value=300))
    def testAddScheduledChangeNewRule(self):
        data = {
            "when": 1234567, "priority": 120, "backgroundRate": 100, "product": "blah", "channel": "blah",
            "update_type": "minor", "mapping": "a", "change_type": "insert"
        }
        ret = self._post("/scheduled_changes/rules", data=data)
        self.assertEquals(ret.status_code, 200, ret.data)
        self.assertEquals(json.loads(ret.data), {"sc_id": 5})

        r = dbo.rules.scheduled_changes.t.select().where(dbo.rules.scheduled_changes.sc_id == 5).execute().fetchall()
        self.assertEquals(len(r), 1)
        db_data = dict(r[0])
        expected = {
            "scheduled_by": "bill", "base_priority": 120, "base_backgroundRate": 100, "base_product": "blah", "base_channel": "blah",
            "base_update_type": "minor", "base_mapping": "a", "sc_id": 5, "data_version": 1, "complete": False, "base_data_version": None,
            "base_rule_id": None, "base_buildTarget": None, "base_version": None, "base_alias": None, "base_buildID": None, "base_locale": None,
            "base_osVersion": None, "base_distribution": None, "base_fallbackMapping": None, "base_distVersion": None, "base_headerArchitecture": None,
            "base_comment": None, "base_whitelist": None, "base_systemCapabilities": None, "change_type": "insert",
        }
        self.assertEquals(db_data, expected)
        cond = dbo.rules.scheduled_changes.conditions.t.select().where(dbo.rules.scheduled_changes.conditions.sc_id == 5).execute().fetchall()
        self.assertEquals(len(cond), 1)
        cond_expected = {"sc_id": 5, "data_version": 1, "when": 1234567, "telemetry_product": None, "telemetry_channel": None, "telemetry_uptake": None}
        self.assertEquals(dict(cond[0]), cond_expected)

    @mock.patch("time.time", mock.MagicMock(return_value=300))
    def testAddScheduledChangeNewRuleWithoutUpdateType(self):
        data = {
            "when": 1234567, "priority": 120, "backgroundRate": 100, "product": "blah", "channel": "blah", "mapping": "a", "change_type": "insert"
        }
        ret = self._post("/scheduled_changes/rules", data=data)
        self.assertEquals(ret.status_code, 400, ret.data)

    @mock.patch("time.time", mock.MagicMock(return_value=300))
    def testAddScheduledChangeUpdateRuleRuleWithoutUpdateType(self):
        data = {
            "when": 1234567, "priority": 120, "backgroundRate": 100, "product": "blah", "channel": "blah",
            "mapping": "a", "change_type": "insert", "data_version": 1
        }
        ret = self._post("/scheduled_changes/rules", data=data)
        self.assertEquals(ret.status_code, 400, ret.data)

    @mock.patch("time.time", mock.MagicMock(return_value=300))
    def testAddScheduledChangeInThePast(self):
        data = {
            "when": 67, "priority": 120, "backgroundRate": 100, "product": "blah", "channel": "blah",
            "update_type": "minor", "mapping": "a", "change_type": "insert"
        }
        ret = self._post("/scheduled_changes/rules", data=data)
        self.assertEquals(ret.status_code, 400, ret.data)

    @mock.patch("time.time", mock.MagicMock(return_value=300))
    def testAddScheduledChangeNoPermissionsToSchedule(self):
        data = {
            "when": 1234567, "priority": 120, "backgroundRate": 100, "product": "blah", "channel": "blah",
            "update_type": "minor", "mapping": "a", "change_type": "insert",
        }
        ret = self._post("/scheduled_changes/rules", data=data, username="bob")
        self.assertEquals(ret.status_code, 403, ret.data)

    @mock.patch("time.time", mock.MagicMock(return_value=300))
    def testAddScheduledChangeNoPermissionsToMakeChange(self):
        data = {
            "when": 1234567, "priority": 120, "backgroundRate": 100, "product": "foo", "channel": "blah",
            "update_type": "minor", "mapping": "a", "change_type": "insert"
        }
        ret = self._post("/scheduled_changes/rules", data=data, username="mary")
        self.assertEquals(ret.status_code, 403, ret.data)

    @mock.patch("time.time", mock.MagicMock(return_value=300))
    def testAddScheduledChangeMultipleConditions(self):
        data = {
            "when": 23893254, "telemetry_product": "foo", "telemetry_channel": "foo", "telemetry_uptake": 5,
            "priority": 120, "backgroundRate": 100, "update_type": "minor", "change_type": "insert"
        }
        ret = self._post("scheduled_changes/rules", data=data)
        self.assertEquals(ret.status_code, 400)

    def testAddScheduledChangeMissingRequiredTelemetryFields(self):
        data = {
            "telemetry_product": "foo", "priority": 120, "backgroundRate": 100, "update_type": "minor", "change_type": "insert"
        }
        ret = self._post("scheduled_changes/rules", data=data)
        self.assertEquals(ret.status_code, 400)

    def testAddScheduledChangeForDeletionMissingRequiredPKColumns(self):
        data = {
            "telemetry_product": "foo", "telemetry_channel": "bar", "telemetry_uptake": 42, "data_version": 1,
            "change_type": "delete",
        }
        ret = self._post("/scheduled_changes/rules", data=data)
        self.assertEquals(ret.status_code, 400)

    @mock.patch("time.time", mock.MagicMock(return_value=300))
    def testUpdateScheduledChange(self):
        data = {
            "when": 2000000, "data_version": 1, "rule_id": 1, "priority": 100, "version": "3.5", "buildTarget": "d",
            "backgroundRate": 100, "mapping": "c", "update_type": "minor", "sc_data_version": 1
        }
        ret = self._post("/scheduled_changes/rules/1", data=data)
        self.assertEquals(ret.status_code, 200, ret.data)

        r = dbo.rules.scheduled_changes.t.select().where(dbo.rules.scheduled_changes.sc_id == 1).execute().fetchall()
        self.assertEquals(len(r), 1)
        db_data = dict(r[0])
        expected = {
            "sc_id": 1, "scheduled_by": "bill", "data_version": 2, "complete": False, "base_rule_id": 1,
            "base_priority": 100, "base_version": "3.5", "base_buildTarget": "d", "base_backgroundRate": 100,
            "base_mapping": "c", "base_update_type": "minor", "base_data_version": 1, "base_alias": None,
            "base_product": None, "base_channel": None, "base_buildID": None, "base_locale": None, "base_osVersion": None,
            "base_distribution": None, "base_fallbackMapping": None, "base_distVersion": None,
            "base_headerArchitecture": None, "base_comment": None, "base_whitelist": None, "base_systemCapabilities": None,
            "change_type": "update",
        }
        self.assertEquals(db_data, expected)
        cond = dbo.rules.scheduled_changes.conditions.t.select().where(dbo.rules.scheduled_changes.conditions.sc_id == 1).execute().fetchall()
        self.assertEquals(len(cond), 1)
        cond_expected = {"sc_id": 1, "data_version": 2, "when": 2000000, "telemetry_product": None, "telemetry_channel": None, "telemetry_uptake": None}
        self.assertEquals(dict(cond[0]), cond_expected)

    @mock.patch("time.time", mock.MagicMock(return_value=300))
    def testUpdateScheduledChangeCantRemoveProductWithoutPermission(self):
        data = {"data_version": 1, "product": None, "sc_data_version": 1}
        ret = self._post("/scheduled_changes/rules/2", username="bob", data=data)
        self.assertEquals(ret.status_code, 403, ret.data)

    def testUpdateRuleWithMergeError(self):
        data = {"mapping": "a", "data_version": 1}
        ret = self._post("/rules/1", data=data)
        self.assertEquals(ret.status_code, 400, ret.data)
        self.assertIn("Is there a scheduled change", ret.data)

    def testDeleteRuleWithScheduledChange(self):
        ret = self._delete("/rules/1", qs=dict(data_version=1))
        self.assertEquals(ret.status_code, 400, ret.data)
        self.assertIn("Cannot delete rows that have", ret.data)

    def testDeleteScheduledChange(self):
        ret = self._delete("/scheduled_changes/rules/1", qs=dict(data_version=1))
        self.assertEquals(ret.status_code, 200, msg=ret.data)

    def testDeleteScheduledChangeWrongDataVersion(self):
        ret = self._delete("/scheduled_changes/rules/1", qs=dict(data_version=5))
        self.assertEquals(ret.status_code, 400, msg=ret.data)
        self.assertIn("Outdated Data Version", ret.data)

    def testDeleteScheduledChangeWithoutPermission(self):
        ret = self._delete("/scheduled_changes/rules/1", username="rex", qs=dict(data_version=1))
        self.assertEquals(ret.status_code, 403, msg=ret.data)

    def testDeleteNonExistentScheduledChange(self):
        ret = self._delete("/scheduled_changes/rules/5", qs=dict(data_version=1))
        self.assertEquals(ret.status_code, 404, msg=ret.data)

    def testEnactScheduledChangeExistingRule(self):
        ret = self._post("/scheduled_changes/rules/1/enact", username="mary")
        self.assertEquals(ret.status_code, 200, ret.data)

        sc_row = dbo.rules.scheduled_changes.t.select().where(dbo.rules.scheduled_changes.sc_id == 1).execute().fetchall()[0]
        self.assertEquals(sc_row["complete"], True)

        row = dbo.rules.t.select().where(dbo.rules.rule_id == 1).execute().fetchall()[0]
        expected = {
            "rule_id": 1, "priority": 100, "version": "3.5", "buildTarget": "d", "backgroundRate": 100, "mapping": "b", "fallbackMapping": None,
            "update_type": "minor", "data_version": 2, "alias": None, "product": None, "channel": None, "buildID": None,
            "locale": None, "osVersion": None, "distribution": None, "distVersion": None, "headerArchitecture": None,
            "comment": None, "whitelist": None, "systemCapabilities": None,
        }
        self.assertEquals(dict(row), expected)

    def testEnactScheduledChangeNewRule(self):
        ret = self._post("/scheduled_changes/rules/2/enact", username="mary")
        self.assertEquals(ret.status_code, 200, ret.data)

        sc_row = dbo.rules.scheduled_changes.t.select().where(dbo.rules.scheduled_changes.sc_id == 2).execute().fetchall()[0]
        self.assertEquals(sc_row["complete"], True)

        row = dbo.rules.t.select().where(dbo.rules.rule_id == 6).execute().fetchall()[0]
        expected = {
            "rule_id": 6, "priority": 50, "version": None, "buildTarget": None, "backgroundRate": 100, "mapping": "ab", "fallbackMapping": None,
            "update_type": "minor", "data_version": 1, "alias": None, "product": "baz", "channel": None, "buildID": None,
            "locale": None, "osVersion": None, "distribution": None, "distVersion": None, "headerArchitecture": None,
            "comment": None, "whitelist": None, "systemCapabilities": None,
        }
        self.assertEquals(dict(row), expected)

    def testEnactScheduledChangeNoPermissions(self):
        ret = self._post("/scheduled_changes/rules/2/enact", username="bob")
        self.assertEquals(ret.status_code, 403, ret.data)

    def testGetScheduledChangeHistoryRevisions(self):
        ret = self._get("/scheduled_changes/rules/3/revisions")
        self.assertEquals(ret.status_code, 200)
        expected = {
            "count": 2,
            "revisions": [
                {
                    "change_id": 3, "changed_by": "bill", "timestamp": 10, "sc_id": 3, "scheduled_by": "bill", "when": 2900000, "sc_data_version": 2,
                    "priority": 150, "backgroundRate": 100, "product": "ff", "mapping": "ghi", "fallbackMapping": None, "update_type": "minor",
                    "complete": False, "telemetry_product": None, "telemetry_channel": None, "telemetry_uptake": None, "rule_id": None,
                    "version": None, "channel": None, "buildTarget": None, "buildID": None, "locale": None,
                    "osVersion": None, "systemCapabilities": None, "distribution": None, "distVersion": None,
                    "headerArchitecture": None, "comment": None, "whitelist": None, "alias": None, "data_version": None, "change_type": "insert"
                },
                {
                    "change_id": 2, "changed_by": "bill", "timestamp": 6, "sc_id": 3, "scheduled_by": "bill", "when": 2000000, "sc_data_version": 1,
                    "priority": 150, "backgroundRate": 100, "product": "ff", "mapping": "def", "fallbackMapping": None, "update_type": "minor",
                    "complete": False, "telemetry_product": None, "telemetry_channel": None, "telemetry_uptake": None, "rule_id": None,
                    "version": None, "channel": None, "buildTarget": None, "buildID": None, "locale": None,
                    "osVersion": None, "systemCapabilities": None, "distribution": None, "distVersion": None,
                    "headerArchitecture": None, "comment": None, "whitelist": None, "alias": None, "data_version": None, "change_type": "insert",
                },
            ],
        }
        self.assertEquals(json.loads(ret.data), expected)

    @mock.patch("time.time", mock.MagicMock(return_value=300))
    def testRevertScheduledChange(self):
        ret = self._post("/scheduled_changes/rules/3/revisions", data={"change_id": 2})
        self.assertEquals(ret.status_code, 200, ret.data)

        self.assertEquals(dbo.rules.scheduled_changes.history.t.count().execute().first()[0], 9)
        r = dbo.rules.scheduled_changes.t.select().where(dbo.rules.scheduled_changes.sc_id == 3).execute().fetchall()
        self.assertEquals(len(r), 1)
        db_data = dict(r[0])
        expected = {
            "sc_id": 3, "scheduled_by": "bill", "complete": False, "data_version": 3, "base_rule_id": None, "base_priority": 150,
            "base_backgroundRate": 100, "base_product": "ff", "base_mapping": "def", "base_update_type": "minor", "base_version": None,
            "base_buildTarget": None, "base_alias": None, "base_channel": None, "base_buildID": None, "base_locale": None, "base_osVersion": None,
            "base_distribution": None, 'base_fallbackMapping': None, "base_distVersion": None, "base_headerArchitecture": None, "base_comment": None,
            "base_whitelist": None, "base_data_version": None, "base_systemCapabilities": None, "change_type": "insert",
        }
        self.assertEquals(db_data, expected)
        self.assertEquals(dbo.rules.scheduled_changes.conditions.history.t.count().execute().first()[0], 9)
        cond = dbo.rules.scheduled_changes.conditions.t.select().where(dbo.rules.scheduled_changes.conditions.sc_id == 3).execute().fetchall()
        self.assertEquals(len(cond), 1)
        cond_expected = {"sc_id": 3, "data_version": 3, "when": 2000000, "telemetry_product": None, "telemetry_channel": None, "telemetry_uptake": None}
        self.assertEquals(dict(cond[0]), cond_expected)

    def testRevertScheduledChangeBadChangeId(self):
        ret = self._post("/scheduled_changes/rules/3/revisions", data={"change_id": 43})
        self.assertEquals(ret.status_code, 400, ret.data)

    def testRevertScheduledChangeChangeIdDoesntMatchScId(self):
        ret = self._post("/scheduled_changes/rules/3/revisions", data={"change_id": 4})
        self.assertEquals(ret.status_code, 400, ret.data)

    def testSignoffWithPermission(self):
        ret = self._post("/scheduled_changes/rules/2/signoffs", data=dict(role="qa"), username="bill")
        self.assertEquals(ret.status_code, 200, ret.data)
        r = dbo.rules.scheduled_changes.signoffs.t.select().where(dbo.rules.scheduled_changes.signoffs.sc_id == 2).execute().fetchall()
        self.assertEquals(len(r), 1)
        db_data = dict(r[0])
        self.assertEquals(db_data, {"sc_id": 2, "username": "bill", "role": "qa"})

    def testSignoffWithoutPermission(self):
        ret = self._post("/scheduled_changes/rules/2/signoffs", data=dict(role="relman"), username="bill")
        self.assertEquals(ret.status_code, 403, ret.data)

    def testSignoffASecondTimeWithSameRole(self):
        ret = self._post("/scheduled_changes/rules/1/signoffs", data=dict(role="releng"), username="bill")
        self.assertEquals(ret.status_code, 200, ret.data)
        r = dbo.rules.scheduled_changes.signoffs.t.select().where(dbo.rules.scheduled_changes.signoffs.sc_id == 1).execute().fetchall()
        self.assertEquals(len(r), 1)
        db_data = dict(r[0])
        self.assertEquals(db_data, {"sc_id": 1, "username": "bill", "role": "releng"})

    def testSignoffWithSecondRole(self):
        ret = self._post("/scheduled_changes/rules/1/signoffs", data=dict(role="qa"), username="bill")
        self.assertEquals(ret.status_code, 403, ret.data)

    def testRevokeSignoff(self):
        ret = self._delete("/scheduled_changes/rules/1/signoffs", username="bill")
        self.assertEquals(ret.status_code, 200, ret.data)
        r = dbo.rules.scheduled_changes.signoffs.t.select().where(dbo.rules.scheduled_changes.signoffs.sc_id == 1).execute().fetchall()
        self.assertEquals(len(r), 0)

    def testRevokeOtherUsersSignoff(self):
        ret = self._delete("/scheduled_changes/rules/1/signoffs", username="bob")
        self.assertEquals(ret.status_code, 403, ret.data)<|MERGE_RESOLUTION|>--- conflicted
+++ resolved
@@ -764,7 +764,6 @@
                     "signoffs": {
                         "bill": "releng",
                     },
-                    "change_type": "update",
                 },
                 {
                     "sc_id": 2, "when": 1500000, "scheduled_by": "bill", "complete": False, "sc_data_version": 1, "rule_id": None, "priority": 50,
@@ -772,12 +771,7 @@
                     "buildTarget": None, "alias": None, "channel": None, "buildID": None, "locale": None, "osVersion": None,
                     "distribution": None, "fallbackMapping": None, "distVersion": None, "headerArchitecture": None, "comment": None, "whitelist": None,
                     "data_version": None, "systemCapabilities": None, "telemetry_product": None, "telemetry_channel": None, "telemetry_uptake": None,
-<<<<<<< HEAD
                     "change_type": "insert", "signoffs": {},
-=======
-                    "signoffs": {},
-                    "change_type": "insert",
->>>>>>> a568bc84
                 },
                 {
                     "sc_id": 3, "when": 2900000, "scheduled_by": "bill", "complete": False, "sc_data_version": 2, "rule_id": None, "priority": 150,
@@ -785,12 +779,7 @@
                     "buildTarget": None, "alias": None, "channel": None, "buildID": None, "locale": None, "osVersion": None,
                     "distribution": None, "fallbackMapping": None, "distVersion": None, "headerArchitecture": None, "comment": None, "whitelist": None,
                     "data_version": None, "systemCapabilities": None, "telemetry_product": None, "telemetry_channel": None, "telemetry_uptake": None,
-<<<<<<< HEAD
                     "change_type": "insert", "signoffs": {},
-=======
-                    "signoffs": {},
-                    "change_type": "insert",
->>>>>>> a568bc84
                 },
             ],
         }
@@ -811,7 +800,6 @@
                     "signoffs": {
                         "bill": "releng",
                     },
-                    "change_type": "update",
                 },
                 {
                     "sc_id": 2, "when": 1500000, "scheduled_by": "bill", "complete": False, "sc_data_version": 1, "rule_id": None, "priority": 50,
@@ -819,12 +807,7 @@
                     "buildTarget": None, "alias": None, "channel": None, "buildID": None, "locale": None, "osVersion": None,
                     "distribution": None, "fallbackMapping": None, "distVersion": None, "headerArchitecture": None, "comment": None, "whitelist": None,
                     "data_version": None, "systemCapabilities": None, "telemetry_product": None, "telemetry_channel": None, "telemetry_uptake": None,
-<<<<<<< HEAD
                     "change_type": "insert", "signoffs": {},
-=======
-                    "signoffs": {},
-                    "change_type": "insert",
->>>>>>> a568bc84
                 },
                 {
                     "sc_id": 3, "when": 2900000, "scheduled_by": "bill", "complete": False, "sc_data_version": 2, "rule_id": None, "priority": 150,
@@ -832,12 +815,7 @@
                     "buildTarget": None, "alias": None, "channel": None, "buildID": None, "locale": None, "osVersion": None,
                     "distribution": None, "fallbackMapping": None, "distVersion": None, "headerArchitecture": None, "comment": None, "whitelist": None,
                     "data_version": None, "systemCapabilities": None, "telemetry_product": None, "telemetry_channel": None, "telemetry_uptake": None,
-<<<<<<< HEAD
                     "change_type": "insert", "signoffs": {},
-=======
-                    "signoffs": {},
-                    "change_type": "insert",
->>>>>>> a568bc84
                 },
                 {
                     "sc_id": 4, "when": 500000, "scheduled_by": "bill", "complete": True, "sc_data_version": 2, "rule_id": 5, "priority": 80,
@@ -845,12 +823,7 @@
                     "data_version": 1, "alias": None, "product": None, "channel": None, "buildID": None, "locale": None,
                     "osVersion": None, "distribution": None, "fallbackMapping": None, "distVersion": None, "headerArchitecture": None, "comment": None,
                     "whitelist": None, "systemCapabilities": None, "telemetry_product": None, "telemetry_channel": None, "telemetry_uptake": None,
-<<<<<<< HEAD
                     "change_type": "update", "signoffs": {},
-=======
-                    "signoffs": {},
-                    "change_type": "update",
->>>>>>> a568bc84
                 },
             ],
         }
