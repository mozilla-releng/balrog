<<<<<<< HEAD
=======
# This Python file uses the following encoding: utf-8
import json
>>>>>>> 8eed08e4
import mock

from six import assertCountEqual

from auslib.global_state import dbo
from auslib.test.admin.views.base import ViewTest
from auslib.util.comparison import operators


class TestRulesAPI_JSON(ViewTest):
    maxDiff = 1000

    def testGetRules(self):
        ret = self._get("/rules")
        got = ret.get_json()
        self.assertEquals(got["count"], 9)

    def testGetRulesWithProductFilter(self):
        ret = self._get("/rules", qs={"product": "fake"})
        got = ret.get_json()
        expected = [
            {
                "rule_id": 4, "product": "fake", "priority": 80, "buildTarget": "d", "backgroundRate": 100, "mapping": "a",
                "update_type": "minor", "channel": "a", "data_version": 1, "comment": None, "fallbackMapping": None,
                "version": None, "buildID": None, "locale": None, "distribution": None, "osVersion": None,
                "instructionSet": None, "distVersion": None, "headerArchitecture": None, "alias": None,
                "memory": None, "mig64": None, "jaws": None,
            },
            {
                "rule_id": 6, "product": "fake", "priority": 40, "backgroundRate": 50, "mapping": "a", "update_type": "minor",
                "channel": "e", "data_version": 1, "buildTarget": None, "comment": None, "fallbackMapping": None,
                "version": None, "buildID": None, "locale": None, "distribution": None, "osVersion": None,
                "instructionSet": None, "distVersion": None, "headerArchitecture": None, "alias": None,
                "memory": None, "mig64": None, "jaws": None,
            },
            {
                "rule_id": 7, "product": "fake", "priority": 30, "backgroundRate": 85, "mapping": "a", "update_type": "minor",
                "channel": "c", "data_version": 1, "buildTarget": None, "comment": None, "fallbackMapping": None,
                "version": None, "buildID": None, "locale": None, "distribution": None, "osVersion": None,
                "instructionSet": None, "distVersion": None, "headerArchitecture": None, "alias": None,
                "memory": None, "mig64": None, "jaws": None,
            }
        ]
        self.assertEquals(got["count"], 3)
        rules = sorted(got["rules"], key=lambda r: r["rule_id"])
        self.assertEquals(rules, expected)

    def testNewRulePost(self):
        ret = self._post('/rules', data=dict(backgroundRate=31, mapping='c', priority=33,
                                             product='Firefox', update_type='minor', channel='nightly'))
        rule_id = int(ret.get_data())
        self.assertEquals(ret.status_code, 200, "Status Code: %d, Data: %s" % (ret.status_code, rule_id))
        r = dbo.rules.t.select().where(dbo.rules.rule_id == rule_id).execute().fetchall()
        self.assertEquals(len(r), 1)
        self.assertEquals(r[0]['mapping'], 'c')
        self.assertEquals(r[0]['backgroundRate'], 31)
        self.assertEquals(r[0]['priority'], 33)
        self.assertEquals(r[0]['data_version'], 1)

    def testNewRulePostWithUnicode(self):
        ret = self._post('/rules', data=dict(backgroundRate=31, mapping='c', priority=33,
                                             product='Firefox', update_type='minor', channel='nightlyÁ'))
        self.assertEquals(ret.status_code, 400, "Status Code: %d, Data: %s" % (ret.status_code, ret.data))

    def testBackgroundRateZero(self):
        ret = self._post('/rules', data=dict(backgroundRate=0, mapping='c', priority=33,
                                             product='Firefox', update_type='minor', channel='nightly'))
        rule_id = int(ret.get_data())
        self.assertEquals(ret.status_code, 200, "Status Code: %d, Data: %s" % (ret.status_code, rule_id))
        r = dbo.rules.t.select().where(dbo.rules.rule_id == rule_id).execute().fetchall()
        self.assertEquals(len(r), 1)
        self.assertEquals(r[0]['mapping'], 'c')
        self.assertEquals(r[0]['backgroundRate'], 0)
        self.assertEquals(r[0]['priority'], 33)
        self.assertEquals(r[0]['data_version'], 1)

    def testPriorityZero(self):
        ret = self._post('/rules', data=dict(backgroundRate=33, mapping='c', priority=0,
                                             product='Firefox', update_type='minor', channel='nightly'))
        rule_id = int(ret.get_data())
        self.assertEquals(ret.status_code, 200, "Status Code: %d, Data: %s" % (ret.status_code, rule_id))
        r = dbo.rules.t.select().where(dbo.rules.rule_id == rule_id).execute().fetchall()
        self.assertEquals(len(r), 1)
        self.assertEquals(r[0]['mapping'], 'c')
        self.assertEquals(r[0]['backgroundRate'], 33)
        self.assertEquals(r[0]['priority'], 0)
        self.assertEquals(r[0]['data_version'], 1)

    def testCreateRuleWithMemory(self):
        ret = self._post('/rules', data=dict(backgroundRate=33, mapping='c', priority=0, memory="<7373",
                                             product='Firefox', update_type='minor', channel='nightly'))
        rule_id = int(ret.get_data())
        self.assertEquals(ret.status_code, 200, "Status Code: %d, Data: %s" % (ret.status_code, rule_id))
        r = dbo.rules.t.select().where(dbo.rules.rule_id == rule_id).execute().fetchall()
        self.assertEquals(len(r), 1)
        self.assertEquals(r[0]['mapping'], 'c')
        self.assertEquals(r[0]['backgroundRate'], 33)
        self.assertEquals(r[0]['priority'], 0)
        self.assertEquals(r[0]['memory'], "<7373")
        self.assertEquals(r[0]['data_version'], 1)

    def testCreateRuleWithMig64(self):
        ret = self._post('/rules', data=dict(backgroundRate=33, mapping='c', priority=0, mig64=True,
                                             product='Firefox', update_type='minor', channel='nightly'))
        rule_id = int(ret.get_data())
        self.assertEquals(ret.status_code, 200, "Status Code: %d, Data: %s" % (ret.status_code, rule_id))
        r = dbo.rules.t.select().where(dbo.rules.rule_id == rule_id).execute().fetchall()
        self.assertEquals(len(r), 1)
        self.assertEquals(r[0]['mapping'], 'c')
        self.assertEquals(r[0]['backgroundRate'], 33)
        self.assertEquals(r[0]['priority'], 0)
        self.assertEquals(r[0]['mig64'], True)
        self.assertEquals(r[0]['data_version'], 1)

    def testCreateRuleWithJaws(self):
        ret = self._post('/rules', data=dict(backgroundRate=33, mapping='c', priority=0, jaws=True,
                                             product='Firefox', update_type='minor', channel='nightly'))
        rule_id = int(ret.get_data())
        self.assertEquals(ret.status_code, 200, "Status Code: %d, Data: %s" % (ret.status_code, rule_id))
        r = dbo.rules.t.select().where(dbo.rules.rule_id == rule_id).execute().fetchall()
        self.assertEquals(len(r), 1)
        self.assertEquals(r[0]['mapping'], 'c')
        self.assertEquals(r[0]['backgroundRate'], 33)
        self.assertEquals(r[0]['priority'], 0)
        self.assertEquals(r[0]['jaws'], True)
        self.assertEquals(r[0]['data_version'], 1)

    def testVersionMaxFieldLength(self):
        # Max field length of rules.version is 75
        version = '3.3,3.4,3.5,3.6,3.8,3.9,3.10,3.11,3.12,3.13,3.14,3.15'
        ret = self._post(
            '/rules/1',
            data=dict(
                backgroundRate=71,
                mapping='d',
                version='{}'.format(version),
                priority=73,
                data_version=1,
                product='Firefox',
                update_type='minor',
                channel='nightly',
                buildID='1234',
                osVersion='10.5',
                headerArchitecture='INTEL',
                distVersion='19',
                buildTarget='MAC',
            )
        )
        self.assertEquals(
            ret.status_code,
            200,
            "Status Code: %d, Data: %s" % (ret.status_code, ret.get_data())
        )
        ret = dbo.rules.select(where={"rule_id": 1}, columns=["version"])
        self.assertEquals(ret[0].get("version"), version)
        self.assertEquals(len(ret[0].get("version")), len(version))

    def testNewRuleWithoutProductAdminPermission(self):
        data = dict(
            backgroundRate=31, mapping="a", priority=33, product="Firefox",
            update_type="minor", channel="nightly"
        )
        ret = self._post("/rules", data=data, username="billy")
        self.assertStatusCode(ret, 403)

    def testNewRuleWithProductAdminPermission(self):
        data = dict(
            backgroundRate=31, mapping="a", priority=33, product="a",
            update_type="minor", channel="nightly"
        )
        ret = self._post("/rules", data=data, username="billy")
        self.assertStatusCode(ret, 200)

    def testNewRuleWithoutPermission(self):
        data = dict(
            backgroundRate=31, mapping="c", priority=33, product="Firefox",
            update_type="minor", channel="nightly"
        )
        ret = self._post("/rules", data=data, username="jack")
        self.assertEquals(ret.status_code, 403, "Status Code: %d, Data: %s" % (ret.status_code, ret.get_data()))

    def testNewRuleWithWhitespaceInLocale(self):
        data = dict(
            backgroundRate=31, mapping="a", priority=33, product="a",
            update_type="minor", channel="nightly", locale="de, en-US, hu, it, zh-TW"
        )
        ret = self._post("/rules", data=data, username="billy")
        rule_id = int(ret.get_data())
        self.assertEquals(ret.status_code, 200, "Status Code: %d, Data: %s" % (ret.status_code, rule_id))
        r = dbo.rules.t.select().where(dbo.rules.rule_id == rule_id).execute().fetchall()
        self.assertEquals(len(r), 1)
        self.assertEquals(r[0]['mapping'], "a")
        self.assertEquals(r[0]['backgroundRate'], 31)
        self.assertEquals(r[0]['priority'], 33)
        self.assertEquals(r[0]['data_version'], 1)
        self.assertEquals(r[0]['locale'], "de,en-US,hu,it,zh-TW")

    # A POST without the required fields shouldn't be valid
    def testMissingFields(self):
        # But we still need to pass product, because permission checking
        # is done before what we're testing
        post_data = {'product': 'a'}
        ret = self._post('/rules', data=post_data)
        self.assertEquals(ret.status_code, 400, "Status Code: %d, Data: %s" % (ret.status_code, ret.get_data()))
        # Connexion and manual request.json validation methods will preempt and throw 400 error as
        # soon as the first field invalidates. Only one field may be present in the response.get_data() depending
        # upon the order of fields sorted in swagger yaml file and in views.
        post_data['update_type'] = 'minor'
        ret = self._post('/rules', data=post_data)

        self.assertEquals(ret.status_code, 400, "Status Code: %d, Data: %s" % (ret.status_code, ret.get_data()))
        self.assertTrue('backgroundRate' in ret.get_data(as_text=True), msg=ret.get_data())
        post_data['backgroundRate'] = 10
        ret = self._post('/rules', data=post_data)

        self.assertEquals(ret.status_code, 400, "Status Code: %d, Data: %s" % (ret.status_code, ret.get_data()))
        self.assertTrue('priority' in ret.get_data(as_text=True), msg=ret.get_data())

    def testVersionValidation(self):
        for op in operators:
            ret = self._post('/rules', data=dict(backgroundRate=42, mapping='d', priority=50,
                             product='Firefox', channel="nightly", update_type='minor', version='%s4.0' % op))
            rule_id = int(ret.get_data())
            self.assertEquals(ret.status_code, 200, "Status Code: %d, Data: %s, Operator: %s" %
                              (ret.status_code, rule_id, op))
            r = dbo.rules.t.select().where(dbo.rules.rule_id == rule_id).execute().fetchall()
            self.assertEquals(len(r), 1)
            self.assertEquals(r[0]['version'], '%s4.0' % op)

    def testVersionValidationRequiresAtLeastTwoPartVersion(self):
        ret = self._post("/rules", data=dict(backgroundRate=42, mapping="d", priority=50, product="Firefox",
                                             channel="nightly", update_type="minor", version="5"))
        self.assertEquals(ret.status_code, 400)

    def testVersionValidationRequiresAtLeastTwoPartVersionWithOperator(self):
        for op in operators:
            ret = self._post("/rules", data=dict(backgroundRate=42, mapping="d", priority=50, product="Firefox",
                                                 channel="nightly", update_type="minor", version="%s5" % op))
            self.assertEquals(ret.status_code, 400)

    def testBuildIDValidation(self):
        for op in operators:
            ret = self._post('/rules', data=dict(backgroundRate=42, mapping='d', priority=50,
                             product='Firefox', channel="nightly", update_type='minor', buildID='%s20010101000000' % op))
            rule_id = int(ret.get_data())
            self.assertEquals(ret.status_code, 200, "Status Code: %d, Data: %s, Operator: %s" % (ret.status_code, rule_id, op))
            r = dbo.rules.t.select().where(dbo.rules.rule_id == rule_id).execute().fetchall()
            self.assertEquals(len(r), 1)
            self.assertEquals(r[0]['buildID'], '%s20010101000000' % op)

    def testBuildIDDoesntAcceptStrings(self):
        for buildid in ('abcdef', '<abcdef'):
            ret = self._post('/rules', data=dict(backgroundRate=42, mapping='d', priority=50,
                             product='Firefox', channel="nightly", update_type='minor', buildID=buildid))
            self.assertEquals(ret.status_code, 400, "Status Code: %d, Data: %s" % (ret.status_code, ret.data))

    def testVersionListValidInput(self):
        for validVersionList in ('3.3,4.2', '3.1.3,4.2'):
            ret = self._post('/rules', data=dict(backgroundRate=42, mapping='d', priority=50,
                                                 product='Firefox', channel="nightly",
                                                 update_type='minor', version=validVersionList))
            self.assertEquals(ret.status_code, 200,
                              "Status Code: %d, Data: %s, Input: %s" % (ret.status_code, ret.get_data(), validVersionList))

    def testVersionValidationBogusInput(self):
        for bogus in ('<= 4.0', ' <=4.0', '<>4.0', '<=-4.0', '=4.0', '> 4.0', '>= 4.0', ' >=4.0', ' 4.0 ',
                      '<=4.0,3.0', '>=4.0,3.0', '4.0,<3.0', '4.0,>3.0', '=4.0,3.0', '=4.0,=3.0', '4.0,=3.0'):
            ret = self._post('/rules', data=dict(backgroundRate=42, mapping='d', priority=50,
                             product='Firefox', channel="nightly", update_type='minor', version=bogus))
            self.assertEquals(ret.status_code, 400, "Status Code: %d, Data: %s, Input: %s" % (ret.status_code, ret.get_data(), bogus))
            self.assertTrue('version' in ret.get_data(as_text=True), msg=ret.get_data())

    def testBuilIDValidationBogusInput(self):
        for bogus in ('<= 4120', ' <=4120', '<>4120', '<=-4120', '=41230', '> 41210', '>= 41220', ' >=41220', ' 41220 '):
            ret = self._post('/rules', data=dict(backgroundRate=42, mapping='d', priority=50,
                             product='Firefox', channel="nightly", update_type='minor', buildID=bogus))
            self.assertEquals(ret.status_code, 400, "Status Code: %d, Data: %s, Input: %s" % (ret.status_code, ret.get_data(), bogus))
            self.assertTrue('buildID' in ret.get_data(as_text=True), msg=ret.get_data())

    def testValidationEmptyInput(self):
        ret = self._post('/rules', data=dict(backgroundRate=42, mapping='d', priority=50,
                         product='Firefox', channel="nightly", update_type='minor', version='', buildID=''))
        rule_id = int(ret.get_data())
        self.assertEquals(ret.status_code, 200, "Status Code: %d, Data: %s" % (ret.status_code, rule_id))
        r = dbo.rules.t.select().where(dbo.rules.rule_id == rule_id).execute().fetchall()
        self.assertEquals(len(r), 1)
        self.assertEquals(r[0]['buildID'], None)
        self.assertEquals(r[0]['version'], None)

    def testInvalidMapping(self):
        data_dict = dict(backgroundRate=31, mapping='random', priority=33, product='a', update_type='minor')
        ret = self._post('/rules', data=data_dict)
        self.assertEquals(ret.status_code, 400, "Status Code: %d, Data: %s" % (ret.status_code, ret.get_data()))
        self.assertIn("mapping", ret.get_data(as_text=True), "Status Code: %d, Data: %s" % (ret.status_code, ret.get_data()))

    def testPutDataVersionLessThanOne(self):
        # Throw 400 error when data_version is less than 1.
        ret = self._put('/rules/1', data=dict(backgroundRate=71, mapping='d',
                                              priority=73, data_version=0,
                                              product='Firefox', channel='nightly', update_type='minor'))
        self.assertEquals(ret.status_code, 400, "Status Code: %d, Data: %s" % (ret.status_code, ret.get_data()))

    def testDuplicateAlias(self):
        ret = self._post('/rules', data=dict(backgroundRate=31, mapping='c',
                                             priority=33, product='Firefox',
                                             update_type='minor', channel='nightly', alias='test'))
        self.assertEquals(ret.status_code, 200, "Status Code: %d, Data: %s" % (ret.status_code, ret.get_data()))

        ret = self._post('/rules', data=dict(backgroundRate=31, mapping='c',
                                             priority=33, product='Firefox',
                                             update_type='minor', channel='nightly', alias='test'))
        self.assertEquals(ret.status_code, 400, "Status Code: %d, Data: %s" % (ret.status_code, ret.get_data()))

    def testNewRulePostWithDistributionList(self):
        data = dict(
            backgroundRate=31, mapping="c", priority=33, product="Firefox",
            update_type="minor", channel="nightly", distribution="  mozilla1, mozilla2, mozilla3,mozilla4 "
        )
        ret = self._post("/rules", data=data)
        rule_id = int(ret.get_data())
        self.assertEquals(ret.status_code, 200, "Status Code: %d, Data: %s" % (ret.status_code, rule_id))
        r = dbo.rules.t.select().where(dbo.rules.rule_id == rule_id).execute().fetchall()
        self.assertEquals(len(r), 1)
        self.assertEquals(r[0]['distribution'], 'mozilla1,mozilla2,mozilla3,mozilla4')


class TestSingleRuleView_JSON(ViewTest):

    def testGetRule(self):
        ret = self._get("/rules/1")
        expected = dict(
            backgroundRate=100,
            mapping="c",
            fallbackMapping=None,
            priority=100,
            product="a",
            version="3.5",
            buildID=None,
            channel="a",
            locale=None,
            distribution=None,
            buildTarget="d",
            osVersion=None,
            instructionSet=None,
            distVersion=None,
            comment=None,
            update_type="minor",
            headerArchitecture=None,
            data_version=1,
            rule_id=1,
            alias=None,
            memory=None,
            mig64=None,
            jaws=None,
        )
        self.assertEquals(ret.get_json(), expected)
        self.assertIn('X-CSRF-Token', ret.headers)

    def testGetRuleByAlias(self):
        ret = self._get("/rules/frodo")
        expected = dict(
            backgroundRate=100,
            mapping="b",
            fallbackMapping=None,
            priority=100,
            product="a",
            version="3.3",
            buildID=None,
            channel="a",
            locale=None,
            distribution=None,
            buildTarget="d",
            osVersion=None,
            instructionSet=None,
            distVersion=None,
            comment=None,
            update_type="minor",
            headerArchitecture=None,
            data_version=1,
            rule_id=2,
            alias="frodo",
            memory=None,
            mig64=None,
            jaws=None,
        )
        self.assertEquals(ret.get_json(), expected)

    def testGetRule404(self):
        ret = self.client.get("/rules/123")
        self.assertEquals(ret.status_code, 404)

    def testPost(self):
        # Make some changes to a rule
        ret = self._post('/rules/1', data=dict(backgroundRate=71, mapping='d', update_type='minor',
                                               fallbackMapping="b", priority=73, data_version=1,
                                               product='Firefox', channel='nightly', instructionSet="SSE"))
        self.assertEquals(ret.status_code, 200, "Status Code: %d, Data: %s" % (ret.status_code, ret.get_data()))
        load = ret.get_json()
        self.assertEquals(load['new_data_version'], 2)

        # Assure the changes made it into the database
        r = dbo.rules.t.select().where(dbo.rules.rule_id == 1).execute().fetchall()
        self.assertEquals(len(r), 1)
        self.assertEquals(r[0]['mapping'], 'd')
        self.assertEquals(r[0]['fallbackMapping'], 'b')
        self.assertEquals(r[0]['backgroundRate'], 71)
        self.assertEquals(r[0]['instructionSet'], "SSE")
        self.assertEquals(r[0]['priority'], 73)
        self.assertEquals(r[0]['data_version'], 2)
        # And that we didn't modify other fields
        self.assertEquals(r[0]['update_type'], 'minor')
        self.assertEquals(r[0]['version'], '3.5')
        self.assertEquals(r[0]['buildTarget'], 'd')

    def testPostChangeToMemory(self):
        # Make some changes to a rule
        ret = self._post('/rules/1', data=dict(memory="42", data_version=1))
        self.assertEquals(ret.status_code, 200, "Status Code: %d, Data: %s" % (ret.status_code, ret.get_data()))
        load = ret.get_json()
        self.assertEquals(load['new_data_version'], 2)

        # Assure the changes made it into the database
        r = dbo.rules.t.select().where(dbo.rules.rule_id == 1).execute().fetchall()
        self.assertEquals(len(r), 1)
        self.assertEquals(r[0]['memory'], '42')
        self.assertEquals(r[0]['data_version'], 2)
        # And that we didn't modify other fields
        self.assertEquals(r[0]['update_type'], 'minor')
        self.assertEquals(r[0]['version'], '3.5')
        self.assertEquals(r[0]['buildTarget'], 'd')

    def testPostChangeToMig64(self):
        # Make some changes to a rule
        ret = self._post('/rules/1', data=dict(mig64=True, data_version=1))
        self.assertEquals(ret.status_code, 200, "Status Code: %d, Data: %s" % (ret.status_code, ret.get_data()))
        load = ret.get_json()
        self.assertEquals(load['new_data_version'], 2)

        # Assure the changes made it into the database
        r = dbo.rules.t.select().where(dbo.rules.rule_id == 1).execute().fetchall()
        self.assertEquals(len(r), 1)
        self.assertEquals(r[0]['mig64'], True)
        self.assertEquals(r[0]['data_version'], 2)
        # And that we didn't modify other fields
        self.assertEquals(r[0]['update_type'], 'minor')
        self.assertEquals(r[0]['version'], '3.5')
        self.assertEquals(r[0]['buildTarget'], 'd')

    def testPostChangeToJaws(self):
        # Make some changes to a rule
        ret = self._post('/rules/1', data=dict(jaws=True, data_version=1))
        self.assertEquals(ret.status_code, 200, "Status Code: %d, Data: %s" % (ret.status_code, ret.get_data()))
        load = ret.get_json()
        self.assertEquals(load['new_data_version'], 2)

        # Assure the changes made it into the database
        r = dbo.rules.t.select().where(dbo.rules.rule_id == 1).execute().fetchall()
        self.assertEquals(len(r), 1)
        self.assertEquals(r[0]['jaws'], True)
        self.assertEquals(r[0]['data_version'], 2)
        # And that we didn't modify other fields
        self.assertEquals(r[0]['update_type'], 'minor')
        self.assertEquals(r[0]['version'], '3.5')
        self.assertEquals(r[0]['buildTarget'], 'd')

    def testPostUnsetMig64(self):
        # Make some changes to a rule
        ret = self._post('/rules/8', data=dict(mig64=None, data_version=1))
        self.assertEquals(ret.status_code, 200, "Status Code: %d, Data: %s" % (ret.status_code, ret.get_data()))
        load = ret.get_json()
        self.assertEquals(load['new_data_version'], 2)

        # Assure the changes made it into the database
        r = dbo.rules.t.select().where(dbo.rules.rule_id == 8).execute().fetchall()
        self.assertEquals(len(r), 1)
        self.assertEquals(r[0]['mig64'], None)
        self.assertEquals(r[0]['data_version'], 2)
        # And that we didn't modify other fields
        self.assertEquals(r[0]['update_type'], 'minor')
        self.assertEquals(r[0]['priority'], 25)

    def testPostUnsetJaws(self):
        # Make some changes to a rule
        ret = self._post('/rules/9', data=dict(jaws=None, data_version=1))
        self.assertEquals(ret.status_code, 200, "Status Code: %d, Data: %s" % (ret.status_code, ret.get_data()))
        load = ret.get_json()
        self.assertEquals(load['new_data_version'], 2)

        # Assure the changes made it into the database
        r = dbo.rules.t.select().where(dbo.rules.rule_id == 9).execute().fetchall()
        self.assertEquals(len(r), 1)
        self.assertEquals(r[0]['jaws'], None)
        self.assertEquals(r[0]['data_version'], 2)
        # And that we didn't modify other fields
        self.assertEquals(r[0]['update_type'], 'minor')
        self.assertEquals(r[0]['priority'], 25)

    def testPutRuleOutdatedData(self):
        # Make changes to a rule
        ret = self._put('/rules/1', data=dict(backgroundRate=71, mapping='d',
                                              priority=73, data_version=1,
                                              product='Firefox', channel='nightly'))
        self.assertEquals(ret.status_code, 200, "Status Code: %d, Data: %s" % (ret.status_code, ret.get_data()))
        load = ret.get_json()
        self.assertEquals(load['new_data_version'], 2)
        # Assure the changes made it into the database
        r = dbo.rules.t.select().where(dbo.rules.rule_id == 1).execute().fetchall()
        self.assertEquals(r[0]['data_version'], 2)

        # OutdatedDataVersion Request
        ret2 = self._put('/rules/1', data=dict(backgroundRate=71, mapping='d', priority=73, data_version=1, product='Firefox', channel='nightly'))
        self.assertEquals(ret2.status_code, 400, "Status Code: %d, Data: %s" % (ret2.status_code, ret2.get_data()))

    def testPostRuleOutdatedData(self):
        # Make changes to a rule
        ret = self._post('/rules/1', data=dict(backgroundRate=71, mapping='d', priority=73, data_version=1,
                                               product='Firefox', channel='nightly'))
        self.assertEquals(ret.status_code, 200, "Status Code: %d, Data: %s" % (ret.status_code, ret.get_data()))
        load = ret.get_json()
        self.assertEquals(load['new_data_version'], 2)
        # Assure the changes made it into the database
        r = dbo.rules.t.select().where(dbo.rules.rule_id == 1).execute().fetchall()
        self.assertEquals(r[0]['data_version'], 2)

        # OutdatedDataVersion Request
        ret2 = self._put('/rules/1', data=dict(backgroundRate=71, mapping='d', priority=73,
                                               data_version=1, product='Firefox', channel='nightly'))
        self.assertEquals(ret2.status_code, 400, "Status Code: %d, Data: %s" % (ret2.status_code, ret2.get_data()))

    def testPostByAlias(self):
        # Make some changes to a rule
        ret = self._post('/rules/frodo', data=dict(backgroundRate=71, mapping='d', priority=73, data_version=1,
                                                   product='Firefox', channel='nightly'))
        self.assertEquals(ret.status_code, 200, "Status Code: %d, Data: %s" % (ret.status_code, ret.get_data()))
        load = ret.get_json()
        self.assertEquals(load['new_data_version'], 2)

        # Assure the changes made it into the database
        r = dbo.rules.t.select().where(dbo.rules.rule_id == 2).execute().fetchall()
        self.assertEquals(len(r), 1)
        self.assertEquals(r[0]['mapping'], 'd')
        self.assertEquals(r[0]['backgroundRate'], 71)
        self.assertEquals(r[0]['priority'], 73)
        self.assertEquals(r[0]['data_version'], 2)
        # And that we didn't modify other fields
        self.assertEquals(r[0]['update_type'], 'minor')
        self.assertEquals(r[0]['version'], '3.3')
        self.assertEquals(r[0]['buildTarget'], 'd')

    def testPostJSON(self):
        data = dict(
            backgroundRate=71, mapping="d", priority=73, data_version=1,
            product="Firefox", channel="nightly"
        )
        ret = self._post("/rules/1", data=data)
        self.assertEquals(ret.status_code, 200, "Status Code: %d, Data: %s" % (ret.status_code, ret.get_data()))
        load = ret.get_json()
        self.assertEquals(load['new_data_version'], 2)

        # Assure the changes made it into the database
        r = dbo.rules.t.select().where(dbo.rules.rule_id == 1).execute().fetchall()
        self.assertEquals(len(r), 1)
        self.assertEquals(r[0]['mapping'], 'd')
        self.assertEquals(r[0]['backgroundRate'], 71)
        self.assertEquals(r[0]['priority'], 73)
        self.assertEquals(r[0]['data_version'], 2)
        # And that we didn't modify other fields
        self.assertEquals(r[0]['update_type'], 'minor')
        self.assertEquals(r[0]['version'], '3.5')
        self.assertEquals(r[0]['buildTarget'], 'd')

    def testPostAddAlias(self):
        # Make some changes to a rule
        ret = self._post("/rules/1", data=dict(alias="sam", data_version=1))
        self.assertEquals(ret.status_code, 200, "Status Code: %d, Data: %s" % (ret.status_code, ret.get_data()))
        load = ret.get_json()
        self.assertEquals(load["new_data_version"], 2)

        # Assure the changes made it into the database
        r = dbo.rules.t.select().where(dbo.rules.rule_id == 1).execute().fetchall()
        self.assertEquals(len(r), 1)
        self.assertEquals(r[0]["alias"], "sam")
        self.assertEquals(r[0]["data_version"], 2)
        # And that we didn"t modify other fields
        self.assertEquals(r[0]["update_type"], "minor")
        self.assertEquals(r[0]["version"], "3.5")
        self.assertEquals(r[0]["buildTarget"], "d")

    def testPostAddBadAlias(self):
        ret = self._post("/rules/1", data=dict(alias="abc#$%", data_version=1))
        self.assertEquals(ret.status_code, 400, "Status Code: %d, Data: %s" % (ret.status_code, ret.get_data()))

    def testPostWithoutProduct(self):
        ret = self._post('/rules/2', username='bob',
                         data=dict(backgroundRate=71, mapping='d', priority=73, data_version=1,
                                   channel='nightly'))
        self.assertEquals(ret.status_code, 200, "Status Code: %d, Data: %s" % (ret.status_code, ret.get_data()))
        load = ret.get_json()
        self.assertEquals(load['new_data_version'], 2)
        # Assure the changes made it into the database
        r = dbo.rules.t.select().where(dbo.rules.rule_id == 2).execute().fetchall()
        self.assertEquals(len(r), 1)
        self.assertEquals(r[0]['mapping'], 'd')
        self.assertEquals(r[0]['backgroundRate'], 71)
        self.assertEquals(r[0]['priority'], 73)
        self.assertEquals(r[0]['data_version'], 2)
        self.assertEquals(r[0]['channel'], 'nightly')
        # And that we didn't modify other fields
        self.assertEquals(r[0]['update_type'], 'minor')
        self.assertEquals(r[0]['buildTarget'], 'd')
        self.assertEquals(r[0]['product'], 'a')

    def testPostSetBackgroundRateTo0(self):
        ret = self._post("/rules/3", data=dict(backgroundRate=0, data_version=1))
        self.assertEquals(ret.status_code, 200, "Status Code: %d, Data: %s" % (ret.status_code, ret.get_data()))
        load = ret.get_json()
        self.assertEquals(load['new_data_version'], 2)
        # Assure the changes made it into the database
        r = dbo.rules.t.select().where(dbo.rules.rule_id == 3).execute().fetchall()
        self.assertEquals(len(r), 1)
        self.assertEquals(r[0]['backgroundRate'], 0)
        self.assertEquals(r[0]['data_version'], 2)
        # And that we didn't modify other fields
        self.assertEquals(r[0]['update_type'], 'minor')
        self.assertEquals(r[0]['mapping'], 'a')
        self.assertEquals(r[0]['priority'], 100)
        self.assertEquals(r[0]['buildTarget'], 'a')
        self.assertEquals(r[0]['product'], 'a')

    def testPostRemoveRestriction(self):
        ret = self._post("/rules/5", data=dict(buildTarget="", data_version=1))
        self.assertEquals(ret.status_code, 200, "Status Code: %d, Data: %s" % (ret.status_code, ret.get_data()))
        load = ret.get_json()
        self.assertEquals(load['new_data_version'], 2)
        # Assure the changes made it into the database
        r = dbo.rules.t.select().where(dbo.rules.rule_id == 5).execute().fetchall()
        self.assertEquals(len(r), 1)
        r = r[0]
        self.assertEquals(r["buildTarget"], None)
        # ...and that other fields weren't modified
        self.assertEquals(r["priority"], 80)
        self.assertEquals(r["version"], "3.3")
        self.assertEquals(r["backgroundRate"], 0)
        self.assertEquals(r["mapping"], "c")
        self.assertEquals(r["update_type"], "minor")
        self.assertEquals(r["product"], "a")

    def testPost404(self):
        ret = self._post("/rules/555", data=dict(mapping="d", data_version=1))
        self.assertEquals(ret.status_code, 404)

    def testPostWithBadData(self):
        ret = self._post("/rules/1", data=dict(mapping="uhet"))
        self.assertEquals(ret.status_code, 400)

    def testPostWithBadAlias(self):
        ret = self._post("/rules/1", data=dict(alias="3", data_version=1))
        self.assertEquals(ret.status_code, 400)

    def testPostWithRequiredSignoff(self):
        ret = self._post("/rules/4", data=dict(product="c", channel="c", data_version=1))
        self.assertEquals(ret.status_code, 400)
        self.assertIn("This change requires signoff", ret.get_data(as_text=True))

    # Regression test for https://bugzilla.mozilla.org/show_bug.cgi?id=1375670
    def testPostWithRequiredSignoffForProductOnly(self):
        ret = self._post("/rules/7", data=dict(osVersion="Darwin", data_version=1))
        self.assertEquals(ret.status_code, 200, "Status Code: %d, Data: %s" % (ret.status_code, ret.get_data()))
        load = ret.get_json()
        self.assertEquals(load['new_data_version'], 2)
        # Assure the changes made it into the database
        r = dbo.rules.t.select().where(dbo.rules.rule_id == 7).execute().fetchall()
        self.assertEquals(len(r), 1)
        r = r[0]
        self.assertEquals(r["osVersion"], "Darwin")
        # ...and that other fields weren't modified
        self.assertEquals(r["priority"], 30)
        self.assertEquals(r["backgroundRate"], 85)
        self.assertEquals(r["mapping"], "a")
        self.assertEquals(r["update_type"], "minor")
        self.assertEquals(r["product"], "fake")
        self.assertEquals(r["channel"], "c")

    def testBadAuthPost(self):
        ret = self._badAuthPost('/rules/1', data=dict(backgroundRate=100, mapping='c', priority=100, data_version=1))
        self.assertEquals(ret.status_code, 403, "Status Code: %d, Data: %s" % (ret.status_code, ret.get_data()))

    def testHttpRemoteUserAuth(self):
        # Make some changes to a rule
        ret = self._httpRemoteUserPost('/rules/1', data=dict(backgroundRate=71, mapping='d', priority=73, data_version=1,
                                                             product='Firefox', channel='nightly'))
        self.assertEquals(ret.status_code, 200, "Status Code: %d, Data: %s" % (ret.status_code, ret.get_data()))
        load = ret.get_json()
        self.assertEquals(load['new_data_version'], 2)

        # Assure the changes made it into the database
        r = dbo.rules.t.select().where(dbo.rules.rule_id == 1).execute().fetchall()
        self.assertEquals(len(r), 1)
        self.assertEquals(r[0]['mapping'], 'd')
        self.assertEquals(r[0]['backgroundRate'], 71)
        self.assertEquals(r[0]['priority'], 73)
        self.assertEquals(r[0]['data_version'], 2)
        # And that we didn't modify other fields
        self.assertEquals(r[0]['update_type'], 'minor')
        self.assertEquals(r[0]['version'], '3.5')
        self.assertEquals(r[0]['buildTarget'], 'd')

    def testNoPermissionToAlterExistingProduct(self):
        ret = self._post('/rules/4', data=dict(backgroundRate=71, data_version=1), username='bob')
        self.assertEquals(ret.status_code, 403)

    def testNoPermissionToAlterNewProduct(self):
        ret = self._post(
            '/rules/4', data=dict(product='protected', mapping='a', backgroundRate=71, priority=50, update_type='minor', data_version=1), username='bob')
        self.assertEquals(ret.status_code, 403)

    def testGetSingleRule(self):
        ret = self._get('/rules/1')
        self.assertEquals(ret.status_code, 200)
        self.assertTrue("c" in ret.get_data(as_text=True), msg=ret.get_data())
        for h in ("X-CSRF-Token", "X-Data-Version"):
            self.assertTrue(h in ret.headers, msg=ret.headers)

    def testDeleteRule(self):
        ret = self._delete('/rules/1', qs=dict(data_version=1))
        self.assertEquals(ret.status_code, 200, msg=ret.get_data())

    def testDeleteRuleOutdatedData(self):
        ret = self._get('/rules/1')
        self.assertEquals(ret.status_code, 200, msg=ret.get_data())
        ret = self._delete('/rules/1', qs=dict(data_version=7))
        self.assertEquals(ret.status_code, 400, msg=ret.get_data())

    def testDeleteRuleByAlias(self):
        ret = self._delete('/rules/frodo', qs={"data_version": 1})
        self.assertEquals(ret.status_code, 200, msg=ret.get_data())

    def testDeleteRule404(self):
        ret = self._delete("/rules/112", qs={"data_version": 25})
        self.assertEquals(ret.status_code, 404)

    def testDeleteWithProductAdminPermission(self):
        ret = self._delete("/rules/3", username="billy",
                           qs=dict(data_version=1))
        self.assertEquals(ret.status_code, 200)

    def testDeleteWithoutProductAdminPermission(self):
        ret = self._delete("/rules/4", username="billy",
                           qs=dict(data_version=1))
        self.assertEquals(ret.status_code, 403)

    def testDeleteWithoutPermission(self):
        ret = self._delete("/rules/2", username="tony", qs=dict(data_version=1))
        self.assertEquals(ret.status_code, 403)


class TestRuleHistoryView(ViewTest):

    def testGetNoRevisions(self):
        url = '/rules/1/revisions'
        ret = self._get(url)
        self.assertEquals(ret.status_code, 200, msg=ret.get_data())
        got = ret.get_json()
        self.assertEquals(got["count"], 0)

    def testGetRefusesAlias(self):
        ret = self._get("/rules/frodo/revisions")
        self.assertEquals(ret.status_code, 404)

    def testGetRevisions(self):
        # Make some changes to a rule
        ret = self._post(
            '/rules/1',
            data=dict(
                backgroundRate=71,
                mapping='d',
                priority=73,
                data_version=1,
                product='Firefox',
                update_type='minor',
                channel='nightly',
            )
        )
        self.assertEquals(
            ret.status_code,
            200,
            "Status Code: %d, Data: %s" % (ret.status_code, ret.get_data())
        )
        # and again
        ret = self._post(
            '/rules/1',
            data=dict(
                backgroundRate=72,
                mapping='d',
                priority=73,
                data_version=2,
                product='Firefux',
                update_type='minor',
                channel='nightly',
            )
        )
        self.assertEquals(
            ret.status_code,
            200,
            "Status Code: %d, Data: %s" % (ret.status_code, ret.get_data())
        )

        url = '/rules/1/revisions'
        ret = self._get(url)
        got = ret.get_json()
        self.assertEquals(ret.status_code, 200, msg=ret.get_data())
        self.assertEquals(got["count"], 2)
        self.assertTrue(u"rule_id" in got["rules"][0])
        self.assertTrue(u"backgroundRate" in got["rules"][0])

    def testGetHistory(self):
        # Make some changes to a rule
        ret = self._post(
            '/rules/1',
            data=dict(
                backgroundRate=71,
                mapping='d',
                priority=73,
                data_version=1,
                product='Firefox',
                update_type='minor',
                channel='nightly',
            )
        )
        self.assertEquals(
            ret.status_code,
            200,
            "Status Code: %d, Data: %s" % (ret.status_code, ret.get_data())
        )
        # and again
        ret = self._post(
            '/rules/1',
            data=dict(
                backgroundRate=72,
                mapping='d',
                priority=73,
                data_version=2,
                product='Firefux',
                update_type='minor',
                channel='nightly',
            )
        )
        self.assertEquals(
            ret.status_code,
            200,
            "Status Code: %d, Data: %s" % (ret.status_code, ret.get_data())
        )

        url = '/rules/history'
        ret = self._get(url)
        got = ret.get_json()
        self.assertEquals(ret.status_code, 200, msg=ret.get_data())
        self.assertEquals(got["Rules"]["count"], 2)
        self.assertTrue(u"rule_id" in got["Rules"]["revisions"][0])
        self.assertTrue(u"backgroundRate" in got["Rules"]["revisions"][0])
        self.assertTrue(u"timestamp" in got["Rules"]["revisions"][0])

    def testVersionMaxFieldLength(self):
        # Max field length of rules.version is 75
        version = '3.3,3.4,3.5,3.6,3.8,3.9,3.10,3.11'
        ret = self._post(
            '/rules/1',
            data=dict(
                backgroundRate=71,
                mapping='d',
                version='{}'.format(version),
                priority=73,
                data_version=1,
                product='Firefox',
                update_type='minor',
                channel='nightly',
                buildID='1234',
                osVersion='10.5',
                headerArchitecture='INTEL',
                distVersion='19',
                buildTarget='MAC',
            )
        )
        self.assertEquals(
            ret.status_code,
            200,
            "Status Code: %d, Data: %s" % (ret.status_code, ret.get_data())
        )
        ret = dbo.rules.history.select(where={"rule_id": 1}, columns=["version"])
        self.assertEquals(ret[0].get("version"), version)
        self.assertEquals(len(ret[0].get("version")), len(version))

    def testPostRevisionRollback(self):
        # Make some changes to a rule
        ret = self._post(
            '/rules/1',
            data=dict(
                backgroundRate=71,
                mapping='d',
                priority=73,
                data_version=1,
                product='Firefox',
                update_type='minor',
                channel='nightly',
                buildID='1234',
                osVersion='10.5',
                headerArchitecture='INTEL',
                distVersion='19',
                buildTarget='MAC',
            )
        )
        self.assertEquals(
            ret.status_code,
            200,
            "Status Code: %d, Data: %s" % (ret.status_code, ret.get_data())
        )
        # and again
        ret = self._post(
            '/rules/1',
            data=dict(
                backgroundRate=72,
                mapping='d',
                priority=73,
                data_version=2,
                product='Firefux',
                update_type='minor',
                channel='nightly',
            )
        )
        self.assertEquals(
            ret.status_code,
            200,
            "Status Code: %d, Data: %s" % (ret.status_code, ret.get_data())
        )

        table = dbo.rules
        row, = table.select(where=[table.rule_id == 1])
        self.assertEqual(row['backgroundRate'], 72)
        self.assertEqual(row['data_version'], 3)

        query = table.history.t.count()
        count, = query.execute().first()
        self.assertEqual(count, 2)

        # Oh no! We prefer the product=Firefox, backgroundRate=71 one better
        row, = table.history.select(
            where=[table.history.product == 'Firefox',
                   table.history.backgroundRate == 71],
            limit=1
        )
        change_id = row['change_id']
        assert row['rule_id'] == 1  # one of the fixtures

        url = '/rules/1/revisions'
        ret = self._post(url, {'change_id': change_id})
        self.assertEquals(ret.status_code, 200, ret.get_data())

        query = table.history.t.count()
        count, = query.execute().first()
        self.assertEqual(count, 3)

        row, = table.select(where=[table.rule_id == 1])
        self.assertEqual(row['backgroundRate'], 71)
        self.assertEqual(row['product'], 'Firefox')
        self.assertEqual(row['data_version'], 4)
        self.assertEqual(row['buildID'], '1234')
        self.assertEqual(row['osVersion'], '10.5')
        self.assertEqual(row['headerArchitecture'], 'INTEL')
        self.assertEqual(row['distVersion'], '19')
        self.assertEqual(row['buildTarget'], 'MAC')

    def testRollbackWithoutPermission(self):
        ret = self._post(
            '/rules/1',
            data=dict(
                backgroundRate=71,
                mapping='d',
                priority=73,
                data_version=1,
                product='foo',
                update_type='minor',
                channel='nightly',
                buildID='1234',
                osVersion='10.5',
                headerArchitecture='INTEL',
                distVersion='19',
                buildTarget='MAC',
            )
        )
        ret = self._post(
            '/rules/1',
            data=dict(
                backgroundRate=72,
                mapping='d',
                priority=73,
                product='foo',
                data_version=2,
                update_type='minor',
                channel='nightly',
            )
        )
        row, = dbo.rules.history.select(
            where=[dbo.rules.history.backgroundRate == 72],
            limit=1
        )
        change_id = row['change_id']

        url = '/rules/1/revisions'
        ret = self._post(url, {'change_id': change_id}, username='bob')
        self.assertEquals(ret.status_code, 403)

    def testPostRevisionRollbackBadRequests(self):
        ret = self._post(
            '/rules/1',
            data=dict(
                backgroundRate=71,
                mapping='d',
                priority=73,
                data_version=1,
                product='Firefox',
                update_type='minor',
                channel='nightly',
                buildID='1234',
                osVersion='10.5',
                headerArchitecture='INTEL',
                distVersion='19',
                buildTarget='MAC',
            )
        )
        self.assertEquals(
            ret.status_code,
            200,
            "Status Code: %d, Data: %s" % (ret.status_code, ret.get_data())
        )
        # when posting you need both the rule_id and the change_id
        wrong_url = '/rules/999/revisions'
        # not found rule_id
        ret = self._post(wrong_url, {'change_id': 10})
        self.assertEquals(ret.status_code, 404, ret.get_data())

        url = '/rules/1/revisions'
        ret = self._post(url, {'change_id': 999})
        # not found change_id
        self.assertEquals(ret.status_code, 400)

        url = '/rules/1/revisions'
        ret = self._post(url)  # no change_id posted
        self.assertEquals(ret.status_code, 400)


class TestSingleColumn_JSON(ViewTest):

    def testGetRules(self):
        expected_product = ["fake", "fake2", "fake3", "a"]
        expected = dict(count=4, product=expected_product)
        ret = self._get("/rules/columns/product")
        returned_data = ret.get_json()
        self.assertEquals(returned_data['count'], expected['count'])
        assertCountEqual(self, returned_data['product'], expected['product'])

    def testGetRuleColumn404(self):
        ret = self.client.get("/rules/columns/blah")
        self.assertEquals(ret.status_code, 404)


class TestRuleScheduledChanges(ViewTest):
    maxDiff = 50000

    def setUp(self):
        super(TestRuleScheduledChanges, self).setUp()
        dbo.rules.scheduled_changes.t.insert().execute(
            sc_id=1, scheduled_by="bill", data_version=1, base_rule_id=1, base_priority=100, base_version="3.5", base_buildTarget="d",
            base_backgroundRate=100, base_mapping="b", base_update_type="minor", base_data_version=1, change_type="update",
            base_product="a", base_channel="a",
        )
        dbo.rules.scheduled_changes.conditions.t.insert().execute(sc_id=1, when=1000000, data_version=1)

        dbo.rules.scheduled_changes.t.insert().execute(
            sc_id=2, scheduled_by="bill", data_version=1, base_priority=50, base_backgroundRate=100, base_product="baz",
            base_mapping="ab", base_update_type="minor", change_type="insert",
        )
        dbo.rules.scheduled_changes.history.t.insert().execute(change_id=4, changed_by="bill", timestamp=15, sc_id=2)
        dbo.rules.scheduled_changes.history.t.insert().execute(
            change_id=5, changed_by="bill", timestamp=16, sc_id=2, scheduled_by="bill", data_version=1, base_priority=50,
            base_backgroundRate=100, base_product="baz", base_mapping="ab", base_update_type="minor", change_type="insert"
        )
        dbo.rules.scheduled_changes.conditions.t.insert().execute(sc_id=2, when=1500000, data_version=1)
        dbo.rules.scheduled_changes.conditions.history.t.insert().execute(change_id=4, changed_by="bill", timestamp=15, sc_id=2)
        dbo.rules.scheduled_changes.conditions.history.t.insert().execute(change_id=5, changed_by="bill", timestamp=16, sc_id=2, when=1500000, data_version=1)

        dbo.rules.scheduled_changes.t.insert().execute(
            sc_id=3, scheduled_by="bill", data_version=2, base_priority=150, base_backgroundRate=100, base_channel="a",
            base_mapping="ghi", base_update_type="minor", change_type="insert",
        )
        dbo.rules.scheduled_changes.history.t.insert().execute(change_id=1, changed_by="bill", timestamp=5, sc_id=3)
        dbo.rules.scheduled_changes.history.t.insert().execute(
            change_id=2, changed_by="bill", timestamp=6, sc_id=3, scheduled_by="bill", data_version=1, base_priority=150,
            base_backgroundRate=100, base_channel="a", base_mapping="def", base_update_type="minor", change_type="insert"
        )
        dbo.rules.scheduled_changes.history.t.insert().execute(
            change_id=3, changed_by="bill", timestamp=10, sc_id=3, scheduled_by="bill", data_version=2, base_priority=150,
            base_backgroundRate=100, base_channel="a", base_mapping="ghi", base_update_type="minor", change_type="insert"
        )
        dbo.rules.scheduled_changes.conditions.t.insert().execute(sc_id=3, when=2900000, data_version=2)
        dbo.rules.scheduled_changes.conditions.history.t.insert().execute(change_id=1, changed_by="bill", timestamp=5, sc_id=3)
        dbo.rules.scheduled_changes.conditions.history.t.insert().execute(change_id=2, changed_by="bill", timestamp=6, sc_id=3, when=2000000, data_version=1)
        dbo.rules.scheduled_changes.conditions.history.t.insert().execute(change_id=3, changed_by="bill", timestamp=10, sc_id=3, when=2900000, data_version=2)
        dbo.rules.scheduled_changes.signoffs.t.insert().execute(sc_id=3, username="bill", role="releng")
        dbo.rules.scheduled_changes.signoffs.t.insert().execute(sc_id=3, username="mary", role="relman")

        dbo.rules.scheduled_changes.t.insert().execute(
            sc_id=4, scheduled_by="bill", data_version=2, complete=True, base_rule_id=5, base_priority=80, base_version="3.3",
            base_buildTarget="d", base_backgroundRate=0, base_mapping="c", base_update_type="minor", base_data_version=1, change_type="update",
        )
        dbo.rules.scheduled_changes.history.t.insert().execute(change_id=6, changed_by="bill", timestamp=5, sc_id=4)
        dbo.rules.scheduled_changes.history.t.insert().execute(change_id=7, changed_by="bill", timestamp=5, sc_id=4)
        dbo.rules.scheduled_changes.history.t.insert().execute(
            change_id=8, changed_by="bill", timestamp=6, sc_id=4, scheduled_by="bill", data_version=1, base_priority=80,
            base_version="3.3", base_buildTarget="d", base_backgroundRate=0, base_mapping="c", base_update_type="minor", base_data_version=1,
            change_type="update")
        dbo.rules.scheduled_changes.history.t.insert().execute(
            change_id=9, changed_by="bill", timestamp=7, sc_id=4, scheduled_by="bill", data_version=2, complete=True, base_rule_id=5,
            base_priority=80, base_version="3.3", base_buildTarget="d", base_backgroundRate=0, base_mapping="c", base_update_type="minor", base_data_version=1,
            change_type="update")
        dbo.rules.scheduled_changes.conditions.t.insert().execute(sc_id=4, when=500000, data_version=2)
        dbo.rules.scheduled_changes.conditions.history.t.insert().execute(change_id=6, changed_by="bill", timestamp=5, sc_id=4)
        dbo.rules.scheduled_changes.conditions.history.t.insert().execute(change_id=7, changed_by="bill", timestamp=5, sc_id=4)
        dbo.rules.scheduled_changes.conditions.history.t.insert().execute(change_id=8, changed_by="bill", timestamp=6, sc_id=4, when=500000, data_version=1)
        dbo.rules.scheduled_changes.conditions.history.t.insert().execute(change_id=9, changed_by="bill", timestamp=7, sc_id=4, when=500000, data_version=2)

        dbo.rules.scheduled_changes.t.insert().execute(
            sc_id=5, scheduled_by="bill", data_version=1, complete=False, change_type="delete", base_rule_id=4, base_data_version=1
        )
        dbo.rules.scheduled_changes.history.t.insert().execute(change_id=10, changed_by="bill", timestamp=50, sc_id=5)
        dbo.rules.scheduled_changes.history.t.insert().execute(
            change_id=11, changed_by="bill", timestamp=51, sc_id=5, scheduled_by="bill", data_version=1, complete=False,
            base_rule_id=4, base_data_version=1
        )
        dbo.rules.scheduled_changes.conditions.t.insert().execute(sc_id=5, when=600000, data_version=1)
        dbo.rules.scheduled_changes.conditions.history.t.insert().execute(change_id=10, changed_by="bill", timestamp=50, sc_id=5)
        dbo.rules.scheduled_changes.conditions.history.t.insert().execute(
            change_id=11, changed_by="bill", timestamp=50, sc_id=5, when=600000, data_version=1
        )

        dbo.rules.scheduled_changes.t.insert().execute(
            sc_id=6, scheduled_by="bill", data_version=1, base_priority=100, base_backgroundRate=100, base_product="fake", base_channel="k",
            base_mapping="ab", base_update_type="minor", change_type="insert",
        )
        dbo.rules.scheduled_changes.history.t.insert().execute(change_id=12, changed_by="bill", timestamp=75, sc_id=6)
        dbo.rules.scheduled_changes.history.t.insert().execute(
            change_id=13, changed_by="bill", timestamp=76, sc_id=6, scheduled_by="bill", data_version=1, base_priority=100,
            base_backgroundRate=100, base_product="fake", base_channel="k", base_mapping="ab", base_update_type="minor", change_type="insert"
        )
        dbo.rules.scheduled_changes.conditions.t.insert().execute(sc_id=6, when=5500000, data_version=1)
        dbo.rules.scheduled_changes.conditions.history.t.insert().execute(change_id=12, changed_by="bill", timestamp=75, sc_id=6)
        dbo.rules.scheduled_changes.conditions.history.t.insert().execute(change_id=13, changed_by="bill", timestamp=76, sc_id=6, when=5500000, data_version=1)
        dbo.rules.scheduled_changes.signoffs.t.insert().execute(sc_id=6, username="bill", role="releng")
        dbo.rules.scheduled_changes.signoffs.t.insert().execute(sc_id=6, username="mary", role="relman")

        dbo.rules.scheduled_changes.t.insert().execute(
            sc_id=7, scheduled_by="bill", data_version=1, base_priority=40, base_backgroundRate=50, base_mapping="a", base_update_type="minor",
            base_channel="k", base_product="fake", base_rule_id=6, change_type="update",
        )
        dbo.rules.scheduled_changes.history.t.insert().execute(change_id=14, changed_by="bill", timestamp=123, sc_id=7)
        dbo.rules.scheduled_changes.history.t.insert().execute(
            change_id=15, changed_by="bill", timestamp=124, sc_id=7, scheduled_by="bill", data_version=1, base_priority=40,
            base_backgroundRate=50, base_mapping="a", base_update_type="minor", base_channel="k", base_product="fake", base_rule_id=6,
            change_type="update",
        )
        dbo.rules.scheduled_changes.conditions.t.insert().execute(sc_id=7, when=7500000, data_version=1)
        dbo.rules.scheduled_changes.conditions.history.t.insert().execute(change_id=14, changed_by="bill", timestamp=123, sc_id=7)
        dbo.rules.scheduled_changes.conditions.history.t.insert().execute(change_id=15, changed_by="bill", timestamp=124, sc_id=7, when=7500000, data_version=1)

    def testGetScheduledChanges(self):
        ret = self._get("/scheduled_changes/rules")
        expected = {
            "count": 6,
            "scheduled_changes": [
                {
                    "sc_id": 1, "when": 1000000, "scheduled_by": "bill", "complete": False, "sc_data_version": 1, "rule_id": 1, "priority": 100,
                    "version": "3.5", "buildTarget": "d", "backgroundRate": 100, "mapping": "b", "update_type": "minor",
                    "data_version": 1, "alias": None, "product": "a", "channel": "a", "buildID": None, "locale": None, "memory": None, "mig64": None,
                    "osVersion": None, "distribution": None, "fallbackMapping": None, "distVersion": None, "headerArchitecture": None, "comment": None,
                    "instructionSet": None, "telemetry_product": None, "telemetry_channel": None, "telemetry_uptake": None, "jaws": None,
                    "change_type": "update", "signoffs": {}, "required_signoffs": {},
                    "original_row": dbo.rules.getRule(1),
                },
                {
                    "sc_id": 2, "when": 1500000, "scheduled_by": "bill", "complete": False, "sc_data_version": 1, "rule_id": None, "priority": 50,
                    "backgroundRate": 100, "product": "baz", "mapping": "ab", "update_type": "minor", "version": None,
                    "buildTarget": None, "alias": None, "channel": None, "buildID": None, "locale": None, "osVersion": None, "memory": None, "mig64": None,
                    "distribution": None, "fallbackMapping": None, "distVersion": None, "headerArchitecture": None, "comment": None, "jaws": None,
                    "data_version": None, "instructionSet": None, "telemetry_product": None, "telemetry_channel": None, "telemetry_uptake": None,
                    "change_type": "insert", "signoffs": {}, "required_signoffs": {},
                },
                {
                    "sc_id": 3, "when": 2900000, "scheduled_by": "bill", "complete": False, "sc_data_version": 2, "rule_id": None, "priority": 150,
                    "backgroundRate": 100, "channel": "a", "mapping": "ghi", "update_type": "minor", "version": None, "memory": None, "mig64": None,
                    "buildTarget": None, "alias": None, "product": None, "buildID": None, "locale": None, "osVersion": None, "jaws": None,
                    "distribution": None, "fallbackMapping": None, "distVersion": None, "headerArchitecture": None, "comment": None,
                    "data_version": None, "instructionSet": None, "telemetry_product": None, "telemetry_channel": None, "telemetry_uptake": None,
                    "change_type": "insert", "signoffs": {"bill": "releng", "mary": "relman"}, "required_signoffs": {"releng": 1},
                },
                {
                    "sc_id": 5, "when": 600000, "scheduled_by": "bill", "complete": False, "sc_data_version": 1, "rule_id": 4, "priority": None,
                    "backgroundRate": None, "channel": None, "mapping": None, "update_type": None, "version": None, "jaws": None,
                    "buildTarget": None, "alias": None, "product": None, "buildID": None, "locale": None, "osVersion": None, "memory": None, "mig64": None,
                    "distribution": None, "fallbackMapping": None, "distVersion": None, "headerArchitecture": None, "comment": None,
                    "data_version": 1, "instructionSet": None, "telemetry_product": None, "telemetry_channel": None, "telemetry_uptake": None,
                    "change_type": "delete", "signoffs": {}, "required_signoffs": {"releng": 1},
                    "original_row": dbo.rules.getRule(4),
                },
                {
                    "sc_id": 6, "when": 5500000, "scheduled_by": "bill", "complete": False, "sc_data_version": 1, "rule_id": None, "priority": 100,
                    "backgroundRate": 100, "product": "fake", "mapping": "ab", "update_type": "minor", "version": None, "jaws": None,
                    "buildTarget": None, "alias": None, "channel": "k", "buildID": None, "locale": None, "osVersion": None, "memory": None, "mig64": None,
                    "distribution": None, "fallbackMapping": None, "distVersion": None, "headerArchitecture": None, "comment": None,
                    "data_version": None, "instructionSet": None, "telemetry_product": None, "telemetry_channel": None, "telemetry_uptake": None,
                    "change_type": "insert", "signoffs": {"bill": "releng", "mary": "relman"}, "required_signoffs": {"relman": 1},
                },
                {
                    "sc_id": 7, "when": 7500000, "scheduled_by": "bill", "complete": False, "sc_data_version": 1, "rule_id": 6, "priority": 40,
                    "backgroundRate": 50, "product": "fake", "mapping": "a", "update_type": "minor", "version": None, "jaws": None,
                    "buildTarget": None, "alias": None, "channel": "k", "buildID": None, "locale": None, "osVersion": None, "memory": None, "mig64": None,
                    "distribution": None, "fallbackMapping": None, "distVersion": None, "headerArchitecture": None, "comment": None,
                    "data_version": None, "instructionSet": None, "telemetry_product": None, "telemetry_channel": None, "telemetry_uptake": None,
                    "change_type": "update", "signoffs": {}, "required_signoffs": {"releng": 1, "relman": 1},
                    "original_row": dbo.rules.getRule(6),
                },
            ],
        }
        self.assertEquals(ret.get_json(), expected)

    def testGetScheduledChangesWithCompleted(self):
        ret = self._get("/scheduled_changes/rules", qs={"all": 1})
        expected = {
            "count": 7,
            "scheduled_changes": [
                {
                    "sc_id": 1, "when": 1000000, "scheduled_by": "bill", "complete": False, "sc_data_version": 1, "rule_id": 1, "priority": 100,
                    "version": "3.5", "buildTarget": "d", "backgroundRate": 100, "mapping": "b", "update_type": "minor",
                    "data_version": 1, "alias": None, "product": "a", "channel": "a", "buildID": None, "locale": None, "memory": None, "mig64": None,
                    "osVersion": None, "distribution": None, "fallbackMapping": None, "distVersion": None, "headerArchitecture": None, "comment": None,
                    "instructionSet": None, "telemetry_product": None, "telemetry_channel": None, "telemetry_uptake": None, "jaws": None,
                    "change_type": "update", "signoffs": {}, "required_signoffs": {},
                    "original_row": dbo.rules.getRule(1),
                },
                {
                    "sc_id": 2, "when": 1500000, "scheduled_by": "bill", "complete": False, "sc_data_version": 1, "rule_id": None, "priority": 50,
                    "backgroundRate": 100, "product": "baz", "mapping": "ab", "update_type": "minor", "version": None, "jaws": None,
                    "buildTarget": None, "alias": None, "channel": None, "buildID": None, "locale": None, "osVersion": None, "memory": None, "mig64": None,
                    "distribution": None, "fallbackMapping": None, "distVersion": None, "headerArchitecture": None, "comment": None,
                    "data_version": None, "instructionSet": None, "telemetry_product": None, "telemetry_channel": None, "telemetry_uptake": None,
                    "change_type": "insert", "signoffs": {}, "required_signoffs": {},
                },
                {
                    "sc_id": 3, "when": 2900000, "scheduled_by": "bill", "complete": False, "sc_data_version": 2, "rule_id": None, "priority": 150,
                    "backgroundRate": 100, "channel": "a", "mapping": "ghi", "update_type": "minor", "version": None, "jaws": None,
                    "buildTarget": None, "alias": None, "product": None, "buildID": None, "locale": None, "osVersion": None, "memory": None, "mig64": None,
                    "distribution": None, "fallbackMapping": None, "distVersion": None, "headerArchitecture": None, "comment": None,
                    "data_version": None, "instructionSet": None, "telemetry_product": None, "telemetry_channel": None, "telemetry_uptake": None,
                    "change_type": "insert", "signoffs": {"bill": "releng", "mary": "relman"}, "required_signoffs": {"releng": 1},
                },
                {
                    "sc_id": 4, "when": 500000, "scheduled_by": "bill", "complete": True, "sc_data_version": 2, "rule_id": 5, "priority": 80,
                    "version": "3.3", "buildTarget": "d", "backgroundRate": 0, "mapping": "c", "update_type": "minor",
                    "data_version": 1, "alias": None, "product": None, "channel": None, "buildID": None, "locale": None, "memory": None, "mig64": None,
                    "osVersion": None, "distribution": None, "fallbackMapping": None, "distVersion": None, "headerArchitecture": None, "comment": None,
                    "instructionSet": None, "telemetry_product": None, "telemetry_channel": None, "telemetry_uptake": None, "jaws": None,
                    "change_type": "update", "signoffs": {}, "required_signoffs": {},
                    # No original row on "complete"
                },
                {
                    "sc_id": 5, "when": 600000, "scheduled_by": "bill", "complete": False, "sc_data_version": 1, "rule_id": 4, "priority": None,
                    "backgroundRate": None, "channel": None, "mapping": None, "update_type": None, "version": None, "jaws": None,
                    "buildTarget": None, "alias": None, "product": None, "buildID": None, "locale": None, "osVersion": None, "memory": None, "mig64": None,
                    "distribution": None, "fallbackMapping": None, "distVersion": None, "headerArchitecture": None, "comment": None,
                    "data_version": 1, "instructionSet": None, "telemetry_product": None, "telemetry_channel": None, "telemetry_uptake": None,
                    "change_type": "delete", "signoffs": {}, "required_signoffs": {"releng": 1},
                    "original_row": dbo.rules.getRule(4),
                },
                {
                    "sc_id": 6, "when": 5500000, "scheduled_by": "bill", "complete": False, "sc_data_version": 1, "rule_id": None, "priority": 100,
                    "backgroundRate": 100, "product": "fake", "mapping": "ab", "update_type": "minor", "version": None, "jaws": None,
                    "buildTarget": None, "alias": None, "channel": "k", "buildID": None, "locale": None, "osVersion": None, "memory": None, "mig64": None,
                    "distribution": None, "fallbackMapping": None, "distVersion": None, "headerArchitecture": None, "comment": None,
                    "data_version": None, "instructionSet": None, "telemetry_product": None, "telemetry_channel": None, "telemetry_uptake": None,
                    "change_type": "insert", "signoffs": {"bill": "releng", "mary": "relman"}, "required_signoffs": {"relman": 1},
                },
                {
                    "sc_id": 7, "when": 7500000, "scheduled_by": "bill", "complete": False, "sc_data_version": 1, "rule_id": 6, "priority": 40,
                    "backgroundRate": 50, "product": "fake", "mapping": "a", "update_type": "minor", "version": None, "jaws": None,
                    "buildTarget": None, "alias": None, "channel": "k", "buildID": None, "locale": None, "osVersion": None, "memory": None, "mig64": None,
                    "distribution": None, "fallbackMapping": None, "distVersion": None, "headerArchitecture": None, "comment": None,
                    "data_version": None, "instructionSet": None, "telemetry_product": None, "telemetry_channel": None, "telemetry_uptake": None,
                    "change_type": "update", "signoffs": {}, "required_signoffs": {"releng": 1, "relman": 1},
                    "original_row": dbo.rules.getRule(6),
                },
            ],
        }
        self.assertEquals(ret.get_json(), expected)

    @mock.patch('time.time', mock.MagicMock(return_value=300))
    def testAddScheduledChangeExistingRule(self):
        data = {
            "rule_id": 5, "telemetry_product": None, "telemetry_channel": None, "telemetry_uptake": None,
            "priority": 80, "buildTarget": "d", "version": "3.3", "backgroundRate": 100, "mapping": "c", "update_type": "minor",
            "data_version": 1, "change_type": "update", "when": 1234567
        }
        ret = self._post("/scheduled_changes/rules", data=data)
        self.assertEquals(ret.status_code, 200, ret.get_data())
        self.assertEquals(ret.get_json(), {"sc_id": 8, "signoffs": {"bill": "releng"}})

        r = dbo.rules.scheduled_changes.t.select().where(dbo.rules.scheduled_changes.sc_id == 8).execute().fetchall()
        self.assertEquals(len(r), 1)
        db_data = dict(r[0])
        expected = {
            "scheduled_by": "bill", "base_rule_id": 5, "base_priority": 80, "base_buildTarget": "d", "base_version": "3.3", "base_backgroundRate": 100,
            "base_mapping": "c", "base_update_type": "minor", "base_data_version": 1, "data_version": 1, "sc_id": 8, "complete": False, "base_alias": None,
            "base_product": None, "base_channel": None, "base_buildID": None, "base_locale": None, "base_osVersion": None, "base_distribution": None,
            "base_fallbackMapping": None, "base_distVersion": None, "base_headerArchitecture": None, "base_comment": None, "base_memory": None,
            "base_mig64": None, "base_instructionSet": None, "base_jaws": None, "change_type": "update",
        }
        self.assertEquals(db_data, expected)
        cond = dbo.rules.scheduled_changes.conditions.t.select().where(dbo.rules.scheduled_changes.conditions.sc_id == 8).execute().fetchall()
        self.assertEquals(len(cond), 1)
        cond_expected = {"sc_id": 8, "data_version": 1, "telemetry_product": None, "telemetry_channel": None, "telemetry_uptake": None, "when": 1234567}
        self.assertEquals(dict(cond[0]), cond_expected)

    @mock.patch('time.time', mock.MagicMock(return_value=300))
    def testAddScheduledChangeExistingDeletingRule(self):
        data = {
            "rule_id": 5, "telemetry_product": None, "telemetry_channel": None, "telemetry_uptake": None,
            "data_version": 1, "change_type": "delete", "when": 1234567
        }
        ret = self._post("/scheduled_changes/rules", data=data)
        self.assertEquals(ret.status_code, 200, ret.get_data())
        self.assertEquals(ret.get_json(), {"sc_id": 8, "signoffs": {"bill": "releng"}})

        r = dbo.rules.scheduled_changes.t.select().where(dbo.rules.scheduled_changes.sc_id == 8).execute().fetchall()
        self.assertEquals(len(r), 1)
        db_data = dict(r[0])
        expected = {
            "scheduled_by": "bill", "base_rule_id": 5, "base_priority": None, "base_buildTarget": None, "base_version": None, "base_backgroundRate": None,
            "base_mapping": None, "base_update_type": None, "base_data_version": 1, "data_version": 1, "sc_id": 8, "complete": False, "base_alias": None,
            "base_product": None, "base_channel": None, "base_buildID": None, "base_locale": None, "base_osVersion": None, "base_distribution": None,
            "base_fallbackMapping": None, "base_distVersion": None, "base_headerArchitecture": None, "base_comment": None, "base_memory": None,
            "base_mig64": None, "base_instructionSet": None, "base_jaws": None, "change_type": "delete",
        }
        self.assertEquals(db_data, expected)
        cond = dbo.rules.scheduled_changes.conditions.t.select().where(dbo.rules.scheduled_changes.conditions.sc_id == 8).execute().fetchall()
        self.assertEquals(len(cond), 1)
        cond_expected = {"sc_id": 8, "data_version": 1, "telemetry_product": None, "telemetry_channel": None, "telemetry_uptake": None, "when": 1234567}
        self.assertEquals(dict(cond[0]), cond_expected)

    @mock.patch("time.time", mock.MagicMock(return_value=300))
    def testAddScheduledChangeNewRule(self):
        data = {
            "when": 1234567, "priority": 120, "backgroundRate": 100, "product": "blah", "channel": "blah",
            "update_type": "minor", "mapping": "a", "change_type": "insert"
        }
        ret = self._post("/scheduled_changes/rules", data=data)
        self.assertEquals(ret.status_code, 200, ret.get_data())
        self.assertEquals(ret.get_json(), {"sc_id": 8, "signoffs": {}})

        r = dbo.rules.scheduled_changes.t.select().where(dbo.rules.scheduled_changes.sc_id == 8).execute().fetchall()
        self.assertEquals(len(r), 1)
        db_data = dict(r[0])
        expected = {
            "scheduled_by": "bill", "base_priority": 120, "base_backgroundRate": 100, "base_product": "blah", "base_channel": "blah",
            "base_update_type": "minor", "base_mapping": "a", "sc_id": 8, "data_version": 1, "complete": False, "base_data_version": None,
            "base_rule_id": None, "base_buildTarget": None, "base_version": None, "base_alias": None, "base_buildID": None, "base_locale": None,
            "base_osVersion": None, "base_distribution": None, "base_fallbackMapping": None, "base_distVersion": None, "base_headerArchitecture": None,
            "base_comment": None, "base_instructionSet": None, "change_type": "insert", "base_memory": None, "base_mig64": None, "base_jaws": None,
        }
        self.assertEquals(db_data, expected)
        cond = dbo.rules.scheduled_changes.conditions.t.select().where(dbo.rules.scheduled_changes.conditions.sc_id == 8).execute().fetchall()
        self.assertEquals(len(cond), 1)
        cond_expected = {"sc_id": 8, "data_version": 1, "when": 1234567, "telemetry_product": None, "telemetry_channel": None, "telemetry_uptake": None}
        self.assertEquals(dict(cond[0]), cond_expected)

    @mock.patch("time.time", mock.MagicMock(return_value=300))
    def testAddScheduledChangeNewRuleWithoutUpdateType(self):
        data = {
            "when": 1234567, "priority": 120, "backgroundRate": 100, "product": "blah", "channel": "blah", "mapping": "a", "change_type": "insert"
        }
        ret = self._post("/scheduled_changes/rules", data=data)
        self.assertEquals(ret.status_code, 400, ret.get_data())

    @mock.patch("time.time", mock.MagicMock(return_value=300))
    def testAddScheduledChangeUpdateRuleRuleWithoutUpdateType(self):
        data = {
            "when": 1234567, "priority": 120, "backgroundRate": 100, "product": "blah", "channel": "blah",
            "mapping": "a", "change_type": "insert", "data_version": 1
        }
        ret = self._post("/scheduled_changes/rules", data=data)
        self.assertEquals(ret.status_code, 400, ret.get_data())

    @mock.patch("time.time", mock.MagicMock(return_value=300))
    def testAddScheduledChangeInThePast(self):
        data = {
            "when": 67, "priority": 120, "backgroundRate": 100, "product": "blah", "channel": "blah",
            "update_type": "minor", "mapping": "a", "change_type": "insert"
        }
        ret = self._post("/scheduled_changes/rules", data=data)
        self.assertEquals(ret.status_code, 400, ret.get_data())

    @mock.patch("time.time", mock.MagicMock(return_value=300))
    def testAddScheduledChangeNoPermissionsToSchedule(self):
        data = {
            "when": 1234567, "priority": 120, "backgroundRate": 100, "product": "blah", "channel": "blah",
            "update_type": "minor", "mapping": "a", "change_type": "insert",
        }
        ret = self._post("/scheduled_changes/rules", data=data, username="bob")
        self.assertEquals(ret.status_code, 403, ret.get_data())

    @mock.patch("time.time", mock.MagicMock(return_value=300))
    def testAddScheduledChangeNoPermissionsToMakeChange(self):
        data = {
            "when": 1234567, "priority": 120, "backgroundRate": 100, "product": "foo", "channel": "blah",
            "update_type": "minor", "mapping": "a", "change_type": "insert"
        }
        ret = self._post("/scheduled_changes/rules", data=data, username="mary")
        self.assertEquals(ret.status_code, 403, ret.get_data())

    @mock.patch("time.time", mock.MagicMock(return_value=300))
    def testAddScheduledChangeMultipleConditions(self):
        data = {
            "when": 23893254, "telemetry_product": "foo", "telemetry_channel": "foo", "telemetry_uptake": 5,
            "priority": 120, "backgroundRate": 100, "update_type": "minor", "change_type": "insert"
        }
        ret = self._post("scheduled_changes/rules", data=data)
        self.assertEquals(ret.status_code, 400)

    def testAddScheduledChangeMissingRequiredTelemetryFields(self):
        data = {
            "telemetry_product": "foo", "priority": 120, "backgroundRate": 100, "update_type": "minor", "change_type": "insert"
        }
        ret = self._post("scheduled_changes/rules", data=data)
        self.assertEquals(ret.status_code, 400)

    def testAddScheduledChangeForDeletionMissingRequiredPKColumns(self):
        data = {
            "telemetry_product": "foo", "telemetry_channel": "bar", "telemetry_uptake": 42, "data_version": 1,
            "change_type": "delete",
        }
        ret = self._post("/scheduled_changes/rules", data=data)
        self.assertEquals(ret.status_code, 400)

    @mock.patch("time.time", mock.MagicMock(return_value=300))
    def testUpdateCompletedScheduleChange(self):
        data = {
            "when": 2000000, "data_version": 1, "rule_id": 1, "priority": 100, "version": "3.5", "buildTarget": "d",
            "backgroundRate": 100, "mapping": "c", "update_type": "minor", "sc_data_version": 1
        }
        ret = self._post("/scheduled_changes/rules/4", data=data)
        self.assertEquals(ret.status_code, 400, ret.get_data())

    @mock.patch("time.time", mock.MagicMock(return_value=300))
    def testUpdateUnknownScheduledChangeID(self):
        data = {
            "when": 2000000, "data_version": 1, "rule_id": 1, "priority": 100, "version": "3.5", "buildTarget": "d",
            "backgroundRate": 100, "mapping": "c", "update_type": "minor", "sc_data_version": 1
        }
        ret = self._post("/scheduled_changes/rules/9876", data=data)
        self.assertEquals(ret.status_code, 404, ret.get_data())

    @mock.patch("time.time", mock.MagicMock(return_value=300))
    def testUpdateScheduledChange(self):
        data = {
            "when": 2000000, "data_version": 1, "rule_id": 1, "priority": 100, "version": "3.5", "buildTarget": "d",
            "backgroundRate": 100, "mapping": "c", "update_type": "minor", "sc_data_version": 1, "memory": "888",
        }
        ret = self._post("/scheduled_changes/rules/1", data=data)
        self.assertEquals(ret.status_code, 200, ret.get_data())
        self.assertEquals(ret.get_json(), {"new_data_version": 2, "signoffs": {}})

        r = dbo.rules.scheduled_changes.t.select().where(dbo.rules.scheduled_changes.sc_id == 1).execute().fetchall()
        self.assertEquals(len(r), 1)
        db_data = dict(r[0])
        expected = {
            "sc_id": 1, "scheduled_by": "bill", "data_version": 2, "complete": False, "base_rule_id": 1,
            "base_priority": 100, "base_version": "3.5", "base_buildTarget": "d", "base_backgroundRate": 100,
            "base_mapping": "c", "base_update_type": "minor", "base_data_version": 1, "base_alias": None,
            "base_product": "a", "base_channel": "a", "base_buildID": None, "base_locale": None, "base_osVersion": None,
            "base_distribution": None, "base_fallbackMapping": None, "base_distVersion": None,
            "base_headerArchitecture": None, "base_comment": None, "base_instructionSet": None, "base_memory": "888",
            "base_mig64": None, "base_jaws": None, "change_type": "update",
        }
        self.assertEquals(db_data, expected)
        cond = dbo.rules.scheduled_changes.conditions.t.select().where(dbo.rules.scheduled_changes.conditions.sc_id == 1).execute().fetchall()
        self.assertEquals(len(cond), 1)
        cond_expected = {"sc_id": 1, "data_version": 2, "when": 2000000, "telemetry_product": None, "telemetry_channel": None, "telemetry_uptake": None}
        self.assertEquals(dict(cond[0]), cond_expected)

    @mock.patch("time.time", mock.MagicMock(return_value=300))
    def testUpdateScheduledChangeVersionFieldLength(self):
        version = '3.3,3.4,3.5,3.6,3.8,3.9,3.10,3.11'
        data = {
            "when": 2000000, "data_version": 1, "rule_id": 1, "priority": 100, "version": "{}".format(version),
            "buildTarget": "d", "backgroundRate": 100, "mapping": "c", "update_type": "minor", "sc_data_version": 1
        }
        ret = self._post("/scheduled_changes/rules/1", data=data)
        self.assertEquals(ret.status_code, 200, ret.get_data())
        self.assertEquals(ret.get_json(), {"new_data_version": 2, "signoffs": {}})

        ret = dbo.rules.scheduled_changes.t.select().where(dbo.rules.scheduled_changes.sc_id == 1).execute().fetchall()
        self.assertEquals(len(ret), 1)
        db_data = dict(ret[0])
        expected = {
            "sc_id": 1, "scheduled_by": "bill", "data_version": 2, "complete": False, "base_rule_id": 1,
            "base_priority": 100, "base_version": "{}".format(version), "base_buildTarget": "d",
            "base_backgroundRate": 100, "base_mapping": "c", "base_update_type": "minor", "base_data_version": 1,
            "base_alias": None, "base_product": "a", "base_channel": "a", "base_buildID": None, "base_locale": None,
            "base_osVersion": None, "base_distribution": None, "base_fallbackMapping": None, "base_distVersion": None, "base_memory": None,
            "base_mig64": None, "base_headerArchitecture": None, "base_comment": None, "base_instructionSet": None, "change_type": "update",
            "base_jaws": None,
        }
        self.assertEquals(db_data, expected)

    @mock.patch("time.time", mock.MagicMock(return_value=300))
    def testUpdateScheduledChangeHistoryVersionFieldLength(self):
        version = '3.3,3.4,3.5,3.6,3.8,3.9,3.10,3.11'
        data = {
            "when": 2000000, "data_version": 1, "rule_id": 1, "priority": 100, "version": "{}".format(version),
            "buildTarget": "d", "backgroundRate": 100, "mapping": "c", "update_type": "minor", "sc_data_version": 1
        }
        ret = self._post("/scheduled_changes/rules/1", data=data)
        self.assertEquals(ret.status_code, 200, ret.get_data())
        self.assertEquals(ret.get_json(), {"new_data_version": 2, "signoffs": {}})

        ret = dbo.rules.scheduled_changes.history.t.select().where(dbo.rules.scheduled_changes.history.sc_id == 1).execute().fetchall()
        self.assertEquals(len(ret), 1)
        db_data = dict(ret[0])
        expected = {"base_version": "{}".format(version)}
        self.assertEquals(db_data["base_version"], expected["base_version"])
        self.assertEquals(len(db_data["base_version"]), len(expected["base_version"]))

    @mock.patch("time.time", mock.MagicMock(return_value=300))
    def testUpdateScheduledChangeResetSignOffs(self):
        data = {
            "when": 2900000, "priority": 150, "backgroundRate": 100, "mapping": "c", "channel": "a", "update_type": "minor",
            "sc_data_version": 2
        }
        rows = dbo.rules.scheduled_changes.signoffs.t.select().where(
            dbo.rules.scheduled_changes.signoffs.sc_id == 3).execute().fetchall()
        self.assertEquals(len(rows), 2)
        ret = self._post("/scheduled_changes/rules/3", data=data)
        self.assertEquals(ret.status_code, 200, ret.get_data())
        self.assertEquals(ret.get_json(), {"new_data_version": 3, "signoffs": {'bill': 'releng'}})

        r = dbo.rules.scheduled_changes.t.select().where(dbo.rules.scheduled_changes.sc_id == 3).execute().fetchall()
        self.assertEquals(len(r), 1)
        db_data = dict(r[0])
        expected = {
            "sc_id": 3, "scheduled_by": "bill", "data_version": 3, "complete": False,
            "base_priority": 150, "base_backgroundRate": 100, "base_mapping": "c", "base_update_type": "minor",
            "base_channel": "a", "base_buildID": None, "base_locale": None, "base_osVersion": None,
            "base_product": None, "base_data_version": None, "base_alias": None,
            "base_distribution": None, "base_fallbackMapping": None, "base_distVersion": None,
            "base_headerArchitecture": None, "base_comment": None, "base_memory": None, "base_mig64": None, "base_jaws": None,
            "base_instructionSet": None, "base_version": None, "base_rule_id": None, "base_buildTarget": None,
            "change_type": "insert",
        }
        self.assertEquals(db_data, expected)
        rows = dbo.rules.scheduled_changes.signoffs.t.select().where(
            dbo.rules.scheduled_changes.signoffs.sc_id == 3).execute().fetchall()
        self.assertEquals(len(rows), 1)

    @mock.patch("time.time", mock.MagicMock(return_value=300))
    def testUpdateScheduledChangeDiffUserResetSignOffs(self):
        data = {
            "when": 2900000, "priority": 150, "backgroundRate": 50, "update_type": "minor", "sc_data_version": 1,
            "channel": "j"
        }
        rows = dbo.rules.scheduled_changes.signoffs.t.select().where(
            dbo.rules.scheduled_changes.signoffs.sc_id == 6).execute().fetchall()
        self.assertEquals(len(rows), 2)
        ret = self._post("/scheduled_changes/rules/6", data=data, username="julie")
        self.assertEquals(ret.status_code, 200, ret.get_data())
        self.assertEquals(ret.get_json(), {"new_data_version": 2, "signoffs": {'julie': 'releng'}})
        r = dbo.rules.scheduled_changes.t.select().where(dbo.rules.scheduled_changes.sc_id == 6).execute().fetchall()
        self.assertEquals(len(r), 1)
        db_data = dict(r[0])
        expected = {
            "sc_id": 6, "scheduled_by": "julie", "data_version": 2, "complete": False,
            "base_priority": 150, "base_backgroundRate": 50, "base_mapping": "ab", "base_update_type": "minor",
            "base_channel": "j", "base_buildID": None, "base_locale": None, "base_osVersion": None,
            "base_product": "fake", "base_data_version": None, "base_alias": None,
            "base_distribution": None, "base_fallbackMapping": None, "base_distVersion": None,
            "base_headerArchitecture": None, "base_comment": None, "base_memory": None, "base_mig64": None, "base_jaws": None,
            "base_instructionSet": None, "base_version": None, "base_rule_id": None, "base_buildTarget": None,
            "change_type": "insert",
        }
        self.assertEquals(db_data, expected)
        rows = dbo.rules.scheduled_changes.signoffs.t.select().where(
            dbo.rules.scheduled_changes.signoffs.sc_id == 6).execute().fetchall()
        self.assertEquals(len(rows), 1)

    @mock.patch("time.time", mock.MagicMock(return_value=300))
    def testUpdateScheduledChangeCantRemoveProductWithoutPermission(self):
        data = {"data_version": 1, "product": None, "sc_data_version": 1}
        ret = self._post("/scheduled_changes/rules/2", username="bob", data=data)
        self.assertEquals(ret.status_code, 403, ret.get_data())

    def testUpdateRuleWithMergeError(self):
        data = {"mapping": "a", "data_version": 1}
        ret = self._post("/rules/1", data=data)
        self.assertEquals(ret.status_code, 400, ret.get_data())
        self.assertIn("Is there a scheduled change", ret.get_data(as_text=True))

    def testDeleteRuleWithScheduledChange(self):
        ret = self._delete("/rules/1", qs=dict(data_version=1))
        self.assertEquals(ret.status_code, 400, ret.get_data())
        self.assertEquals(ret.mimetype, "application/json")
        self.assertIn("Cannot delete rows that have", ret.get_data(as_text=True))

    def testDeleteScheduledChange(self):
        ret = self._delete("/scheduled_changes/rules/1", qs=dict(data_version=1))
        self.assertEquals(ret.mimetype, "application/json")
        self.assertEquals(ret.status_code, 200, msg=ret.get_data())

    def testDeleteCompletedScheduledChange(self):
        ret = self._delete("/scheduled_changes/rules/4", qs=dict(data_version=1))
        self.assertEquals(ret.mimetype, "application/json")
        self.assertEquals(ret.status_code, 400, msg=ret.get_data())

    def testDeleteScheduledChangeWrongDataVersion(self):
        ret = self._delete("/scheduled_changes/rules/1", qs=dict(data_version=5))
        self.assertEquals(ret.status_code, 400, msg=ret.get_data())
        self.assertEquals(ret.mimetype, "application/json")
        self.assertIn("Outdated Data Version", ret.get_data(as_text=True))

    def testDeleteScheduledChangeWithoutPermission(self):
        ret = self._delete("/scheduled_changes/rules/1", username="rex", qs=dict(data_version=1))
        self.assertEquals(ret.mimetype, "application/json")
        self.assertEquals(ret.status_code, 403, msg=ret.get_data())

    def testDeleteNonExistentScheduledChange(self):
        ret = self._delete("/scheduled_changes/rules/62", qs=dict(data_version=1))
        self.assertEquals(ret.mimetype, "application/json")
        self.assertEquals(ret.status_code, 404, msg=ret.get_data())

    def testEnactScheduledChangeExistingRule(self):
        ret = self._post("/scheduled_changes/rules/1/enact", username="mary")
        self.assertEquals(ret.mimetype, "application/json")
        self.assertEquals(ret.status_code, 200, ret.get_data())

        sc_row = dbo.rules.scheduled_changes.t.select().where(dbo.rules.scheduled_changes.sc_id == 1).execute().fetchall()[0]
        self.assertEquals(sc_row["complete"], True)

        row = dbo.rules.t.select().where(dbo.rules.rule_id == 1).execute().fetchall()[0]
        expected = {
            "rule_id": 1, "priority": 100, "version": "3.5", "buildTarget": "d", "backgroundRate": 100, "mapping": "b", "fallbackMapping": None,
            "update_type": "minor", "data_version": 2, "alias": None, "product": "a", "channel": "a", "buildID": None,
            "locale": None, "osVersion": None, "distribution": None, "distVersion": None, "headerArchitecture": None,
            "comment": None, "instructionSet": None, "memory": None, "mig64": None, "jaws": None,
        }
        self.assertEquals(dict(row), expected)

    def testEnactScheduledChangeNewRule(self):
        ret = self._post("/scheduled_changes/rules/2/enact", username="mary")
        self.assertEquals(ret.mimetype, "application/json")
        self.assertEquals(ret.status_code, 200, ret.get_data())

        sc_row = dbo.rules.scheduled_changes.t.select().where(dbo.rules.scheduled_changes.sc_id == 2).execute().fetchall()[0]
        self.assertEquals(sc_row["complete"], True)

        row = dbo.rules.t.select().where(dbo.rules.rule_id == 10).execute().fetchall()[0]
        expected = {
            "rule_id": 10, "priority": 50, "version": None, "buildTarget": None, "backgroundRate": 100, "mapping": "ab", "fallbackMapping": None,
            "update_type": "minor", "data_version": 1, "alias": None, "product": "baz", "channel": None, "buildID": None,
            "locale": None, "osVersion": None, "distribution": None, "distVersion": None, "headerArchitecture": None,
            "comment": None, "instructionSet": None, "memory": None, "mig64": None, "jaws": None,
        }
        self.assertEquals(dict(row), expected)

    def testEnactScheduledChangeNoPermissions(self):
        ret = self._post("/scheduled_changes/rules/2/enact", username="bob")
        self.assertEquals(ret.mimetype, "application/json")
        self.assertEquals(ret.status_code, 403, ret.get_data())

    def testGetScheduledChangeHistoryRevisions(self):
        ret = self._get("/scheduled_changes/rules/3/revisions")
        self.assertEquals(ret.status_code, 200)
        expected = {
            "count": 2,
            "revisions": [
                {
                    "change_id": 3, "changed_by": "bill", "timestamp": 10, "sc_id": 3, "scheduled_by": "bill", "when": 2900000, "sc_data_version": 2,
                    "priority": 150, "backgroundRate": 100, "channel": "a", "mapping": "ghi", "fallbackMapping": None, "update_type": "minor",
                    "complete": False, "telemetry_product": None, "telemetry_channel": None, "telemetry_uptake": None, "rule_id": None,
                    "version": None, "product": None, "buildTarget": None, "buildID": None, "locale": None,
                    "osVersion": None, "instructionSet": None, "distribution": None, "distVersion": None, "memory": None, "mig64": None,
                    "jaws": None, "headerArchitecture": None, "comment": None, "alias": None, "data_version": None, "change_type": "insert",
                },
                {
                    "change_id": 2, "changed_by": "bill", "timestamp": 6, "sc_id": 3, "scheduled_by": "bill", "when": 2000000, "sc_data_version": 1,
                    "priority": 150, "backgroundRate": 100, "channel": "a", "mapping": "def", "fallbackMapping": None, "update_type": "minor",
                    "complete": False, "telemetry_product": None, "telemetry_channel": None, "telemetry_uptake": None, "rule_id": None,
                    "version": None, "product": None, "buildTarget": None, "buildID": None, "locale": None,
                    "osVersion": None, "instructionSet": None, "distribution": None, "distVersion": None, "memory": None, "mig64": None,
                    "jaws": None, "headerArchitecture": None, "comment": None, "alias": None, "data_version": None, "change_type": "insert",
                },
            ],
        }
        self.assertEquals(ret.get_json(), expected)

    def testGetRulesHistory(self):
        ret = self._get("/rules/history")
        got = ret.get_json()
        self.assertEquals(ret.status_code, 200)
        self.assertEquals(ret.status_code, 200, msg=ret.get_data())
        self.assertEquals(got["Rules scheduled change"]["count"], 8)
        self.assertTrue(u"rule_id" in got["Rules scheduled change"]["revisions"][0])
        self.assertTrue(u"backgroundRate" in got["Rules scheduled change"]["revisions"][0])
        self.assertTrue(u"timestamp" in got["Rules scheduled change"]["revisions"][0])

    @mock.patch("time.time", mock.MagicMock(return_value=300))
    def testRevertScheduledChange(self):
        ret = self._post("/scheduled_changes/rules/3/revisions", data={"change_id": 2})
        self.assertEquals(ret.status_code, 200, ret.get_data())

        self.assertEquals(dbo.rules.scheduled_changes.history.t.count().execute().first()[0], 16)
        r = dbo.rules.scheduled_changes.t.select().where(dbo.rules.scheduled_changes.sc_id == 3).execute().fetchall()
        self.assertEquals(len(r), 1)
        db_data = dict(r[0])
        expected = {
            "sc_id": 3, "scheduled_by": "bill", "complete": False, "data_version": 3, "base_rule_id": None, "base_priority": 150,
            "base_backgroundRate": 100, "base_channel": "a", "base_mapping": "def", "base_update_type": "minor", "base_version": None,
            "base_buildTarget": None, "base_alias": None, "base_product": None, "base_buildID": None, "base_locale": None, "base_osVersion": None,
            "base_distribution": None, 'base_fallbackMapping': None, "base_distVersion": None, "base_headerArchitecture": None, "base_comment": None,
            "base_data_version": None, "base_instructionSet": None, "base_memory": None, "base_mig64": None, "base_jaws": None, "change_type": "insert",
        }
        self.assertEquals(db_data, expected)
        self.assertEquals(dbo.rules.scheduled_changes.conditions.history.t.count().execute().first()[0], 16)
        cond = dbo.rules.scheduled_changes.conditions.t.select().where(dbo.rules.scheduled_changes.conditions.sc_id == 3).execute().fetchall()
        self.assertEquals(len(cond), 1)
        cond_expected = {"sc_id": 3, "data_version": 3, "when": 2000000, "telemetry_product": None, "telemetry_channel": None, "telemetry_uptake": None}
        self.assertEquals(dict(cond[0]), cond_expected)

    def testRevertScheduledChangeBadChangeId(self):
        ret = self._post("/scheduled_changes/rules/3/revisions", data={"change_id": 43})
        self.assertEquals(ret.status_code, 400, ret.get_data())

    def testRevertScheduledChangeChangeIdDoesntMatchScId(self):
        ret = self._post("/scheduled_changes/rules/3/revisions", data={"change_id": 4})
        self.assertEquals(ret.status_code, 400, ret.get_data())

    def testSignoffWithPermission(self):
        ret = self._post("/scheduled_changes/rules/2/signoffs", data=dict(role="qa"), username="bill")
        self.assertEquals(ret.mimetype, "application/json")
        self.assertEquals(ret.status_code, 200, ret.get_data())
        r = dbo.rules.scheduled_changes.signoffs.t.select().where(dbo.rules.scheduled_changes.signoffs.sc_id == 2).execute().fetchall()
        self.assertEquals(len(r), 1)
        db_data = dict(r[0])
        self.assertEquals(db_data, {"sc_id": 2, "username": "bill", "role": "qa"})

    def testSignoffWithoutPermission(self):
        ret = self._post("/scheduled_changes/rules/2/signoffs", data=dict(role="relman"), username="bill")
        self.assertEquals(ret.mimetype, "application/json")
        self.assertEquals(ret.status_code, 403, ret.get_data())

    def testSignoffASecondTimeWithSameRole(self):
        ret = self._post("/scheduled_changes/rules/3/signoffs", data=dict(role="releng"), username="bill")
        self.assertEquals(ret.status_code, 200, ret.get_data())
        self.assertEquals(ret.mimetype, "application/json")
        r = dbo.rules.scheduled_changes.signoffs.t.select().where(dbo.rules.scheduled_changes.signoffs.sc_id == 3).execute().fetchall()
        self.assertEquals(len(r), 2)
        db_data = [dict(row) for row in r]
        self.assertIn({"sc_id": 3, "username": "bill", "role": "releng"}, db_data)
        self.assertIn({"sc_id": 3, "username": "mary", "role": "relman"}, db_data)

    def testSignoffWithSecondRole(self):
        ret = self._post("/scheduled_changes/rules/3/signoffs", data=dict(role="qa"), username="bill")
        self.assertEquals(ret.status_code, 403, ret.get_data())
        self.assertEquals(ret.mimetype, "application/json")

    def testSignoffWithoutRole(self):
        ret = self._post("/scheduled_changes/rules/3/signoffs", data=dict(lorem_ipso="random"), username="bill")
        self.assertEquals(ret.status_code, 400, ret.get_data())
        self.assertEquals(ret.mimetype, "application/problem+json")

    def testRevokeSignoff(self):
        ret = self._delete("/scheduled_changes/rules/3/signoffs", username="bill")
        self.assertEquals(ret.status_code, 200, ret.get_data())
        self.assertEquals(ret.mimetype, "application/json")
        r = dbo.rules.scheduled_changes.signoffs.t.select().where(dbo.rules.scheduled_changes.signoffs.sc_id == 3).execute().fetchall()
        self.assertEquals(len(r), 1)

    def testRevokeOtherUsersSignoffAsAdmin(self):
        # The username passed to _delete is the user performing the action.
        # The username in the query string is the person who's signoff we want to revoke.
        ret = self._delete("/scheduled_changes/rules/3/signoffs", username="bill", qs={"username": "mary"})
        self.assertEquals(ret.status_code, 200, ret.get_data())
        self.assertEquals(ret.mimetype, "application/json")

    def testCannotRevokeOtherUsersSignoffAsNormalUser(self):
        # The username passed to _delete is the user performing the action.
        # The username in the query string is the person who's signoff we want to revoke.
        ret = self._delete("/scheduled_changes/rules/3/signoffs", username="julie", qs={"username": "mary"})
        self.assertEquals(ret.status_code, 403, ret.get_data())
        self.assertEquals(ret.mimetype, "application/json")<|MERGE_RESOLUTION|>--- conflicted
+++ resolved
@@ -1,8 +1,5 @@
-<<<<<<< HEAD
-=======
 # This Python file uses the following encoding: utf-8
 import json
->>>>>>> 8eed08e4
 import mock
 
 from six import assertCountEqual
