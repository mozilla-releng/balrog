--- conflicted
+++ resolved
@@ -7,10 +7,10 @@
 import json
 
 from hypothesis import given
-from hypothesis.strategies import just
+from hypothesis.strategies import integers, just
 
 import auslib.web.public.client as client_api
-from auslib.web.public.client import update_query_version
+from auslib.web.public.client import extract_query_version
 
 from auslib.blobs.base import createBlob
 from auslib.global_state import dbo
@@ -911,55 +911,23 @@
                 self.assertEqual(ret.status_code, 404)
                 self.assertFalse(mock_cr_view.called)
 
-<<<<<<< HEAD
-    def testUpdateQueryVersion(self):
-        version_key = 'queryVersion'
-        url_params = {}
-        update_query_version('/update/1/a/b/c.xml', url_params)
-        self.assertIn(version_key, url_params)
-        self.assertIn('osVersion', url_params)
-        self.assertEqual(url_params[version_key], 1)
-
-        url_params = {}
-        update_query_version('/update/2/a/b/c.xml', url_params)
-        self.assertIn(version_key, url_params)
-        self.assertEqual(url_params[version_key], 2)
-
-        url_params = {}
-        update_query_version('/update/3/a/b/c.xml', url_params)
-        self.assertIn(version_key, url_params)
-        self.assertEqual(url_params[version_key], 3)
-
-        url_params = {}
-        update_query_version('/update/4/a/b/c.xml', url_params)
-        self.assertIn(version_key, url_params)
-        self.assertEqual(url_params[version_key], 4)
-
-        url_params = {}
-        update_query_version('/update/5/a/b/c.xml', url_params)
-        self.assertIn(version_key, url_params)
-        self.assertEqual(url_params[version_key], 5)
-
-        url_params = {}
-        update_query_version('/update/6/a/b/c.xml', url_params)
-        self.assertIn(version_key, url_params)
-        self.assertEqual(url_params[version_key], 6)
-
-        url_params = {}
-        update_query_version('/update/7/a/b/c.xml', url_params)
-        self.assertIn(version_key, url_params)
-        self.assertEqual(url_params[version_key], 0)
-
-        url_params = {}
-        update_query_version('/update/x/a/b/c.xml', url_params)
-        self.assertIn(version_key, url_params)
-        self.assertEqual(url_params[version_key], 0)
-
-        url_params = {}
-        update_query_version('/update/x1/a/b/c.xml', url_params)
-        self.assertIn(version_key, url_params)
-        self.assertEqual(url_params[version_key], 0)
-=======
+    @given(just(1))
+    def testUpdateQueryVersion1ToEnsureOsVersion(self, v1_qv):
+        query_version = extract_query_version('/update/{}/a/b/c/update.xml'.format(v1_qv))
+        self.assertEqual(query_version, v1_qv)
+
+    @given(just("x1"), just("1x"))
+    def testUpdateInvalidQueryVersion(self, invalid_prefix, invalid_suffix):
+        query_version = extract_query_version('/update/x1/a/b/c/update.xml')
+        self.assertEqual(query_version, 0)
+        query_version = extract_query_version('/update/1x/a/b/c/update.xml')
+        self.assertEqual(query_version, 0)
+
+    @given(integers(min_value=1, max_value=100))
+    def testUpdateQueryVersion(self, qv):
+        query_version = extract_query_version('/update/{}/a/b/c/update.xml'.format(qv))
+        self.assertEqual(query_version, qv)
+
     # TODO: switch to text() after https://bugzilla.mozilla.org/show_bug.cgi?id=1387049 is ready
     # @given(text(min_size=1, max_size=20), text(min_size=1, max_size=20))
     @given(just("mig64"), just(1))
@@ -1001,7 +969,6 @@
     def testUnknownQueryStringParametersAreAllowedV6(self, param, val):
         ret = self.client.get("/update/6/s/1.0/1/p/l/a/a/SSE/a/a/update.xml?{}={}".format(param, val))
         self.assertEquals(ret.status_code, 200)
->>>>>>> 5504b2a5
 
 
 class ClientTestWithErrorHandlers(ClientTestCommon):
