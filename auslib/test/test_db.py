--- conflicted
+++ resolved
@@ -14,12 +14,8 @@
 from auslib.global_state import cache, dbo
 from auslib.db import AUSDatabase, AUSTable, AlreadySetupError, \
     AUSTransaction, TransactionError, OutdatedDataError, UpdateMergeError, \
-<<<<<<< HEAD
-    ReadOnlyError, PermissionDeniedError, ChangeScheduledError, SignoffsTable
-=======
     ReadOnlyError, PermissionDeniedError, ChangeScheduledError, \
-    MismatchedDataVersionError
->>>>>>> 3c7256ba
+    MismatchedDataVersionError, SignoffsTable
 from auslib.blobs.base import BlobValidationError, createBlob
 from auslib.blobs.apprelease import ReleaseBlobV1
 
@@ -1124,11 +1120,7 @@
         self.assertRaises(UpdateMergeError, self.sc_table.mergeUpdate, old_row, what, changed_by="bob")
 
 
-<<<<<<< HEAD
-class TestSignoffsTable(unittest.TestCase, MemoryDatabaseMixin):
-=======
 class TestScheduledChangesWithConfigurableConditions(unittest.TestCase, MemoryDatabaseMixin):
->>>>>>> 3c7256ba
 
     def setUp(self):
         MemoryDatabaseMixin.setUp(self)
@@ -1137,19 +1129,6 @@
         self.engine = self.db.engine
         self.metadata = self.db.metadata
 
-<<<<<<< HEAD
-        self.signoffs = SignoffsTable(self.db, self.metadata, "sqlite", "test_table")
-        self.metadata.create_all()
-
-    def testSignoffsHasCorrectTablesAndColumns(self):
-        columns = [c.name for c in self.signoffs.t.get_children()]
-        expected = ["sc_id", "username", "role"]
-        self.assertEquals(set(columns), set(expected))
-        history_columns = [c.name for c in self.signoffs.history.t.get_children()]
-        expected = ["change_id", "changed_by", "timestamp"] + expected
-        self.assertEquals(set(history_columns), set(expected))
-
-=======
         class TestTable(AUSTable):
 
             def __init__(self, db, metadata):
@@ -1289,7 +1268,27 @@
         where = [self.sc_table.sc_id == 1]
         what = {"telemetry_product": "pro", "telemetry_channel": "cha", "telemetry_uptake": 3456, "bar": "ccc", "when": None}
         self.assertRaisesRegexp(ValueError, "uptake condition is disabled", self.sc_table.update, where, what, changed_by="bob", old_data_version=1)
->>>>>>> 3c7256ba
+
+
+class TestSignoffsTable(unittest.TestCase, MemoryDatabaseMixin):
+
+    def setUp(self):
+        MemoryDatabaseMixin.setUp(self)
+        self.db = AUSDatabase(self.dburi)
+        self.db.create()
+        self.engine = self.db.engine
+        self.metadata = self.db.metadata
+        self.signoffs = SignoffsTable(self.db, self.metadata, "sqlite", "test_table")
+        self.metadata.create_all()
+
+    def testSignoffsHasCorrectTablesAndColumns(self):
+        columns = [c.name for c in self.signoffs.t.get_children()]
+        expected = ["sc_id", "username", "role"]
+        self.assertEquals(set(columns), set(expected))
+        history_columns = [c.name for c in self.signoffs.history.t.get_children()]
+        expected = ["change_id", "changed_by", "timestamp"] + expected
+        self.assertEquals(set(history_columns), set(expected))
+
 
 # In https://bugzilla.mozilla.org/show_bug.cgi?id=1284481, we changed the sampled data to be a true
 # production dump, which doesn't import properly into sqlite. We should uncomment this test in the
