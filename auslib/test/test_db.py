import logging
import mock
import os
from os import path
import sys
from tempfile import mkstemp
import unittest
import re

<<<<<<< HEAD
=======
import pytest

from os import path
>>>>>>> fda6e099
from sqlalchemy import create_engine, MetaData, Table, Column, Integer, select, String
from sqlalchemy.engine.reflection import Inspector

import migrate.versioning.api

from auslib.global_state import cache, dbo
from auslib.db import AUSDatabase, AUSTable, AlreadySetupError, \
    AUSTransaction, TransactionError, OutdatedDataError, UpdateMergeError, \
    ReadOnlyError, PermissionDeniedError, ChangeScheduledError, \
    MismatchedDataVersionError, SignoffsTable, SignoffRequiredError, \
    verify_signoffs
from auslib.blobs.base import BlobValidationError, createBlob
from auslib.blobs.apprelease import ReleaseBlobV1
from migrate.versioning.api import version


def setUpModule():
    # This is meant to silence the debug information coming from SQLAlchemy-Migrate since
    # AUSDatabase provides decent debugging logs by itself.
    logging.getLogger('migrate').setLevel(logging.CRITICAL)


class MemoryDatabaseMixin(object):
    """Use this when writing tests that don't require multiple connections to
       the database."""

    def setUp(self):
        self.dburi = 'sqlite:///:memory:'


class NamedFileDatabaseMixin(object):
    """Use this when writing tests that *do* require multiple connections to
       the database. SQLite memory database don't support multiple connections
       to the same database. When you try to use them, you get weird behaviour
       like the second "connection" seeing the state of an in-progress
       transaction in the first. See the following links for more detail:
        http://www.sqlalchemy.org/docs/dialects/sqlite.html#threading-pooling-behavior
        http://www.sqlalchemy.org/trac/wiki/FAQ#IamusingmultipleconnectionswithaSQLitedatabasetypicallytotesttransactionoperationandmytestprogramisnotworking
       """

    def setUp(self):
        self.tmpfiles = []
        self.dburi = 'sqlite:///%s' % self.getTempfile()

    def tearDown(self):
        for fd, t in self.tmpfiles:
            os.close(fd)
            os.remove(t)

    def getTempfile(self):
        fd, t = mkstemp()
        self.tmpfiles.append((fd, t))
        return t


class TestVerifySignoffs(unittest.TestCase):

    def testNoRequiredSignoffs(self):
        verify_signoffs({}, {})

    def testNoRequiredSignoffsWithSignoffs(self):
        verify_signoffs({}, [{"role": "releng"}, {"role": "relman"}])

    def testNoSignoffsGiven(self):
        required = [
            {"role": "releng", "signoffs_required": 1},
        ]
        signoffs = []
        self.assertRaises(SignoffRequiredError, verify_signoffs, required, signoffs)

    def testMissingSignoffFromOneRole(self):
        required = [
            {"role": "releng", "signoffs_required": 1},
            {"role": "relman", "signoffs_required": 1},
        ]
        signoffs = [
            {"role": "releng", "username": "joe"},
        ]
        self.assertRaises(SignoffRequiredError, verify_signoffs, required, signoffs)

    def testNotEnoughSignoffsFromOneRole(self):
        required = [
            {"role": "releng", "signoffs_required": 2},
            {"role": "relman", "signoffs_required": 1},
        ]
        signoffs = [
            {"role": "releng", "username": "joe"},
            {"role": "relman", "username": "jane"},
        ]
        self.assertRaises(SignoffRequiredError, verify_signoffs, required, signoffs)

    def testExactlyEnoughSignoffsGiven(self):
        required = [
            {"role": "releng", "signoffs_required": 2},
            {"role": "relman", "signoffs_required": 1},
        ]
        signoffs = [
            {"role": "releng", "username": "joe"},
            {"role": "releng", "username": "jane"},
            {"role": "relman", "username": "nick"},
        ]
        verify_signoffs(required, signoffs)

    def testMoreThanEnoughSignoffsGiven(self):
        required = [
            {"role": "releng", "signoffs_required": 2},
            {"role": "relman", "signoffs_required": 1},
        ]
        signoffs = [
            {"role": "releng", "username": "joe"},
            {"role": "releng", "username": "jane"},
            {"role": "relman", "username": "nick"},
            {"role": "relman", "username": "matt"},
        ]
        verify_signoffs(required, signoffs)

    def testMultiplePotentialSignoffsForOneGroupWithoutEnoughSignoffs(self):
        required = [
            {"role": "releng", "signoffs_required": 2},
            {"role": "releng", "signoffs_required": 1},
            {"role": "relman", "signoffs_required": 1},
        ]
        signoffs = [
            {"role": "releng", "username": "joe"},
            {"role": "relman", "username": "nick"},
        ]
        self.assertRaises(SignoffRequiredError, verify_signoffs, required, signoffs)

    def testMultiplePotentialSignoffsForOneGroupWithEnoughSignoffs(self):
        required = [
            {"role": "releng", "signoffs_required": 2},
            {"role": "releng", "signoffs_required": 1},
            {"role": "relman", "signoffs_required": 1},
        ]
        signoffs = [
            {"role": "releng", "username": "joe"},
            {"role": "releng", "username": "jane"},
            {"role": "relman", "username": "nick"},
        ]
        verify_signoffs(required, signoffs)


@pytest.fixture(scope='session')
def create_db():
    def the_db(theSelf):
        MemoryDatabaseMixin.setUp(theSelf)
        theSelf.engine = create_engine(theSelf.dburi)
        return theSelf.engine
    return the_db


@pytest.mark.usefixtures('create_db')
class TestAUSTransaction(unittest.TestCase, MemoryDatabaseMixin):

    def setUp(self):
        self.metadata = MetaData(create_db()(self))
        self.table = Table('test', self.metadata, Column('id', Integer, primary_key=True),
                           Column('foo', Integer))
        self.metadata.create_all()
        self.table.insert().execute(id=1, foo=33)
        self.table.insert().execute(id=2, foo=22)
        self.table.insert().execute(id=3, foo=11)

    # def tearDown(self):
    #     self.metadata.drop_all()

    def testTransaction(self):
        trans = AUSTransaction(self.metadata.bind.connect())
        trans.execute(self.table.insert(values=dict(id=4, foo=55)))
        trans.execute(self.table.update(values=dict(foo=66)).where(self.table.c.id == 1))
        trans.commit()
        ret = self.table.select().execute().fetchall()
        self.assertEquals(ret, [(1, 66), (2, 22), (3, 11), (4, 55)])

    def testTransactionRaisesOnError(self):
        trans = AUSTransaction(self.metadata.bind.connect())
        self.assertRaises(TransactionError, trans.execute, "UPDATE test SET foo=123 WHERE fake=1")

    def testRollback(self):
        trans = AUSTransaction(self.metadata.bind.connect())
        trans.execute(self.table.update(values=dict(foo=66)).where(self.table.c.id == 1))
        trans.rollback()
        ret = self.table.select().execute().fetchall()
        self.assertEquals(ret, [(1, 33), (2, 22), (3, 11)])

    # bug 740360
    def testContextManagerClosesConnection(self):
        with AUSTransaction(self.metadata.bind.connect()) as trans:
            self.assertEqual(trans.conn.closed, False,
                             "Connection closed at start of transaction, expected it to be open.")
            trans.execute(self.table.insert(values=dict(id=5, foo=41)))
        self.assertEqual(trans.conn.closed, True, "Connection not closed after __exit__ is called")


class TestAUSTransactionRequiresRealFile(unittest.TestCase, NamedFileDatabaseMixin):

    def setUp(self):
        NamedFileDatabaseMixin.setUp(self)
        self.engine = create_engine(self.dburi)
        self.metadata = MetaData(self.engine)
        self.table = Table('test', self.metadata, Column('id', Integer, primary_key=True),
                           Column('foo', Integer))
        self.metadata.create_all()
        self.table.insert().execute(id=1, foo=33)
        self.table.insert().execute(id=2, foo=22)
        self.table.insert().execute(id=3, foo=11)

    def testTransactionNotChangedUntilCommit(self):
        trans = AUSTransaction(self.metadata.bind.connect())
        trans.execute(self.table.update(values=dict(foo=66)).where(self.table.c.id == 1))
        # This select() runs in a different connection, so no changes should
        # be visible to it yet
        ret = self.table.select().execute().fetchall()
        self.assertEquals(ret, [(1, 33), (2, 22), (3, 11)])
        trans.commit()
        ret = self.table.select().execute().fetchall()
        self.assertEquals(ret, [(1, 66), (2, 22), (3, 11)])


class TestTableMixin(object):

    def setUp(self):
        self.engine = create_engine(self.dburi)
        self.metadata = MetaData(self.engine)

        class TestTable(AUSTable):

            def __init__(self, db, metadata):
                self.table = Table('test', metadata, Column('id', Integer, primary_key=True, autoincrement=True),
                                   Column('foo', Integer))
                AUSTable.__init__(self, db, 'sqlite')

        class TestAutoincrementTable(AUSTable):

            def __init__(self, db, metadata):
                self.table = Table('test-autoincrement', metadata,
                                   Column('id', Integer, primary_key=True, autoincrement=True),
                                   Column('foo', Integer))
                AUSTable.__init__(self, db, 'sqlite')

        self.test = TestTable("fake", self.metadata)
        self.testAutoincrement = TestAutoincrementTable("fake", self.metadata)
        self.metadata.create_all()
        self.test.t.insert().execute(id=1, foo=33, data_version=1)
        self.test.t.insert().execute(id=2, foo=22, data_version=1)
        self.test.t.insert().execute(id=3, foo=11, data_version=2)


class TestMultiplePrimaryTableMixin(object):

    def setUp(self):
        self.engine = create_engine(self.dburi)
        self.metadata = MetaData(self.engine)

        class TestTable(AUSTable):

            def __init__(self, db, metadata):
                self.table = Table('test', metadata, Column('id1', Integer, primary_key=True),
                                   Column('id2', Integer, primary_key=True),
                                   Column('foo', Integer))
                AUSTable.__init__(self, db, 'sqlite')

        self.test = TestTable("fake", self.metadata)
        self.metadata.create_all()
        self.test.t.insert().execute(id1=1, id2=1, foo=33, data_version=1)
        self.test.t.insert().execute(id1=1, id2=2, foo=22, data_version=1)
        self.test.t.insert().execute(id1=2, id2=1, foo=11, data_version=1)
        self.test.t.insert().execute(id1=2, id2=2, foo=44, data_version=1)


class TestAUSTable(unittest.TestCase, TestTableMixin, MemoryDatabaseMixin):

    def setUp(self):
        MemoryDatabaseMixin.setUp(self)
        TestTableMixin.setUp(self)

    def testColumnMirroring(self):
        self.assertTrue(self.test.id in self.test.table.get_children())
        self.assertTrue(self.test.foo in self.test.table.get_children())

    def testSelect(self):
        expected = [dict(id=1, foo=33, data_version=1),
                    dict(id=2, foo=22, data_version=1),
                    dict(id=3, foo=11, data_version=2)]
        self.assertEquals(self.test.select(), expected)

    def testSelectWithColumns(self):
        expected = [dict(id=1), dict(id=2), dict(id=3)]
        self.assertEquals(self.test.select(columns=[self.test.id]), expected)

    def testSelectWithWhere(self):
        expected = [dict(id=2, foo=22, data_version=1),
                    dict(id=3, foo=11, data_version=2)]
        self.assertEquals(self.test.select(where=[self.test.id >= 2]), expected)

    def testSelectWithOrder(self):
        expected = [dict(id=3, foo=11, data_version=2),
                    dict(id=2, foo=22, data_version=1),
                    dict(id=1, foo=33, data_version=1)]
        self.assertEquals(self.test.select(order_by=[self.test.foo]), expected)

    def testSelectWithLimit(self):
        self.assertEquals(self.test.select(limit=1), [dict(id=1, foo=33, data_version=1)])

    def testSelectCanModifyResult(self):
        ret = self.test.select()[0]
        # If we can't write to this, an Exception will be raised and the test will fail
        ret['foo'] = 3245

    def testInsert(self):
        self.test.insert(changed_by='bob', id=4, foo=0)
        ret = self.test.t.select().execute().fetchall()
        self.assertEquals(len(ret), 4)
        self.assertEquals(ret[-1], (4, 0, 1))

    def testInsertClosesConnectionOnImplicitTransaction(self):
        with mock.patch('sqlalchemy.engine.base.Connection.close') as close:
            self.test.insert(changed_by='bob', id=5, foo=1)
            self.assertTrue(close.called, "Connection.close() never called by insert()")

    def testInsertClosesConnectionOnImplicitTransactionWithError(self):
        with mock.patch('sqlalchemy.engine.base.Connection.close') as close:
            try:
                self.test.insert(changed_by='bob', id=1, foo=1)
            except:
                pass
            self.assertTrue(close.called, "Connection.close() never called by insert()")

    def testInsertWithChangeCallback(self):
        shared = []
        self.test.onInsert = lambda *x: shared.extend(x)
        what = {'id': 4, 'foo': 1}
        self.test.insert(changed_by='bob', **what)
        # insert adds data_version to the query, so we need to add that before comparing
        what["data_version"] = 1
        self.assertEquals(shared[0], self.test)
        self.assertEquals(shared[1], "INSERT")
        self.assertEquals(shared[2], "bob")
        self.assertEquals(shared[3].parameters, what)

    def testDelete(self):
        ret = self.test.delete(changed_by='bill', where=[self.test.id == 1, self.test.foo == 33],
                               old_data_version=1)
        self.assertEquals(ret.rowcount, 1)
        self.assertEquals(len(self.test.t.select().execute().fetchall()), 2)

    def testDeleteFailsOnVersionMismatch(self):
        self.assertRaises(OutdatedDataError, self.test.delete, changed_by='bill',
                          where=[self.test.id == 3], old_data_version=1)

    def testDeleteClosesConnectionOnImplicitTransaction(self):
        with mock.patch('sqlalchemy.engine.base.Connection.close') as close:
            self.test.delete(changed_by='bill', where=[self.test.id == 1], old_data_version=1)
            self.assertTrue(close.called, "Connection.close() never called by delete()")

    def testDeleteWithChangeCallback(self):
        shared = []
        self.test.onDelete = lambda *x: shared.extend(x)
        where = [self.test.id == 1]
        self.test.delete(changed_by='bob', where=where, old_data_version=1)
        # update adds data_version and id to the query, so we need to add that before comparing
        self.assertEquals(shared[0], self.test)
        self.assertEquals(shared[1], "DELETE")
        self.assertEquals(shared[2], "bob")
        # There should be two WHERE clauses, because AUSTable adds a data_version one in addition
        # to the id condition above.
        self.assertEquals(len(shared[3]._whereclause.get_children()), 2)

    def testUpdate(self):
        ret = self.test.update(changed_by='bob', where=[self.test.id == 1], what=dict(foo=123),
                               old_data_version=1)
        self.assertEquals(ret.rowcount, 1)
        self.assertEquals(self.test.t.select(self.test.id == 1).execute().fetchone(), (1, 123, 2))

    def testUpdateFailsOnVersionMismatch(self):
        self.assertRaises(OutdatedDataError, self.test.update, changed_by='bill',
                          where=[self.test.id == 3], what=dict(foo=99), old_data_version=1)

    def testUpdateClosesConnectionOnImplicitTransaction(self):
        with mock.patch('sqlalchemy.engine.base.Connection.close') as close:
            self.test.update(changed_by='bob', where=[
                             self.test.id == 1], what=dict(foo=432), old_data_version=1)
            self.assertTrue(close.called, "Connection.close() never called by update()")

    def testUpdateWithChangeCallback(self):
        shared = []
        self.test.onUpdate = lambda *x: shared.extend(x)
        where = [self.test.id == 1]
        what = dict(foo=123)
        self.test.update(changed_by='bob', where=where, what=what, old_data_version=1)
        # update adds data_version and id to the query, so we need to add that before comparing
        what["data_version"] = 2
        what["id"] = 1
        self.assertEquals(shared[0], self.test)
        self.assertEquals(shared[1], "UPDATE")
        self.assertEquals(shared[2], "bob")
        self.assertEquals(shared[3].parameters, what)
        # There should be two WHERE clauses, because AUSTable adds a data_version one in addition
        # to the id condition above.
        self.assertEquals(len(shared[3]._whereclause.get_children()), 2)


class TestAUSTableRequiresRealFile(unittest.TestCase, TestTableMixin, NamedFileDatabaseMixin):

    def setUp(self):
        NamedFileDatabaseMixin.setUp(self)
        TestTableMixin.setUp(self)

    def testDeleteWithTransaction(self):
        trans = AUSTransaction(self.metadata.bind.connect())
        self.test.delete(changed_by='bill', transaction=trans, where=[
                         self.test.id == 2], old_data_version=1)
        ret = self.test.t.select().execute().fetchall()
        self.assertEquals(len(ret), 3)
        trans.commit()
        ret = self.test.t.select().execute().fetchall()
        self.assertEquals(len(ret), 2)

    def testInsertWithTransaction(self):
        trans = AUSTransaction(self.metadata.bind.connect())
        self.test.insert(changed_by='bob', transaction=trans, id=5, foo=1)
        ret = self.test.t.select().execute().fetchall()
        self.assertEquals(len(ret), 3)
        trans.commit()
        ret = self.test.t.select().execute().fetchall()
        self.assertEquals(ret[-1], (5, 1, 1))

    def testUpdateWithTransaction(self):
        trans = AUSTransaction(self.metadata.bind.connect())
        self.test.update(changed_by='bill', transaction=trans, where=[self.test.id == 1], what=dict(foo=222),
                         old_data_version=1)
        ret = self.test.t.select(self.test.id == 1).execute().fetchone()
        self.assertEquals(ret, (1, 33, 1))
        trans.commit()
        ret = self.test.t.select(self.test.id == 1).execute().fetchone()
        self.assertEquals(ret, (1, 222, 2))

# TODO: Find some way of testing this with SQLite, or testing it with some other backend.
# Because it's impossible to have multiple simultaneous transaction with sqlite, you
# can't test the behaviour of concurrent transactions with it.
#    def testUpdateCollidingUpdateFails(self):
#        trans1 = AUSTransaction(self.test.getEngine().connect())
#        trans2 = AUSTransaction(self.test.getEngine().connect())
#        ret1 = self.test._prepareUpdate(trans1, where=[self.test.id==3], what=dict(foo=99), changed_by='bob')
#        ret2 = self.test._prepareUpdate(trans2, where=[self.test.id==3], what=dict(foo=66), changed_by='bob')
#        trans1.commit()
#        self.assertEquals(ret1.rowcount, 1)
#        self.assertEquals(self.test.t.select(self.test.id==3).execute().fetchone(), (1, 99, 2))
#        self.assertRaises(TransactionError, trans2.commit)


class TestHistoryTable(unittest.TestCase, TestTableMixin, MemoryDatabaseMixin):

    def setUp(self):
        MemoryDatabaseMixin.setUp(self)
        TestTableMixin.setUp(self)

    def testHasHistoryTable(self):
        self.assertTrue(self.test.history)

    def testHistoryTableHasAllColumns(self):
        columns = [c.name for c in self.test.history.t.get_children()]
        self.assertTrue('change_id' in columns)
        self.assertTrue('id' in columns)
        self.assertTrue('foo' in columns)
        self.assertTrue('changed_by' in columns)
        self.assertTrue('timestamp' in columns)

    @mock.patch("time.time", mock.MagicMock(return_value=1.0))
    def testHistoryUponInsert(self):
        self.test.insert(changed_by='george', id=4, foo=0)
        ret = self.test.history.t.select().execute().fetchall()
        self.assertEquals(ret, [(1, 'george', 999, 4, None, None),
                                (2, 'george', 1000, 4, 0, 1)])

    @mock.patch("time.time", mock.MagicMock(return_value=1.0))
    def testHistoryUponAutoincrementInsert(self):
        self.test.insert(changed_by='george', foo=0)
        ret = self.test.history.t.select().execute().fetchall()
        self.assertEquals(ret, [(1, 'george', 999, 4, None, None),
                                (2, 'george', 1000, 4, 0, 1)])

    @mock.patch("time.time", mock.MagicMock(return_value=1.0))
    def testHistoryUponDelete(self):
        self.test.delete(changed_by='bobby', where=[self.test.id == 1], old_data_version=1)
        ret = self.test.history.t.select().execute().fetchone()
        self.assertEquals(ret, (1, 'bobby', 1000, 1, None, None))

    @mock.patch("time.time", mock.MagicMock(return_value=1.0))
    def testHistoryUponUpdate(self):
        self.test.update(changed_by='heather', where=[
                         self.test.id == 2], what=dict(foo=99), old_data_version=1)
        ret = self.test.history.t.select().execute().fetchone()
        self.assertEquals(ret, (1, 'heather', 1000, 2, 99, 2))

    @mock.patch("time.time", mock.MagicMock(return_value=1234567890.123456))
    def testHistoryTimestampMaintainsPrecision(self):
        self.test.insert(changed_by='bob', id=4)
        ret = select([self.test.history.timestamp]).where(
            self.test.history.id == 4).execute().fetchone()[0]
        # Insert decrements the timestamp
        self.assertEquals(ret, 1234567890122)

    @mock.patch("time.time", mock.MagicMock(return_value=1.0))
    def testHistoryUpdateRollback(self):
        # Update one of the rows
        self.test.t.update(values=dict(foo=99, data_version=2)).where(self.test.id == 2).execute()
        self.test.history.t.insert(values=dict(
            changed_by='heather', change_id=1, timestamp=1000, id=2, data_version=2, foo=99)).execute()

        # Update it again (this is the update we will rollback)
        self.test.t.update(values=dict(foo=100, data_version=3)).where(self.test.id == 2).execute()
        self.test.history.t.insert(values=dict(
            changed_by='heather', change_id=2, timestamp=1000, id=2, data_version=3, foo=100)).execute()

        # Rollback the second update
        self.test.history.rollbackChange(2, 'heather')

        ret = self.test.history.t.select().execute().fetchall()
        self.assertEquals(ret[-1], (3, 'heather', 1000, 2, 99, 4))

        ret = self.test.t.select().where(self.test.id == 2).execute().fetchall()
        self.assertEquals(ret, [(2, 99, 4)])

    @mock.patch("time.time", mock.MagicMock(return_value=1.0))
    def testHistoryInsertRollback(self):
        ret = self.test.t.select().execute().fetchall()

        # Insert the item
        self.test.t.insert(values=dict(foo=271, data_version=1, id=4)).execute()
        self.test.history.t.insert(values=dict(
            changed_by='george', change_id=1, timestamp=999, id=4, data_version=None, foo=None)).execute()
        self.test.history.t.insert(values=dict(
            changed_by='george', change_id=2, timestamp=1000, id=4, data_version=1, foo=271)).execute()

        # Rollback the 'insert'
        self.test.history.rollbackChange(2, 'george')

        ret = self.test.history.t.select().execute().fetchall()
        self.assertEquals(ret[-1], (3, 'george', 1000, 4, None, None))

        ret = self.test.t.select().execute().fetchall()
        self.assertEquals(len(ret), 3, msg=ret)

    @mock.patch("time.time", mock.MagicMock(return_value=1.0))
    def testHistoryDeleteRollback(self):
        ret = self.test.t.select().execute().fetchall()

        # Insert the thing we are going to delete
        self.test.t.insert(values=dict(foo=271, data_version=1, id=4)).execute()
        self.test.history.t.insert(values=dict(
            changed_by='george', change_id=1, timestamp=999, id=4, data_version=None, foo=None)).execute()
        self.test.history.t.insert(values=dict(
            changed_by='george', change_id=2, timestamp=1000, id=4, data_version=1, foo=271)).execute()

        # Delete it
        self.test.t.delete().where(self.test.id == 4).execute()
        self.test.history.t.insert(values=dict(
            changed_by='bobby', change_id=3, timestamp=1000, id=4, data_version=None, foo=None)).execute()

        # Rollback the 'delete'
        self.test.history.rollbackChange(3, 'george')

        ret = self.test.history.t.select().execute().fetchall()
        self.assertEquals(ret[-1], (5, 'george', 1000, 4, 271, 1))

        ret = self.test.t.select().execute().fetchall()
        self.assertEquals(len(ret), 4, msg=ret)

    @mock.patch("time.time", mock.MagicMock(return_value=1.0))
    def testHistoryGetChangeWithChangeID(self):
        self.test.insert(changed_by='george', id=4, foo=0)
        ret = self.test.history.getChange(change_id=1)
        self.assertEquals(ret, {u'data_version': None,
                                u'changed_by': u'george',
                                u'foo': None, u'timestamp': 999,
                                u'change_id': 1, u'id': 4})

    @mock.patch("time.time", mock.MagicMock(return_value=1.0))
    def testHistoryGetChangeWithDataVersion(self):
        self.test.insert(changed_by='george', id=4, foo=0)
        ret = self.test.history.getChange(data_version=1, column_values={'id': 4})
        self.assertEquals(ret, {u'data_version': 1,
                                u'changed_by': u'george',
                                u'foo': 0, u'timestamp': 1000,
                                u'change_id': 2, u'id': 4})

    @mock.patch("time.time", mock.MagicMock(return_value=1.0))
    def testHistoryGetChangeWithDataVersionReturnNone(self):
        self.test.insert(changed_by='george', id=4, foo=0)
        ret = self.test.history.getChange(data_version=1, column_values={'id': 5})
        self.assertEquals(ret, None)

    @mock.patch("time.time", mock.MagicMock(return_value=1.0))
    def testHistoryGetChangeWithDataVersionWithNonPrimaryKeyColumn(self):
        self.test.insert(changed_by='george', id=4, foo=0)
        self.assertRaises(ValueError, self.test.history.getChange,
                          data_version=1, column_values={'foo': 4})


class TestMultiplePrimaryHistoryTable(unittest.TestCase, TestMultiplePrimaryTableMixin, MemoryDatabaseMixin):

    def setUp(self):
        MemoryDatabaseMixin.setUp(self)
        TestMultiplePrimaryTableMixin.setUp(self)

    def testHasHistoryTable(self):
        self.assertTrue(self.test.history)

    def testMultiplePrimaryHistoryTableHasAllColumns(self):
        columns = [c.name for c in self.test.history.t.get_children()]
        self.assertTrue('change_id' in columns)
        self.assertTrue('id1' in columns)
        self.assertTrue('id2' in columns)
        self.assertTrue('foo' in columns)
        self.assertTrue('changed_by' in columns)
        self.assertTrue('timestamp' in columns)

    @mock.patch("time.time", mock.MagicMock(return_value=1.0))
    def testMultiplePrimaryHistoryUponInsert(self):
        self.test.insert(changed_by='george', id1=4, id2=5, foo=0)
        ret = self.test.history.t.select().execute().fetchall()
        self.assertEquals(ret, [(1, 'george', 999, 4, 5, None, None),
                                (2, 'george', 1000, 4, 5, 0, 1)])

    @mock.patch("time.time", mock.MagicMock(return_value=1.0))
    def testMultiplePrimaryHistoryUponDelete(self):
        self.test.delete(changed_by='bobby', where=[
                         self.test.id1 == 1, self.test.id2 == 2], old_data_version=1)
        ret = self.test.history.t.select().execute().fetchone()
        self.assertEquals(ret, (1, 'bobby', 1000, 1, 2, None, None))

    @mock.patch("time.time", mock.MagicMock(return_value=1.0))
    def testMultiplePrimaryHistoryUponUpdate(self):
        self.test.update(changed_by='heather', where=[
                         self.test.id1 == 2, self.test.id2 == 1], what=dict(foo=99), old_data_version=1)
        ret = self.test.history.t.select().execute().fetchone()
        self.assertEquals(ret, (1, 'heather', 1000, 2, 1, 99, 2))

    @mock.patch("time.time", mock.MagicMock(return_value=1.0))
    def testMultiplePrimaryHistoryUpdateRollback(self):
        self.test.t.update(values=dict(foo=99, data_version=2)).where(
            self.test.id1 == 2).where(self.test.id2 == 1).execute()
        self.test.history.t.insert(values=dict(
            changed_by='heather', change_id=1, timestamp=1000, id1=2, id2=1, data_version=2, foo=99)).execute()

        self.test.t.update(values=dict(foo=100, data_version=3)).where(
            self.test.id1 == 2).where(self.test.id2 == 1).execute()
        self.test.history.t.insert(values=dict(
            changed_by='heather', change_id=2, timestamp=1000, id1=2, id2=1, data_version=3, foo=100)).execute()

        self.test.history.rollbackChange(2, 'heather')

        ret = self.test.history.t.select().execute().fetchall()
        self.assertEquals(ret[-1], (3, 'heather', 1000, 2, 1, 99, 4))

        ret = self.test.t.select().where(self.test.id1 == 2).where(self.test.id2 == 1).execute().fetchall()
        self.assertEquals(ret, [(2, 1, 99, 4)])

    @mock.patch("time.time", mock.MagicMock(return_value=1.0))
    def testMultiplePrimaryHistoryInsertRollback(self):
        ret = self.test.t.select().execute().fetchall()

        self.test.t.insert(values=dict(foo=271, data_version=1, id1=4, id2=31)).execute()
        self.test.history.t.insert(values=dict(changed_by='george', change_id=1,
                                               timestamp=999, id1=4, id2=31, data_version=None, foo=None)).execute()
        self.test.history.t.insert(values=dict(
            changed_by='george', change_id=2, timestamp=1000, id1=4, id2=31, data_version=1, foo=271)).execute()

        self.test.history.rollbackChange(2, 'george')

        ret = self.test.history.t.select().execute().fetchall()
        self.assertEquals(ret[-1], (3, 'george', 1000, 4, 31, None, None))

        ret = self.test.t.select().execute().fetchall()
        self.assertEquals(len(ret), 4, msg=ret)

    @mock.patch("time.time", mock.MagicMock(return_value=1.0))
    def testMultiplePrimaryHistoryDeleteRollback(self):
        ret = self.test.t.select().execute().fetchall()

        self.test.t.insert(values=dict(foo=271, data_version=1, id1=4, id2=3)).execute()
        self.test.history.t.insert(values=dict(changed_by='george', change_id=1,
                                               timestamp=999, id1=4, id2=3, data_version=None, foo=None)).execute()
        self.test.history.t.insert(values=dict(
            changed_by='george', change_id=2, timestamp=1000, id1=4, id2=3, data_version=1, foo=271)).execute()

        self.test.t.delete().where(self.test.id1 == 4).where(self.test.id2 == 3).execute()
        self.test.history.t.insert(values=dict(changed_by='bobby', change_id=3,
                                               timestamp=1000, id1=4, id2=3, data_version=None, foo=None)).execute()

        self.test.history.rollbackChange(3, 'george')

        ret = self.test.history.t.select().execute().fetchall()
        self.assertEquals(ret[-1], (5, 'george', 1000, 4, 3, 271, 1))

        ret = self.test.t.select().execute().fetchall()
        self.assertEquals(len(ret), 5, msg=ret)

    @mock.patch("time.time", mock.MagicMock(return_value=1.0))
    def testMultiplePrimaryKeyHistoryGetChangeWithDataVersion(self):
        self.test.insert(changed_by='george', id1=4, id2=5, foo=0)
        ret = self.test.history.getChange(data_version=1, column_values={'id1': 4, 'id2': 5})
        self.assertEquals(ret, {u'data_version': 1,
                                u'changed_by': u'george',
                                u'foo': 0, u'timestamp': 1000,
                                u'change_id': 2, u'id1': 4, u'id2': 5})

    @mock.patch("time.time", mock.MagicMock(return_value=1.0))
    def testMultiplePrimaryKeyHistoryGetChangeWithDataVersionReturnNone(self):
        self.test.insert(changed_by='george', id1=4, id2=5, foo=0)
        ret = self.test.history.getChange(data_version=1, column_values={'id1': 4, 'id2': 55})
        self.assertEquals(ret, None)

    @mock.patch("time.time", mock.MagicMock(return_value=1.0))
    def testHistoryGetChangeWithDataVersionWithNonPrimaryKeyColumn(self):
        self.test.insert(changed_by='george', id1=4, id2=5, foo=0)
        self.assertRaises(ValueError, self.test.history.getChange,
                          data_version=1, column_values={'id1': 4, 'foo': 4})


class ScheduledChangesTableMixin(object):
    def setUp(self):
        self.db = AUSDatabase(self.dburi)
        self.db.create()
        self.engine = self.db.engine
        self.metadata = self.db.metadata

        class TestTable(AUSTable):

            def __init__(self, db, metadata):
                self.table = Table("test_table", metadata,
                                   Column("fooid", Integer, primary_key=True, autoincrement=True),
                                   Column("foo", String(15), nullable=False),
                                   Column("bar", String(15)))
                super(TestTable, self).__init__(db, "sqlite",
                                                scheduled_changes=True, history=True, versioned=True)

            def getPotentialRequiredSignoffs(self, affected_rows, transaction=None):
                for row in affected_rows:
                    if row["foo"] == "signofftest":
                        return [{"role": "releng", "signoffs_required": 1}]

            def insert(self, changed_by, transaction=None, dryrun=False, signoffs=None, **columns):
                if not self.db.hasPermission(changed_by, "test", "create", transaction=transaction):
                    raise PermissionDeniedError("fail")
                if not dryrun:
                    super(TestTable, self).insert(changed_by, transaction, dryrun, **columns)

            def update(self, where, what, changed_by, old_data_version, transaction=None, dryrun=False, signoffs=None):
                # Although our test table doesn't need it, real tables do some extra permission
                # checks based on "where". To make sure we catch bugs around the "where" arg
                # being broken, we use it similarly here.
                for row in self.select(where=where, transaction=transaction):
                    if not self.db.hasPermission(changed_by, "test", "modify", transaction=transaction):
                        raise PermissionDeniedError("fail")
                if not dryrun:
                    super(TestTable, self).update(where, what, changed_by,
                                                  old_data_version, transaction, dryrun)

            def delete(self, where, changed_by, old_data_version, transaction=None, dryrun=False, signoffs=None):
                if not self.db.hasPermission(changed_by, "test", "delete", transaction=transaction):
                    raise PermissionDeniedError("fail")

                if not dryrun:
                    super(TestTable, self).delete(where, changed_by,
                                                  old_data_version, transaction, dryrun)

        self.table = TestTable(self.db, self.metadata)
        self.sc_table = self.table.scheduled_changes
        self.metadata.create_all()
        self.table.t.insert().execute(fooid=1, foo="a", data_version=1)
        self.table.t.insert().execute(fooid=2, foo="b", bar="bb", data_version=2)
        self.table.t.insert().execute(fooid=3, foo="c", data_version=2)
        self.table.t.insert().execute(fooid=4, foo="d", data_version=2)
        self.sc_table.t.insert().execute(sc_id=1, scheduled_by="bob", base_fooid=1, base_foo="aa", base_bar="barbar", base_data_version=1,
                                         data_version=1, change_type="update")
        self.sc_table.conditions.t.insert().execute(sc_id=1, when=234000, data_version=1)
        self.sc_table.t.insert().execute(sc_id=2, scheduled_by="bob", base_foo="cc",
                                         base_bar="ceecee", data_version=1, change_type="insert")
        self.sc_table.conditions.t.insert().execute(sc_id=2, when=567000, data_version=1)
        self.sc_table.t.insert().execute(sc_id=3, scheduled_by="bob", complete=True, base_fooid=2, base_foo="b", base_bar="bb", base_data_version=1,
                                         data_version=1, change_type="update")
        self.sc_table.conditions.t.insert().execute(sc_id=3, when=1000, data_version=1)
        self.sc_table.t.insert().execute(sc_id=4, scheduled_by="bob", base_fooid=2, base_foo="dd", base_bar="bb", base_data_version=2,
                                         data_version=1, change_type="update")
        self.sc_table.conditions.t.insert().execute(sc_id=4, when=333000, data_version=1)
        self.sc_table.t.insert().execute(sc_id=5, scheduled_by="bob", complete=True, base_fooid=3, base_foo="c", base_bar="bb", base_data_version=1,
                                         data_version=1, change_type="update")
        self.sc_table.conditions.t.insert().execute(sc_id=5, when=39000, data_version=1)
        self.sc_table.t.insert().execute(sc_id=6, scheduled_by="bob", complete=False, base_fooid=4, base_foo="d",
                                         base_bar=None, base_data_version=2,
                                         data_version=1, change_type="delete")
        self.sc_table.conditions.t.insert().execute(sc_id=6, when=400000, data_version=1)
        self.db.permissions.t.insert().execute(permission="admin", username="bob", data_version=1)
        self.db.permissions.t.insert().execute(permission="admin", username="mary", data_version=1)
        self.db.permissions.t.insert().execute(permission="admin", username="jane", data_version=1)
        self.db.permissions.t.insert().execute(permission="scheduled_change", username="nancy",
                                               options={"actions": ["enact"]}, data_version=1)
        self.db.permissions.user_roles.t.insert().execute(username="bob", role="releng", data_version=1)
        self.db.permissions.user_roles.t.insert().execute(username="mary", role="releng", data_version=1)
        self.db.permissions.user_roles.t.insert().execute(username="mary", role="dev", data_version=1)
        self.db.permissions.user_roles.t.insert().execute(username="jane", role="dev", data_version=1)


class TestScheduledChangesTable(unittest.TestCase, ScheduledChangesTableMixin, MemoryDatabaseMixin):

    def setUp(self):
        MemoryDatabaseMixin.setUp(self)
        ScheduledChangesTableMixin.setUp(self)

    def testAllTablesCreated(self):
        self.assertTrue(self.table)
        self.assertTrue(self.table.history)
        self.assertTrue(self.table.scheduled_changes)
        self.assertTrue(self.table.scheduled_changes.history)
        self.assertTrue(self.table.scheduled_changes.conditions)
        self.assertTrue(self.table.scheduled_changes.conditions.history)
        self.assertTrue(self.table.scheduled_changes.signoffs)
        self.assertTrue(self.table.scheduled_changes.signoffs.history)

    def testTablesHaveCorrectColumns(self):
        sc_columns = [c.name for c in self.sc_table.t.get_children()]
        self.assertEquals(len(sc_columns), 9)
        self.assertTrue("sc_id" in sc_columns)
        self.assertTrue("scheduled_by" in sc_columns)
        self.assertTrue("complete" in sc_columns)
        self.assertTrue("data_version" in sc_columns)
        self.assertTrue("base_fooid" in sc_columns)
        self.assertTrue("base_foo" in sc_columns)
        self.assertTrue("base_bar" in sc_columns)
        self.assertTrue("base_data_version" in sc_columns)
        self.assertTrue("change_type" in sc_columns)
        self.assertTrue("telemetry_product" not in sc_columns)
        self.assertTrue("telemetry_channel" not in sc_columns)
        self.assertTrue("telemetry_uptake" not in sc_columns)
        self.assertTrue("when" not in sc_columns)

        cond_columns = [c.name for c in self.sc_table.conditions.t.get_children()]
        self.assertEquals(len(cond_columns), 6)
        self.assertTrue("sc_id" in cond_columns)
        self.assertTrue("telemetry_product" in cond_columns)
        self.assertTrue("telemetry_channel" in cond_columns)
        self.assertTrue("telemetry_uptake" in cond_columns)
        self.assertTrue("when" in cond_columns)
        self.assertTrue("data_version" in cond_columns)

        signoff_columns = [c.name for c in self.sc_table.signoffs.t.get_children()]
        self.assertTrue("sc_id" in signoff_columns)
        self.assertTrue("username" in signoff_columns)
        self.assertTrue("role" in signoff_columns)

    def testValidateConditionsNone(self):
        self.assertRaisesRegexp(ValueError, "No conditions found",
                                self.sc_table.conditions.validate, {})

    def testValidateConditionsNoneValue(self):
        self.assertRaisesRegexp(ValueError, "No conditions found",
                                self.sc_table.conditions.validate, {"when": None})

    def testValdiateConditionsInvalid(self):
        self.assertRaisesRegexp(ValueError, "Invalid condition",
                                self.sc_table.conditions.validate, {"blah": "blah"})

    @mock.patch("time.time", mock.MagicMock(return_value=200))
    def testValidateConditionsJustWhen(self):
        self.sc_table.conditions.validate({"when": 12345678})

    def testValidateConditionsBadWhen(self):
        self.assertRaisesRegexp(ValueError, "Cannot parse",
                                self.sc_table.conditions.validate, {"when": "abc"})

    def testValidateConditionsWhenInThePast(self):
        self.assertRaisesRegexp(ValueError, "Cannot schedule changes in the past",
                                self.sc_table.conditions.validate, {"when": 1})

    def testValidateConditionsJustTelemetry(self):
        self.sc_table.conditions.validate({
            "telemetry_product": "Firefox",
            "telemetry_channel": "nightly",
            "telemetry_uptake": "200000",
        })

    def testValidateConditionsNotAllowedWhenAndOther(self):
        self.assertRaisesRegexp(ValueError, "Invalid combination of conditions", self.sc_table.conditions.validate,
                                {"when": "12345", "telemetry_product": "foo"})

    def testValidateConditionsMissingTelemetryValue(self):
        self.assertRaisesRegexp(ValueError, "Invalid combination of conditions",
                                self.sc_table.conditions.validate, {"telemetry_product": "foo"})

    def testSelectIncludesConditionColumns(self):
        row = self.sc_table.select(where=[self.sc_table.sc_id == 2])[0]
        self.assertEquals(row["scheduled_by"], "bob")
        self.assertEquals(row["complete"], False)
        self.assertEquals(row["data_version"], 1)
        self.assertEquals(row["base_fooid"], None)
        self.assertEquals(row["base_foo"], "cc")
        self.assertEquals(row["base_bar"], "ceecee")
        self.assertEquals(row["base_data_version"], None)
        self.assertEquals(row["telemetry_product"], None)
        self.assertEquals(row["telemetry_channel"], None)
        self.assertEquals(row["telemetry_uptake"], None)
        self.assertEquals(row["when"], 567000)

    @mock.patch("time.time", mock.MagicMock(return_value=200))
    def testInsertForExistingRow(self):
        what = {"fooid": 3, "foo": "thing", "bar": "thing2",
                "data_version": 2, "when": 999000, "change_type": "update"}
        self.sc_table.insert(changed_by="bob", **what)
        sc_row = self.sc_table.t.select().where(self.sc_table.sc_id == 7).execute().fetchall()[0]
        cond_row = self.sc_table.conditions.t.select().where(
            self.sc_table.conditions.sc_id == 7).execute().fetchall()[0]
        self.assertEquals(sc_row.scheduled_by, "bob")
        self.assertEquals(sc_row.change_type, "update")
        self.assertEquals(sc_row.data_version, 1)
        self.assertEquals(sc_row.base_fooid, 3)
        self.assertEquals(sc_row.base_foo, "thing")
        self.assertEquals(sc_row.base_bar, "thing2")
        self.assertEquals(sc_row.base_data_version, 2)
        self.assertEquals(cond_row.when, 999000)
        self.assertEquals(cond_row.data_version, 1)

    @mock.patch("time.time", mock.MagicMock(return_value=200))
    def testInsertForNewRow(self):
        what = {"foo": "newthing1", "when": 888000, "change_type": "insert"}
        self.sc_table.insert(changed_by="bob", **what)
        sc_row = self.sc_table.t.select().where(self.sc_table.sc_id == 7).execute().fetchall()[0]
        cond_row = self.sc_table.conditions.t.select().where(
            self.sc_table.conditions.sc_id == 7).execute().fetchall()[0]
        self.assertEquals(sc_row.scheduled_by, "bob")
        self.assertEquals(sc_row.change_type, "insert")
        self.assertEquals(sc_row.data_version, 1)
        self.assertEquals(sc_row.base_fooid, None)
        self.assertEquals(sc_row.base_foo, "newthing1")
        self.assertEquals(sc_row.base_bar, None)
        self.assertEquals(sc_row.base_data_version, None)
        self.assertEquals(cond_row.when, 888000)
        self.assertEquals(cond_row.data_version, 1)

    @mock.patch("time.time", mock.MagicMock(return_value=200))
    def testInsertRecordSignOffForUserHavingSingleRole(self):
        what = {"fooid": 3, "foo": "signofftest", "bar": "thing2",
                "data_version": 2, "when": 999000, "change_type": "update"}
        self.sc_table.insert(changed_by="bob", **what)
        user_role_rows = self.table.scheduled_changes.signoffs.select(
            where={"username": "bob", "sc_id": 7})
        self.assertEquals(len(user_role_rows), 1)
        self.assertEquals(user_role_rows[0].get("username"), "bob")
        self.assertEquals(user_role_rows[0].get("role"), "releng")
        self.assertEquals(user_role_rows[0].get("sc_id"), 7)

    @mock.patch("time.time", mock.MagicMock(return_value=200))
    def testInsertRecordSignOffForUserHavingMultipleRoles(self):
        what = {"fooid": 3, "foo": "signofftest", "bar": "thing2",
                "data_version": 2, "when": 999000, "change_type": "update"}
        self.sc_table.insert(changed_by="mary", **what)
        user_role_rows = self.table.scheduled_changes.signoffs.select(
            where={"username": "mary", "sc_id": 7})
        self.assertEquals(len(user_role_rows), 0)

    @mock.patch("time.time", mock.MagicMock(return_value=200))
    def testInsertRecordSignOffUnneededRole(self):
        what = {"fooid": 3, "foo": "signofftest", "bar": "thing2",
                "data_version": 2, "when": 999000, "change_type": "update"}
        self.sc_table.insert(changed_by="jane", **what)
        user_role_rows = self.table.scheduled_changes.signoffs.select(
            where={"username": "jane", "sc_id": 7})
        self.assertEquals(len(user_role_rows), 0)

    @mock.patch("time.time", mock.MagicMock(return_value=200))
    def testInsertWithNonAutoincrement(self):
        class TestTable2(AUSTable):

            def __init__(self, db, metadata):
                self.table = Table("test_table2", metadata, Column("foo_name", String(15), primary_key=True),
                                   Column("foo", String(15)),
                                   Column("bar", String(15)))
                super(TestTable2, self).__init__(db, "sqlite",
                                                 scheduled_changes=True, history=True, versioned=True)

            def getPotentialRequiredSignoffs(self, *args, **kwargs):
                return None

        table = TestTable2(self.db, self.metadata)
        self.metadata.create_all()
        what = {"foo_name": "i'm a foo", "foo": "123",
                "bar": "456", "when": 876000, "change_type": "insert"}
        table.scheduled_changes.insert(changed_by="mary", **what)
        sc_row = table.scheduled_changes.t.select().where(
            table.scheduled_changes.sc_id == 1).execute().fetchall()[0]
        cond_row = table.scheduled_changes.conditions.t.select().where(
            table.scheduled_changes.conditions.sc_id == 1).execute().fetchall()[0]
        self.assertEquals(sc_row.scheduled_by, "mary")
        self.assertEquals(sc_row.change_type, "insert")
        self.assertEquals(sc_row.data_version, 1)
        self.assertEquals(sc_row.base_foo_name, "i'm a foo")
        self.assertEquals(sc_row.base_foo, "123")
        self.assertEquals(sc_row.base_bar, "456")
        self.assertEquals(sc_row.base_data_version, None)
        self.assertEquals(cond_row.when, 876000)
        self.assertEquals(cond_row.data_version, 1)

    @mock.patch("time.time", mock.MagicMock(return_value=200))
    def testInsertWithNonNullablePKColumn(self):
        class TestTable(AUSTable):
            def __init__(self, db, metadata):
                self.table = Table('test_table_null_pk', metadata,
                                   Column('foo_id', Integer, primary_key=True),
                                   Column('bar', String(15), primary_key=True, nullable=False),
                                   Column('baz', String(15)))
                super(TestTable, self).__init__(db, 'sqlite',
                                                scheduled_changes=True, history=False, versioned=True)
        table = TestTable(self.db, self.metadata)
        self.metadata.create_all()
        table_sc = table.scheduled_changes
        what = {'baz': 'baz', 'change_type': 'insert', 'when': 876000}
        self.assertRaisesRegexp(ValueError, 'Missing primary key column ',
                                table_sc.insert, changed_by="alice", **what)

    @mock.patch("time.time", mock.MagicMock(return_value=200))
    def testInsertForExistingNoSuchRow(self):
        what = {"fooid": 10, "foo": "thing", "data_version": 1,
                "when": 999000, "change_type": "update"}
        self.assertRaisesRegexp(ValueError, "Cannot create scheduled change with data_version for non-existent row", self.sc_table.insert, changed_by="bob",
                                **what)

    @mock.patch("time.time", mock.MagicMock(return_value=200))
    def testInsertMissingRequiredPartOfPK(self):
        class TestTable2(AUSTable):

            def __init__(self, db, metadata):
                self.table = Table("test_table2", metadata, Column("fooid", Integer, primary_key=True, autoincrement=True),
                                   Column("foo", String(15), primary_key=True),
                                   Column("bar", String(15)))
                super(TestTable2, self).__init__(db, "sqlite",
                                                 scheduled_changes=True, history=True, versioned=True)

            def getPotentialRequiredSignoffs(self, *args, **kwargs):
                return None

        table = TestTable2("fake", self.metadata)
        self.metadata.create_all()
        what = {"fooid": 2, "when": 4532000, "change_type": "insert"}
        self.assertRaisesRegexp(ValueError, "Missing primary key column",
                                table.scheduled_changes.insert, changed_by="bob", **what)

    def testInsertWithMalformedTimestamp(self):
        what = {"foo": "blah", "when": "abc", "change_type": "insert"}
        self.assertRaisesRegexp(ValueError, "Cannot parse",
                                self.sc_table.insert, changed_by="bob", **what)

    @mock.patch("time.time", mock.MagicMock(return_value=200))
    def testInsertDataVersionChanged(self):
        """Tests to make sure a scheduled change update is rejected if data
        version changes between grabbing the row to create a change, and
        submitting the scheduled change."""
        self.table.update([self.table.fooid == 3], what={
                          "foo": "bb"}, changed_by="bob", old_data_version=2)
        what = {"fooid": 3, "data_version": 2, "bar": "blah",
                "when": 456000, "change_type": "update"}
        self.assertRaises(OutdatedDataError, self.sc_table.insert, changed_by="bob", **what)

    @mock.patch("time.time", mock.MagicMock(return_value=200))
    def testInsertWithoutPermissionOnBaseTable(self):
        what = {"fooid": 5, "bar": "blah", "when": 343000, "change_type": "insert"}
        self.assertRaises(PermissionDeniedError, self.sc_table.insert, changed_by="nancy", **what)

    @mock.patch("time.time", mock.MagicMock(return_value=200))
    def testInsertWithoutPermissionOnBaseTableForUpdate(self):
        what = {"fooid": 3, "bar": "blah", "when": 343000,
                "data_version": 2, "change_type": "update"}
        self.assertRaises(PermissionDeniedError, self.sc_table.insert, changed_by="nancy", **what)

    @mock.patch("time.time", mock.MagicMock(return_value=200))
    def testInsertRejectedWithAlreadyScheduledChange(self):
        what = {"fooid": 2, "foo": "b", "bar": "thing2",
                "data_version": 2, "when": 929000, "change_type": "update"}
        self.assertRaises(ChangeScheduledError, self.sc_table.insert, changed_by="bob", **what)

    @mock.patch("time.time", mock.MagicMock(return_value=200))
    def testInsertRaisesErrorOnDataVersionBetweenCoreAndConditions(self):
        # We need to fake out the conditions table insert so we do it ourselves
        def noop(*args, **kwargs):
            pass
        self.sc_table.conditions.insert = noop
        self.sc_table.conditions.t.insert().execute(sc_id=7, when=10000000, data_version=4)

        what = {"foo": "newthing1", "when": 888000, "change_type": "insert"}
        self.assertRaises(MismatchedDataVersionError,
                          self.sc_table.insert, changed_by="bob", **what)

    @mock.patch("time.time", mock.MagicMock(return_value=200))
    def testInsertCreateExistingPK(self):
        what = {"fooid": 3, "foo": "mine is better", "when": 99999999, "change_type": "insert"}
        self.assertRaisesRegexp(ValueError, "Cannot schedule change for duplicate PK",
                                self.sc_table.insert, changed_by="bob", **what)

    @mock.patch("time.time", mock.MagicMock(return_value=200))
    def testDeleteScheduledChangeWithoutPKColumns(self):
        class TestTable2(AUSTable):
            def __init__(self, db, metadata):
                self.table = Table("test_table2", metadata,
                                   Column("fooid", Integer, primary_key=True, autoincrement=True),
                                   Column("foo", String(15), primary_key=True),
                                   Column("bar", String(15)))
                super(TestTable2, self).__init__(db, "sqlite",
                                                 scheduled_changes=True, history=True, versioned=True)

            def getPotentialRequiredSignoffs(self, *args, **kwargs):
                return None

        table = TestTable2("fake", self.metadata)
        self.metadata.create_all()
        what = {"fooid": 2, "when": 4532000, "change_type": "delete"}
        self.assertRaises(ValueError, table.scheduled_changes.insert, changed_by="bob", **what)

    @mock.patch("time.time", mock.MagicMock(return_value=200))
    def testDeleteCompletedScheduledChange(self):
        where = [self.sc_table.sc_id == 5]
        self.assertRaises(ValueError, self.table.scheduled_changes.delete, where=where,
                          changed_by="bob", old_data_version=1)

    @mock.patch("time.time", mock.MagicMock(return_value=200))
    def testRaisesErrorForMultipleDeletion(self):
        what = {"fooid": 4, "foo": "d", "data_version": 2, "when": 929000, "change_type": "delete"}
        self.assertRaises(ChangeScheduledError, self.sc_table.insert, changed_by="bob", **what)

    @mock.patch("time.time", mock.MagicMock(return_value=200))
    def testUpdateCompletedScheduledChange(self):
        where = [self.sc_table.sc_id == 5]
        what = {"foo": "bb"}
        self.assertRaises(ValueError, self.table.scheduled_changes.update, where=where, what=what,
                          changed_by="bob", old_data_version=1)

    @mock.patch("time.time", mock.MagicMock(return_value=200))
    def testUpdateNoChangesSinceCreation(self):
        where = [self.sc_table.sc_id == 1]
        what = {"when": 888000, "foo": "bb"}
        self.sc_table.update(where, what, changed_by="bob", old_data_version=1)
        sc_row = self.sc_table.t.select().where(self.sc_table.sc_id == 1).execute().fetchall()[0]
        sc_history_row = self.sc_table.history.t.select().where(
            self.sc_table.history.sc_id == 1).execute().fetchall()[0]
        cond_row = self.sc_table.conditions.t.select().where(
            self.sc_table.conditions.sc_id == 1).execute().fetchall()[0]
        cond_history_row = self.sc_table.conditions.history.t.select().where(
            self.sc_table.conditions.history.sc_id == 1).execute().fetchall()[0]
        self.assertEquals(sc_row.scheduled_by, "bob")
        self.assertEquals(sc_row.change_type, "update")
        self.assertEquals(sc_row.data_version, 2)
        self.assertEquals(sc_row.base_fooid, 1)
        self.assertEquals(sc_row.base_foo, "bb")
        self.assertEquals(sc_row.base_bar, "barbar")
        self.assertEquals(sc_row.base_data_version, 1)
        self.assertEquals(sc_history_row.changed_by, "bob")
        self.assertEquals(sc_history_row.scheduled_by, "bob")
        self.assertEquals(sc_history_row.change_type, "update")
        self.assertEquals(sc_history_row.data_version, 2)
        self.assertEquals(sc_history_row.base_fooid, 1)
        self.assertEquals(sc_history_row.base_foo, "bb")
        self.assertEquals(sc_history_row.base_bar, "barbar")
        self.assertEquals(sc_history_row.base_data_version, 1)
        self.assertEquals(sc_history_row.change_id, 1)
        self.assertEquals(cond_row.when, 888000)
        self.assertEquals(cond_row.data_version, 2)
        self.assertEquals(cond_history_row.when, 888000)
        self.assertEquals(cond_history_row.data_version, 2)
        self.assertEquals(cond_history_row.change_id, 1)

    @mock.patch("time.time", mock.MagicMock(return_value=200))
    def testUpdateChangeIdAndDataVersionStayInSyncWithoutConditionsChange(self):
        where = [self.sc_table.sc_id == 1]
        what = {"foo": "bb"}
        self.sc_table.update(where, what, changed_by="bob", old_data_version=1)
        sc_row = self.sc_table.t.select().where(self.sc_table.sc_id == 1).execute().fetchall()[0]
        sc_history_row = self.sc_table.history.t.select().where(
            self.sc_table.history.sc_id == 1).execute().fetchall()[0]
        cond_row = self.sc_table.conditions.t.select().where(
            self.sc_table.conditions.sc_id == 1).execute().fetchall()[0]
        cond_history_row = self.sc_table.conditions.history.t.select().where(
            self.sc_table.conditions.history.sc_id == 1).execute().fetchall()[0]
        self.assertEquals(sc_row.scheduled_by, "bob")
        self.assertEquals(sc_row.change_type, "update")
        self.assertEquals(sc_row.data_version, 2)
        self.assertEquals(sc_row.base_fooid, 1)
        self.assertEquals(sc_row.base_foo, "bb")
        self.assertEquals(sc_row.base_bar, "barbar")
        self.assertEquals(sc_row.base_data_version, 1)
        self.assertEquals(sc_history_row.changed_by, "bob")
        self.assertEquals(sc_history_row.scheduled_by, "bob")
        self.assertEquals(sc_history_row.change_type, "update")
        self.assertEquals(sc_history_row.data_version, 2)
        self.assertEquals(sc_history_row.base_fooid, 1)
        self.assertEquals(sc_history_row.base_foo, "bb")
        self.assertEquals(sc_history_row.base_bar, "barbar")
        self.assertEquals(sc_history_row.base_data_version, 1)
        self.assertEquals(sc_history_row.change_id, 1)
        self.assertEquals(cond_row.when, 234000)
        self.assertEquals(cond_row.data_version, 2)
        self.assertEquals(cond_history_row.when, 234000)
        self.assertEquals(cond_history_row.data_version, 2)
        self.assertEquals(cond_history_row.change_id, 1)

    @mock.patch("time.time", mock.MagicMock(return_value=200))
    def testUpdateNoChangesSinceCreationWithDict(self):
        where = {"sc_id": 1}
        what = {"when": 888000, "foo": "bb", "data_version": 1, "fooid": 1}
        self.sc_table.update(where, what, changed_by="bob", old_data_version=1)
        sc_row = self.sc_table.t.select().where(self.sc_table.sc_id == 1).execute().fetchall()[0]
        sc_history_row = self.sc_table.history.t.select().where(
            self.sc_table.history.sc_id == 1).execute().fetchall()[0]
        cond_row = self.sc_table.conditions.t.select().where(
            self.sc_table.conditions.sc_id == 1).execute().fetchall()[0]
        cond_history_row = self.sc_table.conditions.history.t.select().where(
            self.sc_table.conditions.history.sc_id == 1).execute().fetchall()[0]
        self.assertEquals(sc_row.scheduled_by, "bob")
        self.assertEquals(sc_row.change_type, "update")
        self.assertEquals(sc_row.data_version, 2)
        self.assertEquals(sc_row.base_fooid, 1)
        self.assertEquals(sc_row.base_foo, "bb")
        self.assertEquals(sc_row.base_bar, "barbar")
        self.assertEquals(sc_row.base_data_version, 1)
        self.assertEquals(sc_history_row.changed_by, "bob")
        self.assertEquals(sc_history_row.scheduled_by, "bob")
        self.assertEquals(sc_history_row.change_type, "update")
        self.assertEquals(sc_history_row.data_version, 2)
        self.assertEquals(sc_history_row.base_fooid, 1)
        self.assertEquals(sc_history_row.base_foo, "bb")
        self.assertEquals(sc_history_row.base_bar, "barbar")
        self.assertEquals(sc_history_row.base_data_version, 1)
        self.assertEquals(cond_row.when, 888000)
        self.assertEquals(cond_row.data_version, 2)
        self.assertEquals(cond_history_row.when, 888000)
        self.assertEquals(cond_history_row.data_version, 2)

    @mock.patch("time.time", mock.MagicMock(return_value=200))
    def testUpdateWithBadConditions(self):
        where = [self.sc_table.sc_id == 1]
        what = {"telemetry_product": "boop", "telemetry_channel": "boop", "telemetry_uptake": 99}
        self.assertRaisesRegexp(ValueError, "Invalid combination of conditions",
                                self.sc_table.update, where, what, changed_by="bob", old_data_version=1)

    @mock.patch("time.time", mock.MagicMock(return_value=200))
    def testUpdateRemoveConditions(self):
        where = [self.sc_table.sc_id == 2]
        what = {"when": None}
        self.assertRaisesRegexp(ValueError, "No conditions found",
                                self.sc_table.update, where, what, changed_by="bob", old_data_version=1)

    @mock.patch("time.time", mock.MagicMock(return_value=200))
    def testUpdateRaisesErrorOnDataVersionBetweenCoreAndConditions(self):
        # We need to fake out the conditions table update method to make it
        # possible to have mismatched versions
        def noop(*args, **kwargs):
            pass
        self.sc_table.conditions.update = noop
        self.sc_table.conditions.t.update().where(self.sc_table.conditions.sc_id == 1).execute(data_version=4)
        self.assertRaises(MismatchedDataVersionError, self.sc_table.update, [self.sc_table.sc_id == 1],
                          what={"bar": "bar"}, changed_by="bob", old_data_version=1)

    @mock.patch("time.time", mock.MagicMock(return_value=200))
    def testUpdateWithoutPermissionOnBaseTable(self):
        with mock.patch.object(self.sc_table.db, "hasPermission", return_value=False, create=True):
            where = [self.sc_table.sc_id == 2]
            what = {"when": 777000}
            self.assertRaises(PermissionDeniedError, self.sc_table.update,
                              where, what, changed_by="sue", old_data_version=1)

    @mock.patch("time.time", mock.MagicMock(return_value=200))
    def testUpdateBaseTableNoConflictWithChanges(self):
        """Tests to make sure a scheduled change is properly updated when an
        UPDATE is made to the row the scheduled change is for."""
        # fooid 2 has a change scheduled that would update its "foo" column
        # we'll change "bar" underneath it. This doesn't conflict with the
        # scheduled change, so it should simply be updated with the new "bar"
        # value.
        self.table.update([self.table.fooid == 2], what={
                          "bar": "bar"}, changed_by="bob", old_data_version=2)
        row = self.table.t.select().where(self.table.fooid == 2).execute().fetchall()[0]
        sc_row = self.sc_table.t.select().where(self.sc_table.sc_id == 4).execute().fetchall()[0]
        sc_history_row = self.sc_table.history.t.select().where(
            self.sc_table.history.sc_id == 4).execute().fetchall()[0]
        cond_row = self.sc_table.conditions.t.select().where(
            self.sc_table.conditions.sc_id == 4).execute().fetchall()[0]
        cond_history_row = self.sc_table.conditions.history.t.select().where(
            self.sc_table.conditions.history.sc_id == 4).execute().fetchall()[0]
        self.assertEquals(row.fooid, 2)
        self.assertEquals(row.foo, "b")
        self.assertEquals(row.bar, "bar")
        self.assertEquals(row.data_version, 3)
        # This should end up with the scheduled changed incorporating our new
        # value for "foo" as well as the new "bar" value.
        self.assertEquals(sc_row.scheduled_by, "bob")
        self.assertEquals(sc_row.data_version, 2)
        self.assertEquals(sc_row.base_fooid, 2)
        self.assertEquals(sc_row.base_foo, "dd")
        self.assertEquals(sc_row.base_bar, "bar")
        self.assertEquals(sc_row.base_data_version, 3)
        # ...As well as a new history table entry.
        self.assertEquals(sc_history_row.changed_by, "bob")
        self.assertEquals(sc_history_row.scheduled_by, "bob")
        self.assertEquals(sc_history_row.data_version, 2)
        self.assertEquals(sc_history_row.base_fooid, 2)
        self.assertEquals(sc_history_row.base_foo, "dd")
        self.assertEquals(sc_history_row.base_bar, "bar")
        self.assertEquals(sc_history_row.base_data_version, 3)
        self.assertEquals(cond_row.when, 333000)
        self.assertEquals(cond_row.data_version, 2)
        self.assertEquals(cond_history_row.when, 333000)
        self.assertEquals(cond_history_row.data_version, 2)

    @mock.patch("time.time", mock.MagicMock(return_value=200))
    def testUpdateBaseTableNoConflictChangingToNull(self):
        # fooid 2 has a change scheduled that would update its "foo" column
        # we'll change "bar" underneath it. This doesn't conflict with the
        # scheduled change, so it should simply be updated with the new "bar"
        # value.
        self.table.update([self.table.fooid == 2], what={
                          "bar": None}, changed_by="bob", old_data_version=2)
        row = self.table.t.select().where(self.table.fooid == 2).execute().fetchall()[0]
        sc_row = self.sc_table.t.select().where(self.sc_table.sc_id == 4).execute().fetchall()[0]
        sc_history_row = self.sc_table.history.t.select().where(
            self.sc_table.history.sc_id == 4).execute().fetchall()[0]
        cond_row = self.sc_table.conditions.t.select().where(
            self.sc_table.conditions.sc_id == 4).execute().fetchall()[0]
        cond_history_row = self.sc_table.conditions.history.t.select().where(
            self.sc_table.conditions.history.sc_id == 4).execute().fetchall()[0]
        self.assertEquals(row.fooid, 2)
        self.assertEquals(row.foo, "b")
        self.assertEquals(row.bar, None)
        self.assertEquals(row.data_version, 3)
        # This should end up with the scheduled changed incorporating our new
        # value for "foo" as well as the new "bar" value.
        self.assertEquals(sc_row.scheduled_by, "bob")
        self.assertEquals(sc_row.change_type, "update")
        self.assertEquals(sc_row.data_version, 2)
        self.assertEquals(sc_row.base_fooid, 2)
        self.assertEquals(sc_row.base_foo, "dd")
        self.assertEquals(sc_row.base_bar, None)
        self.assertEquals(sc_row.base_data_version, 3)
        # ...As well as a new history table entry.
        self.assertEquals(sc_history_row.changed_by, "bob")
        self.assertEquals(sc_history_row.scheduled_by, "bob")
        self.assertEquals(sc_history_row.change_type, "update")
        self.assertEquals(sc_history_row.data_version, 2)
        self.assertEquals(sc_history_row.base_fooid, 2)
        self.assertEquals(sc_history_row.base_foo, "dd")
        self.assertEquals(sc_history_row.base_bar, None)
        self.assertEquals(sc_history_row.base_data_version, 3)
        self.assertEquals(cond_row.when, 333000)
        self.assertEquals(cond_row.data_version, 2)
        self.assertEquals(cond_history_row.when, 333000)
        self.assertEquals(cond_history_row.data_version, 2)

    @mock.patch("time.time", mock.MagicMock(return_value=200))
    def testUpdateBaseTableConflictWithRecentChanges(self):
        where = [self.table.fooid == 1]
        what = {"bar": "bar"}
        self.assertRaises(UpdateMergeError, self.table.update, where=where,
                          what=what, changed_by="bob", old_data_version=1)

    @mock.patch("time.time", mock.MagicMock(return_value=200))
    def testUpdateDeleteScheduledChange(self):
        where = {"sc_id": 6}
        what = {"when": 800000, "base_foo": "bb", "data_version": 1, "fooid": 1}
        self.sc_table.update(where, what, changed_by="bob", old_data_version=1)
        sc_row = self.sc_table.t.select().where(self.sc_table.sc_id == 6).execute().fetchall()[0]
        sc_history_row = self.sc_table.history.t.select().where(self.sc_table.history.sc_id == 6).execute().fetchall()[
            0]
        cond_row = self.sc_table.conditions.t.select().where(self.sc_table.conditions.sc_id == 6).execute().fetchall()[
            0]
        cond_history_row = self.sc_table.conditions.history.t.select().where(
            self.sc_table.conditions.history.sc_id == 6).execute().fetchall()[0]
        self.assertEquals(sc_row.scheduled_by, "bob")
        self.assertEquals(sc_row.change_type, "delete")
        self.assertEquals(sc_row.data_version, 2)
        self.assertEquals(sc_row.base_fooid, 1)
        self.assertEquals(sc_row.base_foo, "bb")
        self.assertEquals(sc_row.base_data_version, 1)
        self.assertEquals(sc_history_row.changed_by, "bob")
        self.assertEquals(sc_history_row.scheduled_by, "bob")
        self.assertEquals(sc_history_row.change_type, "delete")
        self.assertEquals(sc_history_row.data_version, 2)
        self.assertEquals(sc_history_row.base_fooid, 1)
        self.assertEquals(sc_history_row.base_foo, "bb")
        self.assertEquals(sc_history_row.base_data_version, 1)
        self.assertEquals(cond_row.when, 800000)
        self.assertEquals(cond_row.data_version, 2)
        self.assertEquals(cond_history_row.when, 800000)
        self.assertEquals(cond_history_row.data_version, 2)

    def testDeleteChangeForDeleteScheduledChange(self):
        self.sc_table.delete(where=[self.sc_table.sc_id == 6], changed_by="bob", old_data_version=1)
        ret = self.sc_table.t.select().where(self.sc_table.sc_id == 6).execute().fetchall()
        self.assertEquals(len(ret), 0)
        ret = self.sc_table.conditions.t.select().where(
            self.sc_table.conditions.sc_id == 6).execute().fetchall()
        self.assertEquals(len(ret), 0)

    def testDeleteChange(self):
        self.sc_table.delete(where=[self.sc_table.sc_id == 2], changed_by="bob", old_data_version=1)
        ret = self.sc_table.t.select().where(self.sc_table.sc_id == 2).execute().fetchall()
        self.assertEquals(len(ret), 0)
        ret = self.sc_table.conditions.t.select().where(
            self.sc_table.conditions.sc_id == 2).execute().fetchall()
        self.assertEquals(len(ret), 0)

    def testDeleteChangeWithoutPermission(self):
        self.assertRaises(PermissionDeniedError, self.sc_table.delete, where=[
                          self.sc_table.sc_id == 2], changed_by="nicole", old_data_version=1)

    def testBaseTableDeletesFailsWithScheduledChange(self):
        self.assertRaises(ChangeScheduledError, self.table.delete, where=[
                          self.table.fooid == 2], changed_by="bob", old_data_version=2)

    def testBaseTableDeleteSucceedsWithoutScheduledChange(self):
        self.table.delete(where=[self.table.fooid == 3], changed_by="bob", old_data_version=2)

    def testEnactChangeNewRow(self):
        self.table.scheduled_changes.enactChange(2, "nancy")
        row = self.table.t.select().where(self.table.fooid == 5).execute().fetchall()[0]
        history_rows = self.table.history.t.select().where(
            self.table.history.fooid == 5).execute().fetchall()
        sc_row = self.sc_table.t.select().where(self.sc_table.sc_id == 2).execute().fetchall()[0]
        self.assertEquals(row.fooid, 5)
        self.assertEquals(row.foo, "cc")
        self.assertEquals(row.bar, "ceecee")
        self.assertEquals(row.data_version, 1)
        self.assertEquals(history_rows[0].fooid, 5)
        self.assertEquals(history_rows[0].foo, None)
        self.assertEquals(history_rows[0].bar, None)
        self.assertEquals(history_rows[0].changed_by, "bob")
        self.assertEquals(history_rows[0].data_version, None)
        self.assertEquals(history_rows[1].fooid, 5)
        self.assertEquals(history_rows[1].foo, "cc")
        self.assertEquals(history_rows[1].bar, "ceecee")
        self.assertEquals(history_rows[1].changed_by, "bob")
        self.assertEquals(history_rows[1].data_version, 1)
        self.assertEquals(sc_row.complete, True)

    def testEnactChangeExistingRow(self):
        self.table.scheduled_changes.enactChange(1, "nancy")
        row = self.table.t.select().where(self.table.fooid == 1).execute().fetchall()[0]
        history_row = self.table.history.t.select().where(self.table.history.fooid == 1).where(
            self.table.history.data_version == 2).execute().fetchall()[0]
        sc_row = self.sc_table.t.select().where(self.sc_table.sc_id == 1).execute().fetchall()[0]
        self.assertEquals(row.foo, "aa")
        self.assertEquals(row.bar, "barbar")
        self.assertEquals(row.data_version, 2)
        self.assertEquals(history_row.foo, "aa")
        self.assertEquals(history_row.bar, "barbar")
        self.assertEquals(history_row.changed_by, "bob")
        self.assertEquals(history_row.data_version, 2)
        self.assertEquals(sc_row.complete, True)

    def testEnactChangeForDeletingExistingRow(self):
        self.table.scheduled_changes.enactChange(6, "nancy")
        row = self.table.t.select().where(self.table.fooid == 4).execute().fetchall()
        self.assertEquals(row, [])

    def testEnactChangeNoPermissions(self):
        # TODO: May want to add something to permissions api/ui that warns if a
        # user has a scheduled change when changing their permissions
        self.assertRaises(PermissionDeniedError,
                          self.table.scheduled_changes.enactChange, 1, "jeremy")

    @mock.patch("time.time", mock.MagicMock(return_value=200))
    def testEnactInsertsInConditionsHistory(self):
        where = [self.sc_table.sc_id == 2]
        what = {"foo": "bb"}
        self.sc_table.update(where, what, changed_by="bob", old_data_version=1)
        self.table.scheduled_changes.enactChange(2, "nancy")
        num_history_row = self.sc_table.history.t.select().where(
            self.sc_table.history.sc_id == 2).execute().fetchall()
        num_cond_history_row = self.sc_table.conditions.history.t.select().where(
            self.sc_table.conditions.history.sc_id == 2).execute().fetchall()
        self.assertEquals(len(num_cond_history_row), len(num_history_row))

    @mock.patch("time.time", mock.MagicMock(return_value=200))
    def testMergeUpdateWithConflict(self):
        old_row = self.table.select(where=[self.table.fooid == 1])[0]
        what = {"fooid": 1, "bar": "abc", "data_version": 1}
        self.assertRaises(UpdateMergeError, self.sc_table.mergeUpdate,
                          old_row, what, changed_by="bob")

    @mock.patch("time.time", mock.MagicMock(return_value=200))
    def testMergeDontChangeScheduledby(self):
        self.table.update([self.table.fooid == 2], what={
                          "bar": "bar1"}, changed_by="mary", old_data_version=2)
        new_row = self.sc_table.select(where=[self.sc_table.sc_id == 4])[0]
        self.assertEquals(new_row["scheduled_by"], "bob")

    @mock.patch("time.time", mock.MagicMock(return_value=200))
    def testMergeUpdateForDeleteScheduledChange(self):
        old_row = self.table.select(where=[self.table.fooid == 4])[0]
        what = {"fooid": 4, "bar": "abc", "data_version": 2}
        self.sc_table.mergeUpdate(old_row, what, changed_by="bob")
        new_row = self.sc_table.select(where=[self.sc_table.sc_id == 6])[0]
        self.assertEquals(new_row["base_data_version"], 2)
        self.assertEquals(new_row["base_bar"], "abc")

    @mock.patch("time.time", mock.MagicMock(return_value=200))
    def testMergeUpdateWithConflictWhenSameValAndCol(self):
        # This is from bug #1333874 - if an update and scheduled change update
        # the same column with the same value, mergeUpdate should throw an exception.
        old_row = self.table.select(where=[self.table.fooid == 1])[0]
        what = {"fooid": 1, "bar": "barbar", "data_version": 1}
        self.assertRaises(UpdateMergeError, self.sc_table.mergeUpdate,
                          old_row, what, changed_by="bob")


class TestScheduledChangesWithConfigurableConditions(unittest.TestCase, MemoryDatabaseMixin):

    def setUp(self):
        MemoryDatabaseMixin.setUp(self)
        self.db = AUSDatabase(self.dburi)
        self.db.create()
        self.engine = self.db.engine
        self.metadata = self.db.metadata

        class TestTable(AUSTable):

            def __init__(self, db, metadata):
                self.table = Table("test_table", metadata, Column("fooid", Integer, primary_key=True, autoincrement=True),
                                   Column("foo", String(15), nullable=False),
                                   Column("bar", String(15)))
                super(TestTable, self).__init__(db, "sqlite", scheduled_changes=True, scheduled_changes_kwargs={"conditions": ["time"]},
                                                history=True, versioned=True)

            def getPotentialRequiredSignoffs(self, *args, **kwargs):
                return None

        self.table = TestTable(self.db, self.metadata)
        self.sc_table = self.table.scheduled_changes
        self.metadata.create_all()
        self.table.t.insert().execute(fooid=10, foo="h", data_version=1)
        self.table.t.insert().execute(fooid=11, foo="i", bar="j", data_version=1)
        self.sc_table.t.insert().execute(sc_id=1, scheduled_by="bob", base_fooid=10, base_foo="h", base_bar="bbb", base_data_version=1, data_version=1,
                                         change_type="update")
        self.sc_table.conditions.t.insert().execute(sc_id=1, when=87000, data_version=1)
        self.db.permissions.t.insert().execute(permission="admin", username="bob", data_version=1)

    def testAllTablesCreated(self):
        self.assertTrue(self.table)
        self.assertTrue(self.table.history)
        self.assertTrue(self.table.scheduled_changes)
        self.assertTrue(self.table.scheduled_changes.history)
        self.assertTrue(self.table.scheduled_changes.conditions)
        self.assertTrue(self.table.scheduled_changes.conditions.history)
        self.assertTrue(self.table.scheduled_changes.signoffs)
        self.assertTrue(self.table.scheduled_changes.signoffs.history)

    def testSCTableHasCorrectColumns(self):
        sc_columns = [c.name for c in self.sc_table.t.get_children()]
        self.assertTrue("sc_id" in sc_columns)
        self.assertTrue("scheduled_by" in sc_columns)
        self.assertTrue("complete" in sc_columns)
        self.assertTrue("data_version" in sc_columns)
        self.assertTrue("base_fooid" in sc_columns)
        self.assertTrue("base_foo" in sc_columns)
        self.assertTrue("base_bar" in sc_columns)
        self.assertTrue("base_data_version" in sc_columns)
        self.assertTrue("telemetry_product" not in sc_columns)
        self.assertTrue("telemetry_channel" not in sc_columns)
        self.assertTrue("telemetry_uptake" not in sc_columns)
        self.assertTrue("when" not in sc_columns)

        cond_columns = [c.name for c in self.sc_table.conditions.t.get_children()]
        self.assertTrue("sc_id" in cond_columns)
        self.assertTrue("telemetry_product" not in cond_columns)
        self.assertTrue("telemetry_channel" not in cond_columns)
        self.assertTrue("telemetry_uptake" not in cond_columns)
        self.assertTrue("when" in cond_columns)

        signoff_columns = [c.name for c in self.sc_table.signoffs.t.get_children()]
        self.assertTrue("sc_id" in signoff_columns)
        self.assertTrue("username" in signoff_columns)
        self.assertTrue("role" in signoff_columns)

    def testSCTableWithNoConditions(self):
        class TestTable2(AUSTable):

            def __init__(self, db, metadata):
                self.table = Table("test_table3", metadata, Column("fooid", Integer, primary_key=True, autoincrement=True),
                                   Column("foo", String(15), nullable=False),
                                   Column("bar", String(15)))
                super(TestTable2, self).__init__(db, "sqlite", scheduled_changes=True, scheduled_changes_kwargs={"conditions": []},
                                                 history=True, versioned=True)

            def getPotentialRequiredSignoffs(self, *args, **kwargs):
                return None

        self.assertRaisesRegexp(ValueError, "No conditions enabled",
                                TestTable2, self.db, self.metadata)

    def testSCTableWithBadConditions(self):
        class TestTable3(AUSTable):

            def __init__(self, db, metadata):
                self.table = Table("test_table3", metadata, Column("fooid", Integer, primary_key=True, autoincrement=True),
                                   Column("foo", String(15), nullable=False),
                                   Column("bar", String(15)))
                super(TestTable3, self).__init__(db, "sqlite", scheduled_changes=True, scheduled_changes_kwargs={"conditions": ["time", "blech"]},
                                                 history=True, versioned=True)

            def getPotentialRequiredSignoffs(self, *args, **kwargs):
                return None

        self.assertRaisesRegexp(ValueError, "Unknown conditions",
                                TestTable3, self.db, self.metadata)

    def testValidateConditionsNone(self):
        self.assertRaisesRegexp(ValueError, "No conditions found",
                                self.sc_table.conditions.validate, {})

    @mock.patch("time.time", mock.MagicMock(return_value=200))
    def testValidateConditionsJustWhen(self):
        self.sc_table.conditions.validate({"when": 12345678})

    def testValidateConditionsTelemetryRaisesError(self):
        conditions = {
            "telemetry_product": "Firefox",
            "telemetry_channel": "nightly",
            "telemetry_uptake": "200000",
        }
        self.assertRaisesRegexp(ValueError, "uptake condition is disabled",
                                self.sc_table.conditions.validate, conditions)

    @mock.patch("time.time", mock.MagicMock(return_value=200))
    def testInsertWithEnabledCondition(self):
        what = {"fooid": 11, "foo": "i", "bar": "jjj",
                "data_version": 1, "when": 909000, "change_type": "update"}
        self.sc_table.insert(changed_by="bob", **what)
        row = self.sc_table.t.select().where(self.sc_table.sc_id == 2).execute().fetchall()[0]
        cond_row = self.sc_table.conditions.t.select().where(
            self.sc_table.conditions.sc_id == 2).execute().fetchall()[0]
        self.assertEquals(row.scheduled_by, "bob")
        self.assertEquals(row.change_type, "update")
        self.assertEquals(row.data_version, 1)
        self.assertEquals(row.base_fooid, 11)
        self.assertEquals(row.base_foo, "i")
        self.assertEquals(row.base_bar, "jjj")
        self.assertEquals(row.base_data_version, 1)
        self.assertEquals(cond_row.when, 909000)
        self.assertEquals(cond_row.data_version, 1)

    def testInsertWithDisabledCondition(self):
        what = {"fooid": 11, "foo": "i", "bar": "jjj", "data_version": 1, "telemetry_product": "aa",
                "telemetry_channel": "bb", "telemetry_uptake": 34567, "change_type": "update"}
        self.assertRaisesRegexp(ValueError, "uptake condition is disabled",
                                self.sc_table.insert, changed_by="bob", **what)

    @mock.patch("time.time", mock.MagicMock(return_value=200))
    def testUpdateWithNewValueForEnabledCondition(self):
        where = [self.sc_table.sc_id == 1]
        what = {"when": 1000300, "bar": "ccc"}
        self.sc_table.update(where, what, changed_by="bob", old_data_version=1)
        row = self.sc_table.t.select().where(self.sc_table.sc_id == 1).execute().fetchall()[0]
        cond_row = self.sc_table.conditions.t.select().where(
            self.sc_table.conditions.sc_id == 1).execute().fetchall()[0]
        history_row = self.sc_table.history.t.select().where(
            self.sc_table.history.sc_id == 1).execute().fetchall()[0]
        cond_history_row = self.sc_table.conditions.history.t.select().where(
            self.sc_table.conditions.history.sc_id == 1).execute().fetchall()[0]
        self.assertEquals(row.scheduled_by, "bob")
        self.assertEquals(row.change_type, "update")
        self.assertEquals(row.data_version, 2)
        self.assertEquals(row.base_fooid, 10)
        self.assertEquals(row.base_foo, "h")
        self.assertEquals(row.base_bar, "ccc")
        self.assertEquals(row.base_data_version, 1)
        self.assertEquals(history_row.changed_by, "bob")
        self.assertEquals(history_row.scheduled_by, "bob")
        self.assertEquals(history_row.change_type, "update")
        self.assertEquals(history_row.data_version, 2)
        self.assertEquals(history_row.base_fooid, 10)
        self.assertEquals(history_row.base_foo, "h")
        self.assertEquals(history_row.base_bar, "ccc")
        self.assertEquals(history_row.base_data_version, 1)
        self.assertEquals(cond_row.when, 1000300)
        self.assertEquals(cond_row.data_version, 2)
        self.assertEquals(cond_history_row.changed_by, "bob")
        self.assertEquals(cond_history_row.when, 1000300)
        self.assertEquals(cond_history_row.data_version, 2)

    def testUpdateChangeToDisabledCondition(self):
        where = [self.sc_table.sc_id == 1]
        what = {"telemetry_product": "pro", "telemetry_channel": "cha",
                "telemetry_uptake": 3456, "bar": "ccc", "when": None}
        self.assertRaisesRegexp(ValueError, "uptake condition is disabled",
                                self.sc_table.update, where, what, changed_by="bob", old_data_version=1)


class TestSignoffsTable(unittest.TestCase, MemoryDatabaseMixin):

    def setUp(self):
        MemoryDatabaseMixin.setUp(self)
        self.db = AUSDatabase(self.dburi)
        self.db.create()
        self.engine = self.db.engine
        self.metadata = self.db.metadata
        self.signoffs = SignoffsTable(self.db, self.metadata, "sqlite", "test_table")
        self.metadata.create_all()
        self.db.permissions.user_roles.t.insert().execute(username="bob", role="releng", data_version=1)
        self.db.permissions.user_roles.t.insert().execute(username="bob", role="dev", data_version=1)
        self.db.permissions.user_roles.t.insert().execute(username="nancy", role="relman", data_version=1)
        self.db.permissions.user_roles.t.insert().execute(username="nancy", role="qa", data_version=1)
        self.db.permissions.user_roles.t.insert().execute(username="janet", role="relman", data_version=1)
        self.db.permissions.t.insert().execute(permission="admin", username="charlie", data_version=1)
        self.signoffs.t.insert().execute(sc_id=1, username="nancy", role="relman")

    def testSignoffsHasCorrectTablesAndColumns(self):
        columns = [c.name for c in self.signoffs.t.get_children()]
        expected = ["sc_id", "username", "role"]
        self.assertEquals(set(columns), set(expected))
        history_columns = [c.name for c in self.signoffs.history.t.get_children()]
        expected = ["change_id", "changed_by", "timestamp"] + expected
        self.assertEquals(set(history_columns), set(expected))

    def testSignoffWithPermission(self):
        self.signoffs.insert("bob", sc_id=1, username="bob", role="releng")
        got = self.signoffs.t.select().where(self.signoffs.sc_id == 1).where(
            self.signoffs.username == "bob").execute().fetchall()
        self.assertEquals(got, [(1, "bob", "releng")])

    def testSignoffWithoutPermission(self):
        self.assertRaisesRegexp(PermissionDeniedError, "jim cannot signoff with role 'releng'",
                                self.signoffs.insert, "jim", sc_id=1, username="jim", role="releng")

    def testSignoffASecondTimeWithSameRole(self):
        self.signoffs.insert("nancy", sc_id=1, username="nancy", role="relman")
        got = self.signoffs.t.select().where(self.signoffs.sc_id == 1).where(
            self.signoffs.username == "nancy").execute().fetchall()
        self.assertEquals(got, [(1, "nancy", "relman")])
        history = self.signoffs.history.t.select().where(self.signoffs.sc_id == 1).where(
            self.signoffs.username == "nancy").execute().fetchall()
        self.assertEquals(len(history), 0)

    def testSignoffWithSecondRole(self):
        self.assertRaisesRegexp(PermissionDeniedError, "Cannot signoff with a second role",
                                self.signoffs.insert, "nancy", sc_id=1, username="nancy", role="qa")

    def testCannotUpdateSignoff(self):
        self.assertRaises(AttributeError, self.signoffs.update, {
                          "username": "nancy"}, {"role": "qa"}, "nancy")

    def testRevokeSignoff(self):
        self.signoffs.delete({"sc_id": 1, "username": "nancy"}, changed_by="nancy")
        got = self.signoffs.t.select().where(self.signoffs.sc_id == 1).where(
            self.signoffs.username == "nancy").execute().fetchall()
        self.assertEquals(len(got), 0)

    def testRevokeOtherUsersSignoffAsAdmin(self):
        self.signoffs.delete({"sc_id": 1, "username": "nancy"}, changed_by="charlie")
        got = self.signoffs.t.select().where(self.signoffs.sc_id == 1).where(
            self.signoffs.username == "nancy").execute().fetchall()
        self.assertEquals(len(got), 0)

    def testRevokeOtherUsersSignoffWithSameRole(self):
        self.signoffs.delete({"sc_id": 1, "username": "nancy"}, changed_by="janet")
        got = self.signoffs.t.select().where(self.signoffs.sc_id == 1).where(
            self.signoffs.username == "nancy").execute().fetchall()
        self.assertEquals(len(got), 0)

    def testRevokeOtherUsersSignoffWithoutPermission(self):
        self.assertRaisesRegexp(PermissionDeniedError, "Cannot revoke a signoff made by someone in a group you do not belong to",
                                self.signoffs.delete, {"sc_id": 1, "username": "nancy"}, changed_by="bob")


class TestProductRequiredSignoffsTable(unittest.TestCase, MemoryDatabaseMixin):

    def setUp(self):
        MemoryDatabaseMixin.setUp(self)
        self.db = AUSDatabase(self.dburi)
        self.db.create()
        self.engine = self.db.engine
        self.metadata = self.db.metadata
        self.rs = self.db.productRequiredSignoffs
        self.metadata.create_all()
        self.db.permissions.t.insert().execute(username="bill", permission="admin", data_version=1)
        self.db.permissions.t.insert().execute(username="bob", permission="required_signoff", data_version=1)
        self.db.permissions.user_roles.t.insert().execute(username="bob", role="releng", data_version=1)
        self.db.permissions.user_roles.t.insert().execute(username="bob", role="dev", data_version=1)
        self.db.permissions.user_roles.t.insert().execute(username="nancy", role="relman", data_version=1)
        self.db.permissions.user_roles.t.insert().execute(username="nancy", role="qa", data_version=1)
        self.db.permissions.user_roles.t.insert().execute(username="janet", role="relman", data_version=1)
        self.db.permissions.user_roles.t.insert().execute(username="janet", role="releng", data_version=1)
        self.rs.t.insert().execute(product="foo", channel="bar", role="releng", signoffs_required=1, data_version=1)
        self.rs.t.insert().execute(product="foo", channel="bar", role="relman", signoffs_required=2, data_version=1)
        self.rs.t.insert().execute(product="apple", channel="orange",
                                   role="releng", signoffs_required=2, data_version=1)
        self.rs.scheduled_changes.t.insert().execute(sc_id=1, scheduled_by="bob", complete=False, change_type="update", data_version=1,
                                                     base_product="apple", base_channel="orange", base_role="releng", base_signoffs_required=1,
                                                     base_data_version=1)
        self.rs.scheduled_changes.conditions.t.insert().execute(sc_id=1, when=300000, data_version=1)
        self.rs.scheduled_changes.signoffs.t.insert().execute(sc_id=1, username="bob", role="releng")
        self.rs.scheduled_changes.signoffs.t.insert().execute(sc_id=1, username="janet", role="releng")
        self.rs.scheduled_changes.t.insert().execute(sc_id=2, scheduled_by="bob", complete=False, change_type="delete", data_version=1,
                                                     base_product="foo", base_channel="bar", base_role="releng", base_data_version=1)
        self.rs.scheduled_changes.conditions.t.insert().execute(sc_id=2, when=400000, data_version=1)
        self.rs.scheduled_changes.signoffs.t.insert().execute(sc_id=2, username="bob", role="releng")
        self.rs.scheduled_changes.signoffs.t.insert().execute(sc_id=2, username="janet", role="relman")
        self.rs.scheduled_changes.signoffs.t.insert().execute(sc_id=2, username="nancy", role="relman")
        self.rs.scheduled_changes.t.insert().execute(sc_id=3, scheduled_by="bob", complete=False, change_type="insert", data_version=1,
                                                     base_product="foo", base_channel="bar", base_role="qa", base_signoffs_required=1)
        self.rs.scheduled_changes.conditions.t.insert().execute(sc_id=3, when=300000, data_version=1)
        self.rs.scheduled_changes.signoffs.t.insert().execute(sc_id=3, username="bob", role="releng")
        self.rs.scheduled_changes.signoffs.t.insert().execute(sc_id=3, username="janet", role="relman")
        self.rs.scheduled_changes.signoffs.t.insert().execute(sc_id=3, username="nancy", role="relman")
        self.rs.scheduled_changes.t.insert().execute(sc_id=4, scheduled_by="bob", complete=False, change_type="insert", data_version=1,
                                                     base_product="foo", base_channel="bar", base_role="dev", base_signoffs_required=1)
        self.rs.scheduled_changes.conditions.t.insert().execute(sc_id=4, when=300000, data_version=1)
        self.rs.scheduled_changes.signoffs.t.insert().execute(sc_id=4, username="bob", role="releng")

    def testInsertNewRequiredSignoff(self):
        self.rs.insert(changed_by="bill", product="carrot",
                       channel="celery", role="releng", signoffs_required=1)
        got = self.rs.t.select().where(self.rs.product == "carrot").execute().fetchall()
        self.assertEquals(got, [("carrot", "celery", "releng", 1, 1)])

    def testInsertNewRequiredSignoffWithSpecificPermission(self):
        self.rs.insert(changed_by="bob", product="carrot",
                       channel="celery", role="releng", signoffs_required=1)
        got = self.rs.t.select().where(self.rs.product == "carrot").execute().fetchall()
        self.assertEquals(got, [("carrot", "celery", "releng", 1, 1)])

    def testInsertNewRequiredSignoffWithoutPermission(self):
        self.assertRaises(PermissionDeniedError, self.rs.insert, changed_by="chuck", product="carrot", channel="celery", role="releng",
                          signoffs_required=1)

    def testCantDirectlyInsertRequiredSignoffForSomethingRequiringSignoff(self):
        self.assertRaises(SignoffRequiredError, self.rs.insert, changed_by="bill",
                          product="apple", channel="orange", role="relman", signoffs_required=2)

    def testCantInsertRequiredSignoffWithoutEnoughUsers(self):
        self.assertRaises(ValueError, self.rs.insert, changed_by="bill",
                          product="carrot", channel="celery", role="dev", signoffs_required=5)

    def testUpdateRequiredSignoffWithoutPermission(self):
        self.assertRaises(PermissionDeniedError, self.rs.update, changed_by="chuck", old_data_version=1,
                          where={"product": "apple"}, what={"signoffs_required": 1})

    @mock.patch("time.time", mock.MagicMock(return_value=200))
    def testCantDirectlyUpdateRequiredSignoff(self):
        self.assertRaises(SignoffRequiredError, self.rs.update, changed_by="bill", old_data_version=1,
                          where={"product": "apple"}, what={"signoffs_required": 1})

    def testCantUpdateRequiredSignoffWithoutEnoughUsers(self):
        self.assertRaises(ValueError, self.rs.update, {"product": "apple", "channel": "orange"}, {"signoffs_required": 10}, changed_by="bill",
                          old_data_version=1, dryrun=True)

    def testDeleteRequiredSignoffWithoutPermission(self):
        self.assertRaises(PermissionDeniedError, self.rs.delete, changed_by="chuck", old_data_version=1,
                          where={"product": "foo", "channel": "bar", "role": "relman"})

    def testCantDirectlyDeleteRequiredSignoff(self):
        self.assertRaises(SignoffRequiredError, self.rs.delete, changed_by="bill", old_data_version=1,
                          where={"product": "foo", "channel": "bar", "role": "relman"})

    def testInsertRequiredSignoffWithScheduledChange(self):
        self.rs.scheduled_changes.enactChange(sc_id=3, enacted_by="bill")
        got = self.rs.t.select().where(self.rs.product == "foo").where(
            self.rs.channel == "bar").where(self.rs.role == "qa").execute().fetchall()
        self.assertEquals(got, [("foo", "bar", "qa", 1, 1)])

    def testInsertRequiredSignoffWithoutEnoughSignoffs(self):
        self.assertRaises(SignoffRequiredError,
                          self.rs.scheduled_changes.enactChange, sc_id=4, enacted_by="bill")

    def testUpdateRequiredSignoffWithScheduledChange(self):
        self.rs.scheduled_changes.enactChange(sc_id=1, enacted_by="bill")
        got = self.rs.t.select().where(self.rs.product == "apple").execute().fetchall()
        self.assertEquals(got, [("apple", "orange", "releng", 1, 2)])

    def testDeleteRequiredSignoffWithScheduledChange(self):
        self.rs.scheduled_changes.enactChange(sc_id=2, enacted_by="bill")
        got = self.rs.t.select().where(self.rs.product == "foo").where(
            self.rs.channel == "bar").where(self.rs.role == "releng").execute().fetchall()
        self.assertEquals(len(got), 0)


class TestPermissionsRequiredSignoffsTable(unittest.TestCase, MemoryDatabaseMixin):

    def setUp(self):
        MemoryDatabaseMixin.setUp(self)
        self.db = AUSDatabase(self.dburi)
        self.db.create()
        self.engine = self.db.engine
        self.metadata = self.db.metadata
        self.rs = self.db.permissionsRequiredSignoffs
        self.metadata.create_all()
        self.db.permissions.t.insert().execute(username="bill", permission="admin", data_version=1)
        self.db.permissions.t.insert().execute(username="bob", permission="required_signoff", data_version=1)
        self.db.permissions.user_roles.t.insert().execute(username="bob", role="releng", data_version=1)
        self.db.permissions.user_roles.t.insert().execute(username="bob", role="dev", data_version=1)
        self.db.permissions.user_roles.t.insert().execute(username="nancy", role="relman", data_version=1)
        self.db.permissions.user_roles.t.insert().execute(username="nancy", role="qa", data_version=1)
        self.db.permissions.user_roles.t.insert().execute(username="janet", role="relman", data_version=1)
        self.db.permissions.user_roles.t.insert().execute(username="janet", role="releng", data_version=1)
        self.rs.t.insert().execute(product="foo", role="releng", signoffs_required=1, data_version=1)
        self.rs.t.insert().execute(product="foo", role="relman", signoffs_required=2, data_version=1)
        self.rs.t.insert().execute(product="apple", role="releng", signoffs_required=2, data_version=1)
        self.rs.scheduled_changes.t.insert().execute(sc_id=1, scheduled_by="bob", complete=False, change_type="update", data_version=1,
                                                     base_product="apple", base_role="releng", base_signoffs_required=1,
                                                     base_data_version=1)
        self.rs.scheduled_changes.conditions.t.insert().execute(sc_id=1, when=300000, data_version=1)
        self.rs.scheduled_changes.signoffs.t.insert().execute(sc_id=1, username="bob", role="releng")
        self.rs.scheduled_changes.signoffs.t.insert().execute(sc_id=1, username="janet", role="releng")
        self.rs.scheduled_changes.t.insert().execute(sc_id=2, scheduled_by="bob", complete=False, change_type="delete", data_version=1,
                                                     base_product="foo", base_role="releng", base_data_version=1)
        self.rs.scheduled_changes.conditions.t.insert().execute(sc_id=2, when=400000, data_version=1)
        self.rs.scheduled_changes.signoffs.t.insert().execute(sc_id=2, username="bob", role="releng")
        self.rs.scheduled_changes.signoffs.t.insert().execute(sc_id=2, username="janet", role="relman")
        self.rs.scheduled_changes.signoffs.t.insert().execute(sc_id=2, username="nancy", role="relman")
        self.rs.scheduled_changes.t.insert().execute(sc_id=3, scheduled_by="bob", complete=False, change_type="insert", data_version=1,
                                                     base_product="foo", base_role="qa", base_signoffs_required=1)
        self.rs.scheduled_changes.conditions.t.insert().execute(sc_id=3, when=300000, data_version=1)
        self.rs.scheduled_changes.signoffs.t.insert().execute(sc_id=3, username="bob", role="releng")
        self.rs.scheduled_changes.signoffs.t.insert().execute(sc_id=3, username="janet", role="relman")
        self.rs.scheduled_changes.signoffs.t.insert().execute(sc_id=3, username="nancy", role="relman")

    def testInsertNewRequiredSignoff(self):
        self.rs.insert(changed_by="bill", product="carrot", role="releng", signoffs_required=1)
        got = self.rs.t.select().where(self.rs.product == "carrot").execute().fetchall()
        self.assertEquals(got, [("carrot", "releng", 1, 1)])

    def testInsertNewRequiredSignoffWithSpecificPermission(self):
        self.rs.insert(changed_by="bob", product="carrot", role="releng", signoffs_required=1)
        got = self.rs.t.select().where(self.rs.product == "carrot").execute().fetchall()
        self.assertEquals(got, [("carrot", "releng", 1, 1)])

    def testInsertNewRequiredSignoffWithoutPermission(self):
        self.assertRaises(PermissionDeniedError, self.rs.insert, changed_by="chuck",
                          product="carrot", role="releng", signoffs_required=1)

    def testCantDirectlyInsertRequiredSignoffForSomethingRequiringSignoff(self):
        self.assertRaises(SignoffRequiredError, self.rs.insert, changed_by="bill",
                          product="apple", role="relman", signoffs_required=2)

    def testCantInsertRequiredSignoffWithoutEnoughUsers(self):
        self.assertRaises(ValueError, self.rs.insert, changed_by="bill",
                          product="carrot", role="dev", signoffs_required=5)

    def testUpdateRequiredSignoffWithoutPermission(self):
        self.assertRaises(PermissionDeniedError, self.rs.update, changed_by="chuck", old_data_version=1,
                          where={"product": "apple"}, what={"signoffs_required": 1})

    @mock.patch("time.time", mock.MagicMock(return_value=200))
    def testCantDirectlyUpdateRequiredSignoff(self):
        self.assertRaises(SignoffRequiredError, self.rs.update, changed_by="bill", old_data_version=1,
                          where={"product": "apple"}, what={"signoffs_required": 1})

    def testCantUpdateRequiredSignoffWithoutEnoughUsers(self):
        self.assertRaises(ValueError, self.rs.update, {"product": "apple"}, {"signoffs_required": 10}, changed_by="bill",
                          old_data_version=1, dryrun=True)

    def testDeleteRequiredSignoffWithoutPermission(self):
        self.assertRaises(PermissionDeniedError, self.rs.delete, changed_by="chuck", old_data_version=1,
                          where={"product": "foo", "role": "relman"})

    def testCantDirectlyDeleteRequiredSignoff(self):
        self.assertRaises(SignoffRequiredError, self.rs.delete, changed_by="bill", old_data_version=1,
                          where={"product": "foo", "role": "relman"})

    def testInsertRequiredSignoffWithScheduledChange(self):
        self.rs.scheduled_changes.enactChange(sc_id=3, enacted_by="bill")
        got = self.rs.t.select().where(self.rs.product == "foo").where(
            self.rs.role == "qa").execute().fetchall()
        self.assertEquals(got, [("foo", "qa", 1, 1)])

    def testUpdateRequiredSignoffWithScheduledChange(self):
        self.rs.scheduled_changes.enactChange(sc_id=1, enacted_by="bill")
        got = self.rs.t.select().where(self.rs.product == "apple").execute().fetchall()
        self.assertEquals(got, [("apple", "releng", 1, 2)])

    def testDeleteRequiredSignoffWithScheduledChange(self):
        self.rs.scheduled_changes.enactChange(sc_id=2, enacted_by="bill")
        got = self.rs.t.select().where(self.rs.product == "foo").where(
            self.rs.role == "releng").execute().fetchall()
        self.assertEquals(len(got), 0)


class RulesTestMixin(object):

    def _stripNullColumns(self, rules):
        # We know a bunch of columns are going to be empty...easier to strip them out
        # than to be super verbose (also should let this test continue to work even
        # if the schema changes).
        for rule in rules:
            for key in rule.keys():
                if rule[key] is None:
                    del rule[key]
        return rules


class TestRulesSimple(unittest.TestCase, RulesTestMixin, MemoryDatabaseMixin):

    def setUp(self):
        MemoryDatabaseMixin.setUp(self)
        self.db = AUSDatabase(self.dburi)
        self.db.create()
        self.paths = self.db.rules
        self.paths.t.insert().execute(rule_id=1, priority=100, version='3.5', buildTarget='d', backgroundRate=100, mapping='c', update_type='z',
                                      product="a", channel="a", data_version=1)
        self.paths.t.insert().execute(rule_id=2, priority=100, version='3.3', buildTarget='d', backgroundRate=100, mapping='b', update_type='z',
                                      product="a", channel="a", data_version=1)
        self.paths.t.insert().execute(rule_id=3, priority=100, version='3.5', buildTarget='a', backgroundRate=100, mapping='a', update_type='z',
                                      product="a", data_version=1)
        self.paths.t.insert().execute(rule_id=4, alias="gandalf", priority=80, buildTarget='d', backgroundRate=100, mapping='a', update_type='z',
                                      channel="a", data_version=1)
        self.paths.t.insert().execute(rule_id=5, priority=80, buildTarget='d', version='3.3', backgroundRate=0, mapping='c', update_type='z',
                                      data_version=1)
        self.paths.t.insert().execute(rule_id=6, alias="radagast", priority=100, buildTarget='d', mapping='a', backgroundRate=100, osVersion='foo 1',
                                      update_type='z', product="a", channel="a", data_version=1)
        self.paths.t.insert().execute(
            rule_id=7, priority=100, buildTarget='d', mapping='a', backgroundRate=100, osVersion='foo 2,blah 6,bar && baz', update_type='z',
            product="a", channel="a", data_version=1)
        self.paths.t.insert().execute(
            rule_id=8, priority=100, buildTarget='e', mapping='d', backgroundRate=100, locale='foo,bar-baz', update_type='z',
            product="a", channel="a", data_version=1)
        self.paths.t.insert().execute(rule_id=9, priority=100, buildTarget="f", mapping="f", backgroundRate=100, instructionSet="S", update_type="z",
                                      product="foo", channel="foo*", data_version=1)
        self.paths.t.insert().execute(rule_id=10, priority=100, buildTarget="g", mapping="g", fallbackMapping='fallback', backgroundRate=100,
                                      update_type="z", product="foo", channel="foo", data_version=1)

        self.db.permissions.t.insert().execute(permission="admin", username="bill", data_version=1)
        self.db.permissions.user_roles.t.insert(username="bill", role="bar", data_version=1)
        self.db.permissions.user_roles.t.insert(username="jane", role="bar", data_version=1)
        self.db.productRequiredSignoffs.t.insert().execute(product="foo", channel="foo",
                                                           role="bar", signoffs_required=2, data_version=1)

    def testAllTablesCreated(self):
        self.assertTrue(self.db.rules)
        self.assertTrue(self.db.rules.history)
        self.assertTrue(self.db.rules.scheduled_changes)
        self.assertTrue(self.db.rules.scheduled_changes.history)
        self.assertTrue(self.db.rules.scheduled_changes.conditions)
        self.assertTrue(self.db.rules.scheduled_changes.conditions.history)

    def testAllColumnsExist(self):
        columns = [c.name for c in self.db.rules.t.get_children()]
        expected = ["rule_id", "alias", "priority", "mapping", "fallbackMapping", "backgroundRate", "update_type",
                    "product", "version", "channel", "buildTarget", "buildID", "locale", "osVersion",
                    "instructionSet", "distribution", "distVersion", "headerArchitecture", "comment",
                    "data_version", "memory", "mig64"]
        sc_expected = ["base_{}".format(c) for c in expected]
        self.assertEquals(set(columns), set(expected))
        # No need to test the non-base parts of history nor scheduled changes table
        # because tests for those table types verify them.
        history_columns = [c.name for c in self.db.rules.history.t.get_children()]
        self.assertTrue(set(expected).issubset(set(history_columns)))

        sc_columns = [c.name for c in self.db.rules.scheduled_changes.t.get_children()]
        self.assertTrue(set(sc_expected).issubset(set(sc_columns)))

        sc_history_columns = [c.name for c in self.db.rules.scheduled_changes.history.t.get_children()]
        self.assertTrue(set(sc_expected).issubset(set(sc_history_columns)))

    def testGetOrderedRules(self):
        rules = self._stripNullColumns(self.paths.getOrderedRules())
        expected = [
            dict(alias='gandalf', backgroundRate=100, buildTarget='d', channel='a',
                 data_version=1, mapping='a', priority=80, rule_id=4, update_type='z'),
            dict(backgroundRate=0, buildTarget='d', data_version=1, mapping='c',
                 priority=80, rule_id=5, update_type='z', version='3.3'),
            dict(alias='radagast', backgroundRate=100, buildTarget='d', channel='a', data_version=1, mapping='a', osVersion='foo 1', priority=100, product='a',
                 rule_id=6, update_type='z'),
            dict(backgroundRate=100, buildTarget='d', channel='a', data_version=1, mapping='a', osVersion='foo 2,blah 6,bar && baz', priority=100, product='a',
                 rule_id=7, update_type='z'),
            dict(backgroundRate=100, buildTarget='e', channel='a', data_version=1, locale='foo,bar-baz', mapping='d', priority=100, product='a', rule_id=8,
                 update_type='z'),
            dict(backgroundRate=100, buildTarget='f', channel='foo*', data_version=1, mapping='f', priority=100, product='foo', rule_id=9,
                 instructionSet='S', update_type='z'),
            dict(backgroundRate=100, buildTarget='g', channel='foo', data_version=1, fallbackMapping='fallback', mapping='g', priority=100, product='foo',
                 rule_id=10, update_type='z'),
            dict(backgroundRate=100, buildTarget='d', channel='a', data_version=1, mapping='b', priority=100, product='a', rule_id=2,
                 update_type='z', version='3.3'),
            dict(backgroundRate=100, buildTarget='a', data_version=1, mapping='a', priority=100, product='a', rule_id=3,
                 update_type='z', version='3.5'),
            dict(backgroundRate=100, buildTarget='d', channel='a', data_version=1, mapping='c', priority=100, product='a', rule_id=1,
                 update_type='z', version='3.5'),
        ]

        self.assertEquals(rules, expected)

    def testGetOrderedRulesWithCondition(self):
        rules = self._stripNullColumns(self.paths.getOrderedRules(
            where=[self.paths.buildTarget == "d"]))
        expected = [
            dict(rule_id=4, alias="gandalf", priority=80, backgroundRate=100, buildTarget='d', mapping='a', update_type='z',
                 channel="a", data_version=1),
            dict(rule_id=5, priority=80, backgroundRate=0, version='3.3', buildTarget='d', mapping='c', update_type='z',
                 data_version=1),
            dict(rule_id=6, alias="radagast", priority=100, buildTarget='d', mapping='a', backgroundRate=100, osVersion='foo 1', update_type='z',
                 product="a", channel="a", data_version=1),
            dict(rule_id=7, priority=100, buildTarget='d', mapping='a', backgroundRate=100, osVersion='foo 2,blah 6,bar && baz', update_type='z',
                 product="a", channel="a", data_version=1),
            dict(rule_id=2, priority=100, backgroundRate=100, version='3.3', buildTarget='d', mapping='b', update_type='z',
                 product="a", channel="a", data_version=1),
            dict(rule_id=1, priority=100, backgroundRate=100, version='3.5', buildTarget='d', mapping='c', update_type='z',
                 product="a", channel="a", data_version=1),
        ]
        self.assertEquals(rules, expected)

    def testGetRulesMatchingQuery(self):
        rules = self.paths.getRulesMatchingQuery(
            dict(product='a', version='3.5', channel='a',
                 buildTarget='a', buildID='', locale='', osVersion='',
                 distribution='', distVersion='', headerArchitecture='',
                 force=False, queryVersion=3,
                 ),
            fallbackChannel=''
        )
        rules = self._stripNullColumns(rules)
        expected = [dict(rule_id=3, priority=100, backgroundRate=100, version='3.5', buildTarget='a', mapping='a', update_type='z',
                         product="a", data_version=1)]
        self.assertEquals(rules, expected)

    def testGetRulesMatchingQueryWithNullColumn(self):
        rules = self.paths.getRulesMatchingQuery(
            dict(product="a", version='3.5', channel="a",
                 buildTarget='d', buildID='', locale='', osVersion='',
                 distribution='', distVersion='', headerArchitecture='',
                 force=False, queryVersion=3,
                 ),
            fallbackChannel=''
        )
        rules = self._stripNullColumns(rules)
        expected = [
            dict(rule_id=1, priority=100, backgroundRate=100, version='3.5', buildTarget='d', mapping='c', update_type='z',
                 product="a", channel="a", data_version=1),
            dict(rule_id=4, alias="gandalf", priority=80, backgroundRate=100, buildTarget='d', mapping='a', update_type='z',
                 channel="a", data_version=1),
        ]
        self.assertEquals(rules, expected)

    def testGetRulesMatchingQueryReturnBackgroundThrottledEvenIfNotForced(self):
        rules = self.paths.getRulesMatchingQuery(
            dict(product="a", version='3.3', channel="a",
                 buildTarget='d', buildID='', locale='', osVersion='',
                 distribution='', distVersion='', headerArchitecture='',
                 force=False, queryVersion=3,
                 ),
            fallbackChannel=''
        )
        rules = self._stripNullColumns(rules)
        expected = [
            dict(rule_id=2, priority=100, backgroundRate=100, version='3.3', buildTarget='d', mapping='b', update_type='z',
                 product="a", channel="a", data_version=1),
            dict(rule_id=4, alias="gandalf", priority=80, backgroundRate=100, buildTarget='d', mapping='a', update_type='z',
                 channel="a", data_version=1),
            dict(rule_id=5, priority=80, backgroundRate=0, version='3.3', buildTarget='d', mapping='c', update_type='z',
                 data_version=1),
        ]
        self.assertEquals(rules, expected)

    def testGetRulesMatchingQueryReturnBackgroundThrottled(self):
        rules = self.paths.getRulesMatchingQuery(
            dict(product="a", version='3.3', channel="a",
                 buildTarget='d', buildID='', locale='', osVersion='',
                 distribution='', distVersion='', headerArchitecture='',
                 force=True, queryVersion=3,
                 ),
            fallbackChannel=''
        )
        rules = self._stripNullColumns(rules)
        expected = [
            dict(rule_id=2, priority=100, backgroundRate=100, version='3.3', buildTarget='d', mapping='b', update_type='z',
                 product="a", channel="a", data_version=1),
            dict(rule_id=4, alias="gandalf", priority=80, backgroundRate=100, buildTarget='d', mapping='a', update_type='z',
                 channel="a", data_version=1),
            dict(rule_id=5, priority=80, backgroundRate=0, version='3.3', buildTarget='d', mapping='c', update_type='z',
                 data_version=1),
        ]
        self.assertEquals(rules, expected)

    def testGetRulesMatchingQueryOsVersionSubstring(self):
        rules = self.paths.getRulesMatchingQuery(
            dict(product="a", version='5.0', channel="a", buildTarget='d',
                 buildID='', locale='', osVersion='foo 1.2.3', distribution='',
                 distVersion='', headerArchitecture='', force=False,
                 queryVersion=3,
                 ),
            fallbackChannel='',
        )
        rules = self._stripNullColumns(rules)
        expected = [
            dict(rule_id=4, alias="gandalf", priority=80, backgroundRate=100, buildTarget='d', mapping='a', update_type='z',
                 channel="a", data_version=1),
            dict(rule_id=6, alias="radagast", priority=100, buildTarget='d', mapping='a', backgroundRate=100, osVersion='foo 1', update_type='z',
                 product="a", channel="a", data_version=1),
        ]
        self.assertEquals(rules, expected)

    def testGetRulesMatchingQueryOsVersionSubstringNotAtStart(self):
        rules = self.paths.getRulesMatchingQuery(
            dict(product="a", version='5.0', channel="a", buildTarget='d',
                 buildID='', locale='', osVersion='bbb,foo 1.2.3', distribution='',
                 distVersion='', headerArchitecture='', force=False,
                 queryVersion=3,
                 ),
            fallbackChannel='',
        )
        rules = self._stripNullColumns(rules)
        expected = [
            dict(rule_id=4, alias="gandalf", priority=80, backgroundRate=100, buildTarget='d', mapping='a', update_type='z',
                 channel="a", data_version=1),
            dict(rule_id=6, alias="radagast", priority=100, buildTarget='d', mapping='a', backgroundRate=100, osVersion='foo 1', update_type='z',
                 product="a", channel="a", data_version=1),
        ]
        self.assertEquals(rules, expected)

    def testGetRulesMatchingQueryOsVersionMultipleSubstring(self):
        rules = self.paths.getRulesMatchingQuery(
            dict(product="a", version='5.0', channel="a", buildTarget='d',
                 buildID='', locale='', osVersion='blah 6.3.2', distribution='',
                 distVersion='', headerArchitecture='', force=False,
                 queryVersion=3,
                 ),
            fallbackChannel='',
        )
        rules = self._stripNullColumns(rules)
        expected = [
            dict(rule_id=4, alias="gandalf", priority=80, backgroundRate=100, buildTarget='d', mapping='a', update_type='z',
                 channel="a", data_version=1),
            dict(rule_id=7, priority=100, buildTarget='d', mapping='a', backgroundRate=100, osVersion='foo 2,blah 6,bar && baz', update_type='z',
                 product="a", channel="a", data_version=1),
        ]
        self.assertEquals(rules, expected)

    def testGetRulesMatchingQueryOsVersionAndMatching(self):
        rules = self.paths.getRulesMatchingQuery(
            dict(product="a", version='5.0', channel="a", buildTarget='d',
                 buildID='', locale='', osVersion='bar 1.3 baz 2.3', distribution='',
                 distVersion='', headerArchitecture='', force=False,
                 queryVersion=3,
                 ),
            fallbackChannel='',
        )
        rules = self._stripNullColumns(rules)
        expected = [
            dict(rule_id=4, alias="gandalf", priority=80, backgroundRate=100, buildTarget='d', mapping='a', update_type='z',
                 channel="a", data_version=1),
            dict(rule_id=7, priority=100, buildTarget='d', mapping='a', backgroundRate=100, osVersion='foo 2,blah 6,bar && baz', update_type='z',
                 product="a", channel="a", data_version=1),
        ]
        self.assertEquals(rules, expected)

    def testGetRulesMatchingQueryInstructionSet(self):
        rules = self.paths.getRulesMatchingQuery(
            dict(product="foo", version="5.0", channel="foo", buildTarget="f",
                 buildID="", locale="", osVersion="", distribution="",
                 distVersion="", headerArchitecture="", force=False,
                 queryVersion=6, instructionSet="S"
                 ),
            fallbackChannel="",
        )
        rules = self._stripNullColumns(rules)
        expected = [
            dict(rule_id=9, priority=100, buildTarget="f", mapping="f", backgroundRate=100, instructionSet="S", update_type="z",
                 product="foo", channel="foo*", data_version=1),
        ]
        self.assertEquals(rules, expected)

    def testGetRulesMatchingQueryInstructionSetNoSubstringMatch(self):
        rules = self.paths.getRulesMatchingQuery(
            dict(product="a", version="5.0", channel="a", buildTarget="f",
                 buildID="", locale="", osVersion="", distribution="",
                 distVersion="", headerArchitecture="", force=False,
                 queryVersion=6, instructionSet="SA"
                 ),
            fallbackChannel="",
        )
        rules = self._stripNullColumns(rules)
        self.assertEquals(rules, [])

    def testGetRulesMatchingQueryFallbackMapping(self):
        rules = self.paths.getRulesMatchingQuery(
            dict(product="foo", version="5.0", channel="foo", buildTarget="g",
                 buildID="", locale="", osVersion="", distribution="",
                 distVersion="", headerArchitecture="", force=False,
                 queryVersion=6, fallbackMapping="fallback"
                 ),
            fallbackChannel="",
        )
        rules = self._stripNullColumns(rules)
        expected = [
            dict(rule_id=10, priority=100, buildTarget="g", mapping="g", fallbackMapping='fallback', backgroundRate=100, update_type="z",
                 product="foo", channel="foo", data_version=1),
        ]
        self.assertEquals(rules, expected)

    def testGetRulesMatchingQueryLocale(self):
        rules = self.paths.getRulesMatchingQuery(
            dict(product="a", version='', channel="a", buildTarget='e',
                 buildID='', locale='foo', osVersion='', distribution='',
                 distVersion='', headerArchitecture='', force=False,
                 queryVersion=3,
                 ),
            fallbackChannel='',
        )
        rules = self._stripNullColumns(rules)
        expected = [
            dict(rule_id=8, priority=100, buildTarget='e', mapping='d', backgroundRate=100, locale='foo,bar-baz', update_type='z',
                 product="a", channel="a", data_version=1),
        ]
        self.assertEquals(rules, expected)

    def testGetRulesMatchingQueryLocaleNoPartialMatch(self):
        rules = self.paths.getRulesMatchingQuery(
            dict(product="a", version='5', channel="a", buildTarget='e',
                 buildID='', locale='bar', osVersion='', distribution='',
                 distVersion='', headerArchitecture='', force=False,
                 queryVersion=3,
                 ),
            fallbackChannel='',
        )
        rules = self._stripNullColumns(rules)
        expected = []
        self.assertEquals(rules, expected)

    def testGetRuleById(self):
        rule = self._stripNullColumns([self.paths.getRule(1)])
        expected = [dict(rule_id=1, priority=100, backgroundRate=100, version='3.5', buildTarget='d', mapping='c', update_type='z',
                         product="a", channel="a", data_version=1)]
        self.assertEquals(rule, expected)

    def testGetRuleByAlias(self):
        rule = self._stripNullColumns([self.paths.getRule(4)])
        expected = [dict(rule_id=4, alias="gandalf", priority=80, backgroundRate=100, buildTarget='d', mapping='a', update_type='z',
                         channel="a", data_version=1)]
        self.assertEquals(rule, expected)

    def testAddRule(self):
        what = dict(backgroundRate=11,
                    mapping='c',
                    update_type='z',
                    priority=60,
                    product="a",
                    channel="a")
        rule_id = self.paths.insert(changed_by='bill', **what)
        rules = self.paths.t.select().where(self.paths.rule_id == rule_id).execute().fetchall()
        copy_rule = dict(rules[0].items())
        rule = self._stripNullColumns([copy_rule])
        what['rule_id'] = rule_id
        what['data_version'] = 1
        what = [what]
        self.assertEquals(rule, what)

    def testAddRuleThatRequiresSignoff(self):
        what = dict(backgroundRate=11,
                    mapping='c',
                    update_type='z',
                    priority=60,
                    product="foo",
                    channel="foo")
        self.assertRaises(SignoffRequiredError, self.paths.insert, changed_by="bill", **what)

    def testAddRuleThatRequiresSignoffWithNull(self):
        what = dict(backgroundRate=11,
                    mapping='c',
                    update_type='z',
                    priority=60)
        self.assertRaises(SignoffRequiredError, self.paths.insert, changed_by="bill", **what)

    def testAddRulesThatRequiresSignoffWithChannelGlob(self):
        what = dict(backgroundRate=11,
                    mapping='c',
                    update_type='z',
                    priority=60,
                    product="foo",
                    channel="foo*")
        self.assertRaises(SignoffRequiredError, self.paths.insert, changed_by="bill", **what)

    def testUpdateRule(self):
        rules = self.paths.t.select().where(self.paths.rule_id == 1).execute().fetchall()
        what = dict(rules[0].items())

        what['mapping'] = 'd'
        self.paths.update(where={"rule_id": 1}, what=what, changed_by="bill", old_data_version=1)

        rules = self.paths.t.select().where(self.paths.rule_id == 1).execute().fetchall()
        copy_rule = dict(rules[0].items())
        rule = self._stripNullColumns([copy_rule])

        expected = [dict(rule_id=1, priority=100, backgroundRate=100, version='3.5', buildTarget='d', mapping='d', update_type='z',
                         product="a", channel="a", data_version=2)]
        self.assertEquals(rule, expected)

    def testUpdateRuleByAlias(self):
        rules = self.paths.t.select().where(self.paths.rule_id == 6).execute().fetchall()
        what = dict(rules[0].items())

        what['mapping'] = 'd'
        self.paths.update(where={"rule_id": "radagast"}, what=what,
                          changed_by="bill", old_data_version=1)

        rules = self.paths.t.select().where(self.paths.rule_id == 6).execute().fetchall()
        copy_rule = dict(rules[0].items())
        rule = self._stripNullColumns([copy_rule])

        expected = [dict(rule_id=6, alias="radagast", priority=100, backgroundRate=100, buildTarget='d', mapping='d', update_type='z',
                         osVersion="foo 1", product="a", channel="a", data_version=2)]
        self.assertEquals(rule, expected)

    def testUpdateRuleThatRequiresSignoff(self):
        self.assertRaises(SignoffRequiredError, self.paths.update, where={"rule_id": 10}, what={
                          "mapping": "g"}, changed_by="bill", old_data_version=1)

    def testUpdateRuleThatRequiresSignoffWithChannelGlob(self):
        self.assertRaises(SignoffRequiredError, self.paths.update, where={"rule_id": 9}, what={
                          "mapping": "g"}, changed_by="bill", old_data_version=1)

    def testDeleteRule(self):
        self.paths.delete({"rule_id": 2}, changed_by="bill", old_data_version=1)
        rule = self.paths.t.select().where(self.paths.rule_id == 2).execute().fetchall()
        self.assertEquals(rule, [])

    def testDeleteRuleByAlias(self):
        self.paths.delete({"rule_id": "gandalf"}, changed_by="bill", old_data_version=1)
        rule = self.paths.t.select().where(self.paths.rule_id == 4).execute().fetchall()
        self.assertEquals(rule, [])

    def testDeleteRuleThatRequiresSignoff(self):
        self.assertRaises(SignoffRequiredError, self.paths.delete, {
                          "rule_id": 10}, changed_by="bill", old_data_version=1)

    def testDeleteRuleThatRequiresSignoffWithChannelGlob(self):
        self.assertRaises(SignoffRequiredError, self.paths.delete, {
                          "rule_id": 9}, changed_by="bill", old_data_version=1)

    def testGetNumberOfRules(self):
        self.assertEquals(self.paths.countRules(), 10)


class TestMig64Rules(unittest.TestCase, RulesTestMixin, MemoryDatabaseMixin):

    def setUp(self):
        MemoryDatabaseMixin.setUp(self)
        self.db = AUSDatabase(self.dburi)
        self.db.create()
        self.rules = self.db.rules
        self.rules.t.insert().execute(rule_id=1, priority=90, mapping="myes", backgroundRate=100, mig64=True,
                                      update_type="z", product="mm", channel="mm", data_version=1)
        self.rules.t.insert().execute(rule_id=2, priority=100, mapping="mno", backgroundRate=100, mig64=False,
                                      update_type="z", product="nn", channel="nn", data_version=1)

        self.rules.t.insert().execute(rule_id=3, priority=110, mapping="anything", backgroundRate=100,
                                      update_type="z", product="oo", channel="oo", data_version=1)

    def testRuleFalseQueryFalse(self):
        rules = self.rules.getRulesMatchingQuery(
            dict(product="nn", version='53.0', channel="nn",
                 buildTarget='d', buildID='', locale='', osVersion='',
                 distribution='', distVersion='', headerArchitecture='',
                 queryVersion=3, mig64=False, force=False,
                 ),
            fallbackChannel=''
        )
        rules = self._stripNullColumns(rules)
        expected = [
            dict(rule_id=2, priority=100, mapping="mno", backgroundRate=100, mig64=False, update_type="z",
                 product="nn", channel="nn", data_version=1),
        ]
        self.assertEquals(rules, expected)

    def testRuleFalseQueryTrue(self):
        rules = self.rules.getRulesMatchingQuery(
            dict(product="nn", version='53.0', channel="nn",
                 buildTarget='d', buildID='', locale='', osVersion='',
                 distribution='', distVersion='', headerArchitecture='',
                 queryVersion=3, mig64=True, force=False,
                 ),
            fallbackChannel=''
        )
        self.assertEquals(rules, [])

    def testRuleFalseQueryNull(self):
        rules = self.rules.getRulesMatchingQuery(
            dict(product="nn", version='53.0', channel="nn",
                 buildTarget='d', buildID='', locale='', osVersion='',
                 distribution='', distVersion='', headerArchitecture='',
                 queryVersion=3, mig64=None, force=False,
                 ),
            fallbackChannel=''
        )
        self.assertEquals(rules, [])

    def testRuleTrueQueryFalse(self):
        rules = self.rules.getRulesMatchingQuery(
            dict(product="mm", version='53.0', channel="mm",
                 buildTarget='d', buildID='', locale='', osVersion='',
                 distribution='', distVersion='', headerArchitecture='',
                 queryVersion=3, mig64=False, force=False,
                 ),
            fallbackChannel=''
        )
        self.assertEquals(rules, [])

    def testRuleTrueQueryTrue(self):
        rules = self.rules.getRulesMatchingQuery(
            dict(product="mm", version='53.0', channel="mm",
                 buildTarget='d', buildID='', locale='', osVersion='',
                 distribution='', distVersion='', headerArchitecture='',
                 queryVersion=3, mig64=True, force=False,
                 ),
            fallbackChannel=''
        )
        rules = self._stripNullColumns(rules)
        expected = [
            dict(rule_id=1, priority=90, mapping="myes", backgroundRate=100, mig64=True, update_type="z",
                 product="mm", channel="mm", data_version=1),
        ]
        self.assertEquals(rules, expected)

    def testRuleTrueQueryNull(self):
        rules = self.rules.getRulesMatchingQuery(
            dict(product="mm", version='53.0', channel="mm",
                 buildTarget='d', buildID='', locale='', osVersion='',
                 distribution='', distVersion='', headerArchitecture='',
                 queryVersion=3, mig64=None, force=False,
                 ),
            fallbackChannel=''
        )
        self.assertEquals(rules, [])

    def testRuleNullQueryFalse(self):
        rules = self.rules.getRulesMatchingQuery(
            dict(product="oo", version='53.0', channel="oo",
                 buildTarget='d', buildID='', locale='', osVersion='',
                 distribution='', distVersion='', headerArchitecture='',
                 queryVersion=3, mig64=False, force=False,
                 ),
            fallbackChannel=''
        )
        rules = self._stripNullColumns(rules)
        expected = [
            dict(rule_id=3, priority=110, mapping="anything", backgroundRate=100, update_type="z",
                 product="oo", channel="oo", data_version=1),
        ]
        self.assertEquals(rules, expected)

    def testRuleNullQueryTrue(self):
        rules = self.rules.getRulesMatchingQuery(
            dict(product="oo", version='53.0', channel="oo",
                 buildTarget='d', buildID='', locale='', osVersion='',
                 distribution='', distVersion='', headerArchitecture='',
                 queryVersion=3, mig64=True, force=False,
                 ),
            fallbackChannel=''
        )
        rules = self._stripNullColumns(rules)
        expected = [
            dict(rule_id=3, priority=110, mapping="anything", backgroundRate=100, update_type="z",
                 product="oo", channel="oo", data_version=1),
        ]
        self.assertEquals(rules, expected)

    def testRuleNullQueryNull(self):
        rules = self.rules.getRulesMatchingQuery(
            dict(product="oo", version='53.0', channel="oo",
                 buildTarget='d', buildID='', locale='', osVersion='',
                 distribution='', distVersion='', headerArchitecture='',
                 queryVersion=3, mig64=None, force=False,
                 ),
            fallbackChannel=''
        )
        rules = self._stripNullColumns(rules)
        expected = [
            dict(rule_id=3, priority=110, mapping="anything", backgroundRate=100, update_type="z",
                 product="oo", channel="oo", data_version=1),
        ]
        self.assertEquals(rules, expected)


class TestRulesSpecial(unittest.TestCase, RulesTestMixin, MemoryDatabaseMixin):

    def setUp(self):
        MemoryDatabaseMixin.setUp(self)
        self.db = AUSDatabase(self.dburi)
        self.db.create()
        self.rules = self.db.rules
        self.rules.t.insert().execute(rule_id=1, priority=100, version='>=4.0b1',
                                      backgroundRate=100, update_type='z', data_version=1)
        self.rules.t.insert().execute(rule_id=2, priority=100, channel='release*',
                                      backgroundRate=100, update_type='z', data_version=1)
        self.rules.t.insert().execute(rule_id=3, priority=100, buildID='>=20010101222222',
                                      backgroundRate=100, update_type='z', data_version=1)
        self.rules.t.insert().execute(rule_id=4, priority=90, version='3.0.1,3.0.2,3.0b3', backgroundRate=100, update_type='z',
                                      data_version=1)
        self.rules.t.insert().execute(rule_id=5, priority=80, version='2.0.1,2.0.2,2.0.3', backgroundRate=100,
                                      update_type='z',
                                      data_version=1)
        self.rules.t.insert().execute(rule_id=6, priority=70, channel="abc", memory="<=2000", backgroundRate=100, update_type="z",
                                      data_version=1)

    def testGetRulesMatchingQueryVersionComparison(self):
        expected = [dict(rule_id=1, priority=100, backgroundRate=100,
                         version='>=4.0b1', update_type='z', data_version=1)]
        rules = self.rules.getRulesMatchingQuery(
            dict(name='', product='', version='4.0', channel='',
                 buildTarget='', buildID='', locale='', osVersion='',
                 distribution='', distVersion='', headerArchitecture='',
                 force=False, queryVersion=3,
                 ),
            fallbackChannel=''
        )
        rules = self._stripNullColumns(rules)
        self.assertEquals(rules, expected)

        rules = self.rules.getRulesMatchingQuery(
            dict(name='', product='', version='4.0b2', channel='',
                 buildTarget='', buildID='', locale='', osVersion='',
                 distribution='', distVersion='', headerArchitecture='',
                 force=False, queryVersion=3,
                 ),
            fallbackChannel=''
        )
        rules = self._stripNullColumns(rules)
        self.assertEquals(rules, expected)

        rules = self.rules.getRulesMatchingQuery(
            dict(name='', product='', version='4.0.1', channel='',
                 buildTarget='', buildID='', locale='', osVersion='',
                 distribution='', distVersion='', headerArchitecture='',
                 force=False, queryVersion=3,
                 ),
            fallbackChannel=''
        )
        rules = self._stripNullColumns(rules)
        self.assertEquals(rules, expected)

        rules = self.rules.getRulesMatchingQuery(
            dict(name='', product='', version='3.0', channel='',
                 buildTarget='', buildID='', locale='', osVersion='',
                 distribution='', distVersion='', headerArchitecture='',
                 force=False, queryVersion=3,
                 ),
            fallbackChannel=''
        )
        rules = self._stripNullColumns(rules)
        self.assertEquals(rules, [])

    def testGetRulesMatchingQueryListOfVersionsComparison(self):
        expected = [dict(rule_id=4, priority=90, backgroundRate=100,
                         version='3.0.1,3.0.2,3.0b3', update_type='z', data_version=1)]
        for version_no in ['3.0.1', '3.0.2', '3.0b3']:
            rules = self.rules.getRulesMatchingQuery(
                dict(name='', product='', version=version_no, channel='',
                     buildTarget='', buildID='', locale='', osVersion='',
                     distribution='', distVersion='', headerArchitecture='',
                     force=False, queryVersion=3,
                     ),
                fallbackChannel=''
            )
            rules = self._stripNullColumns(rules)
            self.assertEquals(rules, expected)

    def testGetRulesMatchingQueryIfVersionNotPresentInListOfVersions(self):
        rules = self.rules.getRulesMatchingQuery(
            dict(name='', product='', version='3.0.3', channel='',
                 buildTarget='', buildID='', locale='', osVersion='',
                 distribution='', distVersion='', headerArchitecture='',
                 force=False, queryVersion=3,
                 ),
            fallbackChannel=''
        )
        rules = self._stripNullColumns(rules)
        self.assertEquals(rules, [])

    def testGetRulesMatchingQueryPartialVersionDoesNotMatchLongerVersion(self):
        # 2.0 does not match any version in [ 2.0.1, 2.0.2, 2.0.3] for rule_id: 5
        rules = self.rules.getRulesMatchingQuery(
            dict(name='', product='', version='2.0', channel='',
                 buildTarget='', buildID='', locale='', osVersion='',
                 distribution='', distVersion='', headerArchitecture='',
                 force=False, queryVersion=3,
                 ),
            fallbackChannel=''
        )
        rules = self._stripNullColumns(rules)
        self.assertEquals(rules, [])

    def testGetRulesMatchingQueryChannelGlobbing(self):
        expected = [dict(rule_id=2, priority=100, backgroundRate=100,
                         channel='release*', update_type='z', data_version=1)]
        rules = self.rules.getRulesMatchingQuery(
            dict(name='', product='', version='3.0', channel='releasetest',
                 buildTarget='', buildID='', locale='', osVersion='', distribution='',
                 distVersion='', headerArchitecture='',
                 force=False, queryVersion=3,
                 ),
            fallbackChannel='releasetest'
        )
        rules = self._stripNullColumns(rules)
        self.assertEquals(rules, expected)

        rules = self.rules.getRulesMatchingQuery(
            dict(name='', product='', version='3.0', channel='releasetest-cck-blah',
                 buildTarget='', buildID='', locale='', osVersion='',
                 distribution='', distVersion='', headerArchitecture='',
                 force=False, queryVersion=3,
                 ),
            fallbackChannel='releasetest'
        )
        rules = self._stripNullColumns(rules)
        self.assertEquals(rules, expected)

    def testGetRulesMatchingBuildIDComparison(self):
        expected = [dict(rule_id=3, priority=100, backgroundRate=100,
                         buildID='>=20010101222222', update_type='z', data_version=1)]
        rules = self.rules.getRulesMatchingQuery(
            dict(name='', product='', version='3.0', channel='',
                 buildTarget='', buildID='20010101222222', locale='', osVersion='',
                 distribution='', distVersion='', headerArchitecture='',
                 force=False, queryVersion=3,
                 ),
            fallbackChannel=''
        )
        rules = self._stripNullColumns(rules)
        self.assertEquals(rules, expected)

        rules = self.rules.getRulesMatchingQuery(
            dict(name='', product='', version='3.0', channel='',
                 buildTarget='', buildID='20010101232323', locale='', osVersion='',
                 distribution='', distVersion='', headerArchitecture='',
                 force=False, queryVersion=3,
                 ),
            fallbackChannel=''
        )
        rules = self._stripNullColumns(rules)
        self.assertEquals(rules, expected)

        rules = self.rules.getRulesMatchingQuery(
            dict(name='', product='', version='3.0', channel='',
                 buildTarget='', buildID='20010101212121', locale='', osVersion='',
                 distribution='', distVersion='', headerArchitecture='',
                 force=False, queryVersion=3,
                 ),
            fallbackChannel=''
        )
        rules = self._stripNullColumns(rules)
        self.assertEquals(rules, [])

    def testGetRulesMatchingMemoryLessThanEqualTo(self):
        expected = [dict(rule_id=6, priority=70, channel="abc", memory="<=2000", backgroundRate=100, update_type="z", data_version=1)]
        rules = self.rules.getRulesMatchingQuery(
            dict(name='', product='', version='3.0', channel='abc', memory=1500,
                 buildTarget='', buildID='', locale='', osVersion='',
                 distribution='', distVersion='', headerArchitecture='',
                 force=False, queryVersion=6,
                 ),
            fallbackChannel=''
        )
        rules = self._stripNullColumns(rules)
        self.assertEquals(rules, expected)

    def testGetRulesMatchingMemoryExactMatch(self):
        expected = [dict(rule_id=6, priority=70, channel="abc", memory="<=2000", backgroundRate=100, update_type="z", data_version=1)]
        rules = self.rules.getRulesMatchingQuery(
            dict(name='', product='', version='3.0', channel='abc', memory=2000,
                 buildTarget='', buildID='', locale='', osVersion='',
                 distribution='', distVersion='', headerArchitecture='',
                 force=False, queryVersion=6,
                 ),
            fallbackChannel=''
        )
        rules = self._stripNullColumns(rules)
        self.assertEquals(rules, expected)

    def testGetRulesMatchingMemoryNoMatch(self):
        rules = self.rules.getRulesMatchingQuery(
            dict(name='', product='', version='3.0', channel='abc', memory=2500,
                 buildTarget='', buildID='', locale='', osVersion='',
                 distribution='', distVersion='', headerArchitecture='',
                 force=False, queryVersion=6,
                 ),
            fallbackChannel=''
        )
        self.assertEquals(rules, [])


class TestReleases(unittest.TestCase, MemoryDatabaseMixin):

    def setUp(self):
        MemoryDatabaseMixin.setUp(self)
        dbo.setDb(self.dburi)
        dbo.create()
        self.rules = dbo.rules
        self.releases = dbo.releases
        self.permissions = dbo.permissions
        self.rules.t.insert().execute(rule_id=1, product="b", channel="h", mapping="h", backgroundRate=100, priority=100, update_type="minor",
                                      data_version=1)
        self.rules.t.insert().execute(rule_id=2, product="b", channel="h", mapping="c", fallbackMapping="h", backgroundRate=100, priority=100,
                                      update_type="minor", data_version=1)
        self.rules.t.insert().execute(rule_id=5, priority=100, channel='r*', backgroundRate=100, update_type='z', data_version=1)
        self.rules.t.insert().execute(rule_id=6, priority=100, channel='r*test*', backgroundRate=100, update_type='z', data_version=1)
        self.releases.t.insert().execute(name='a', product='a', data=createBlob(dict(name="a", schema_version=1, hashFunction="sha512")),
                                         data_version=1)
        self.releases.t.insert().execute(name='ab', product='a', data=createBlob(dict(name="ab", schema_version=1, hashFunction="sha512")),
                                         data_version=1)
        self.releases.t.insert().execute(name='b', product='b', data=createBlob(dict(name="b", schema_version=1, hashFunction="sha512")),
                                         data_version=1)
        self.releases.t.insert().execute(name='c', product='c', data=createBlob(dict(name="c", schema_version=1, hashFunction="sha512")),
                                         data_version=1)
        self.releases.t.insert().execute(name='h', product='b', data=createBlob(dict(name="h", schema_version=1, hashFunction="sha512")),
                                         data_version=1)
        self.permissions.t.insert().execute(permission="admin", username="bill", data_version=1)
        self.permissions.t.insert().execute(permission="admin", username="me", data_version=1)
        self.permissions.t.insert().execute(permission="release", username="bob",
                                            options=dict(products=["c"]), data_version=1)
        self.permissions.user_roles.t.insert(username="bill", role="bar", data_version=1)
        self.permissions.user_roles.t.insert(username="me", role="bar", data_version=1)
        dbo.productRequiredSignoffs.t.insert().execute(
            product="b", channel="h", role="bar", signoffs_required=2, data_version=1)

    def tearDown(self):
        dbo.reset()

    def _stripNullColumns(self, rules):
        # We know a bunch of columns are going to be empty...easier to strip them out
        # than to be super verbose (also should let this test continue to work even
        # if the schema changes).
        for rule in rules:
            for key in rule.keys():
                if rule[key] is None:
                    del rule[key]
        return rules

    def testAllTablesCreated(self):
        self.assertTrue(dbo.releases)
        self.assertTrue(dbo.releases.history)
        self.assertTrue(dbo.releases.scheduled_changes)
        self.assertTrue(dbo.releases.scheduled_changes.history)
        self.assertTrue(dbo.releases.scheduled_changes.conditions)
        self.assertTrue(dbo.releases.scheduled_changes.conditions.history)

    def testGetReleases(self):
        self.assertEquals(len(self.releases.getReleases()), 5)

    def testGetReleasesWithLimit(self):
        self.assertEquals(len(self.releases.getReleases(limit=1)), 1)

    def testGetReleasesWithWhere(self):
        expected = [dict(product='b', name='b', data=createBlob(
            dict(name="b", schema_version=1, hashFunction="sha512")), data_version=1)]
        self.assertEquals(self.releases.getReleases(name='b'), expected)

    def testGetReleaseBlob(self):
        expected = createBlob(dict(name="c", schema_version=1, hashFunction="sha512"))
        self.assertEquals(self.releases.getReleaseBlob(name='c'), expected)

    def testGetReleaseBlobNonExistentRelease(self):
        self.assertRaises(KeyError, self.releases.getReleaseBlob, name='z')

    def testGetReleaseInfoAll(self):
        releases = self.releases.getReleaseInfo()
        expected = [dict(name='a', product='a', data_version=1, read_only=False, rule_ids=[]),
                    dict(name='ab', product='a', data_version=1, read_only=False, rule_ids=[]),
                    dict(name='b', product='b', data_version=1, read_only=False, rule_ids=[]),
<<<<<<< HEAD
                    dict(name='c', product='c', data_version=1, read_only=False, rule_ids=[2]),
                    dict(name="h", product="b", data_version=1, read_only=False, rule_ids=[1, 2]),
=======
                    dict(name='c', product='c', data_version=1, read_only=False, rule_ids=[2, 3]),
                    dict(name="h", product="b", data_version=1,
                         read_only=False, rule_ids=[1, 2, 3]),
>>>>>>> fda6e099
                    ]
        self.assertEquals(releases, expected)

    def testGetReleaseInfoProduct(self):
        releases = self.releases.getReleaseInfo(product='a')
        expected = [dict(name='a', product='a', data_version=1, read_only=False, rule_ids=[]),
                    dict(name='ab', product='a', data_version=1, read_only=False, rule_ids=[])]
        self.assertEquals(releases, expected)

    def testGetReleaseInfoWithFallbackMapping(self):
        self.releases.t.insert().execute(name='fallback', product='e',
                                         data=createBlob(
                                             dict(name="e", schema_version=1, hashFunction="sha512")),
                                         data_version=1)
        self.rules.t.insert().execute(rule_id=4, priority=100, fallbackMapping="fallback", version='3.5',
                                      update_type='z', data_version=1)
        releases = self.releases.getReleaseInfo(product='e')
        expected = [dict(name='fallback', product='e', data_version=1,
                         read_only=False, rule_ids=[4])]
        self.assertEquals(releases, expected)

    def testGetReleaseInfoNoMatch(self):
        releases = self.releases.getReleaseInfo(product='ue')
        expected = []
        self.assertEquals(releases, expected)

    def testGetReleaseInfoNamePrefix(self):
        releases = self.releases.getReleaseInfo(name_prefix='a')
        expected = [dict(name='a', product='a', data_version=1, read_only=False, rule_ids=[]),
                    dict(name='ab', product='a', data_version=1, read_only=False, rule_ids=[])]
        self.assertEquals(releases, expected)

    def testGetReleaseInfoNamePrefixNameOnly(self):
        releases = self.releases.getReleaseInfo(name_prefix='a', nameOnly=True)
        expected = [{'name': 'a'}, {'name': 'ab'}]
        self.assertEquals(releases, expected)

    def testPresentRuleIdField(self):
        releases = self.releases.getReleaseInfo()
        self.assertTrue('rule_ids' in releases[0])

    def testGetReleaseNames(self):
        releases = self.releases.getReleaseNames()
        expected = [dict(name='a'),
                    dict(name='ab'),
                    dict(name='b'),
                    dict(name='c'),
                    dict(name='h'),
                    ]
        self.assertEquals(releases, expected)

    def testGetReleaseNamesProduct(self):
        releases = self.releases.getReleaseNames(product='a')
        expected = [dict(name='a'),
                    dict(name='ab')]
        self.assertEquals(releases, expected)

    def testGetReleaseNamesNoMatch(self):
        releases = self.releases.getReleaseNames(product='oo')
        expected = []
        self.assertEquals(releases, expected)

    def testGetNumberOfReleases(self):
        # because 4 releases were set up in the setUp()
        self.assertEquals(self.releases.countReleases(), 5)

    def testDeleteRelease(self):
        self.releases.delete({"name": "a"}, changed_by="bill", old_data_version=1)
        release = self.releases.t.select().where(self.releases.name == 'a').execute().fetchall()
        self.assertEquals(release, [])

    def testDeleteReleaseDontAllowMultiple(self):
        self.assertRaises(ValueError, self.releases.delete, {
                          "product": "a"}, changed_by="bill", old_data_version=1)

    def testDeleteWithRuleMapping(self):
        self.releases.t.insert().execute(name='d', product='d', data=createBlob(dict(name="d", schema_version=1, hashFunction="sha512")),
                                         data_version=1)
        self.rules.t.insert().execute(rule_id=4, priority=100, version='3.5', buildTarget='d', backgroundRate=100, mapping='d', update_type='z',
                                      data_version=1)
        self.assertRaises(ValueError, self.releases.delete, {
                          "name": "d"}, changed_by='me', old_data_version=1)

<<<<<<< HEAD
=======
    def testDeleteWithRuleWhitelist(self):
        self.releases.t.insert().execute(name='e', product='e', data=createBlob(dict(name="e", schema_version=1, hashFunction="sha512")),
                                         data_version=1)
        self.rules.t.insert().execute(rule_id=4, priority=100, version='3.5', buildTarget='e', backgroundRate=100, whitelist='e', update_type='z',
                                      data_version=1)
        self.assertRaises(ValueError, self.releases.delete, {
                          "name": "e"}, changed_by='me', old_data_version=1)

>>>>>>> fda6e099
    def testDeleteWithRuleFallbackMapping(self):
        self.releases.t.insert().execute(name='fallback', product='e',
                                         data=createBlob(
                                             dict(name="e", schema_version=1, hashFunction="sha512")),
                                         data_version=1)
        self.rules.t.insert().execute(rule_id=4, priority=100, fallbackMapping="fallback", version='3.5', buildTarget='e', backgroundRate=100,
                                      update_type='z',
                                      data_version=1)

        self.assertRaises(ValueError, self.releases.delete, {
                          "name": "fallback"}, changed_by='me', old_data_version=1)

    def testDeleteReleaseWhenReadOnly(self):
        self.releases.t.update(values=dict(read_only=True, data_version=2)
                               ).where(self.releases.name == "a").execute()
        self.assertRaises(ReadOnlyError, self.releases.delete, {
                          "name": "a"}, changed_by='me', old_data_version=2)

    # Ideally we'd run these, but they end up raising a ValueError because they are mapped to,
    # so we never see a SignoffRequiredError
#    def testDeleteReleaseWithRuleMappingThatRequiresSignoff(self):
#        self.assertRaises(SignoffRequiredError, self.releases.delete, {"name": "h"}, changed_by="me", old_data_version=1)
#
#    def testDeleteReleaseWithRuleFallbackMappingAtItThatRequiresSignoff(self):
#        self.assertRaises(SignoffRequiredError, self.releases.delete, {"name": "h"}, changed_by="me", old_data_version=1)
#
#    def testDeleteReleaseWithRuleWhitelistThatRequiresSignoff(self):
#        self.assertRaises(SignoffRequiredError, self.releases.delete, {"name": "h"}, changed_by="me", old_data_version=1)

    def testAddReleaseWithNameMismatch(self):
        blob = ReleaseBlobV1(name="f", schema_version=1, hashFunction="sha512")
        self.assertRaises(ValueError, self.releases.insert,
                          "bill", name="g", product="g", data=blob)

    def testUpdateReleaseNoPermissionForNewProduct(self):
        self.assertRaises(PermissionDeniedError, self.releases.update,
                          {"name": "c"}, {"product": "d"}, "bob", 1)

    def testUpdateReleaseWithNameMismatch(self):
        newBlob = ReleaseBlobV1(name="c", schema_version=1, hashFunction="sha512")
        self.assertRaises(ValueError, self.releases.update, {
                          "name": "a"}, {"data": newBlob}, "bill", 1)

    def testUpdateReleaseChangeReadOnly(self):
        self.releases.t.update(values=dict(read_only=True, data_version=2)
                               ).where(self.releases.name == "a").execute()
        self.assertEqual(select([self.releases.read_only]).where(
            self.releases.name == 'a').execute().fetchone()[0], True)

    def testUpdateReleaseNoPermissionToSetReadOnly(self):
        self.assertRaises(PermissionDeniedError, self.releases.update,
                          {"name": "c"}, {"read_only": True}, "bob", 1)

    def testUpdateReleaseWithRuleMappingThatRequiresSignoff(self):
        newBlob = ReleaseBlobV1(name="h", schema_version=1, hashFunction="sha256")
        self.assertRaises(SignoffRequiredError, self.releases.update,
                          {"name": "h"}, {"data": newBlob}, "bill", 1)

    def testUpdateReleaseWithRuleFallbackMappingAtItThatRequiresSignoff(self):
        newBlob = ReleaseBlobV1(name="h", schema_version=1, hashFunction="sha256")
        self.assertRaises(SignoffRequiredError, self.releases.update,
                          {"name": "h"}, {"data": newBlob}, "bill", 1)

<<<<<<< HEAD
=======
    def testUpdateReleaseWithRuleWhitelistThatRequiresSignoff(self):
        newBlob = ReleaseBlobV1(name="h", schema_version=1, hashFunction="sha256")
        self.assertRaises(SignoffRequiredError, self.releases.update,
                          {"name": "h"}, {"data": newBlob}, "bill", 1)

>>>>>>> fda6e099
    def testIsReadOnly(self):
        self.releases.t.update(values=dict(read_only=True, data_version=2)
                               ).where(self.releases.name == "a").execute()
        self.assertEqual(self.releases.isReadOnly('a'), True)

    def testProceedIfNotReadOnly(self):
        self.releases.t.update(values=dict(read_only=True, data_version=2)
                               ).where(self.releases.name == "a").execute()
        self.assertRaises(ReadOnlyError, self.releases._proceedIfNotReadOnly, 'a')

    def testGetRulesMatchingQueryChannelCheckMinLengthGlobbing(self):
        # To ensure length of ruleChannel is >=3
        expected = []
        rules = self.rules.getRulesMatchingQuery(
            dict(name='', product='', version='3.0', channel='releasetest',
                 buildTarget='', buildID='', locale='', osVersion='', distribution='',
                 distVersion='', headerArchitecture='',
                 force=False, queryVersion=3,
                 ),
            fallbackChannel='releasetest'
        )
        rules = self._stripNullColumns(rules)
        self.assertEquals(rules, expected)

    def testGetRulesMatchingQueryChannelGlobbingAtEndPass(self):
        # To ensure globbing at end only -- Pass case
        expected = [dict(rule_id=6, priority=100, backgroundRate=100, channel='r*test*', update_type='z', data_version=1)]
        rules = self.rules.getRulesMatchingQuery(
            dict(name='', product='', version='3.0', channel='r*test-cck-blah',
                 buildTarget='', buildID='', locale='', osVersion='', distribution='',
                 distVersion='', headerArchitecture='',
                 force=False, queryVersion=3,
                 ),
            fallbackChannel='releasetest'
        )
        rules = self._stripNullColumns(rules)
        self.assertEquals(rules, expected)

    def testGetRulesMatchingQueryChannelGlobbingAtEndFail(self):
        # To ensure globbing at end only -- Fail case
        expected = []
        rules = self.rules.getRulesMatchingQuery(
            dict(name='', product='', version='3.0', channel='raaatest',
                 buildTarget='', buildID='', locale='', osVersion='', distribution='',
                 distVersion='', headerArchitecture='',
                 force=False, queryVersion=3,
                 ),
            fallbackChannel='releasetest'
        )
        rules = self._stripNullColumns(rules)
        self.assertEquals(rules, expected)


class TestRulesCaching(unittest.TestCase, MemoryDatabaseMixin, RulesTestMixin):

    def setUp(self):
        MemoryDatabaseMixin.setUp(self)
        cache.reset()
        cache.make_copies = True
        cache.make_cache("rules", 20, 4)
        self.db = AUSDatabase(self.dburi)
        self.db.create()
        self.rules = self.db.rules
        self.rules.t.insert().execute(rule_id=1, priority=100, version='3.5', buildTarget='d',
                                      backgroundRate=100, mapping='c', update_type='z', data_version=1)
        self.rules.t.insert().execute(rule_id=2, priority=100, version='3.3', buildTarget='d',
                                      backgroundRate=100, mapping='b', update_type='z', data_version=1)
        self.rules.t.insert().execute(rule_id=3, priority=100, version='3.5', buildTarget='a',
                                      backgroundRate=100, mapping='a', update_type='z', data_version=1)

    def tearDown(self):
        cache.reset()

    def _checkCacheStats(self, cache, lookups, hits, misses):
        self.assertEquals(cache.lookups, lookups)
        self.assertEquals(cache.hits, hits)
        self.assertEquals(cache.misses, misses)

    def testGetRulesMatchingQueryCacheKeysAreCorrect(self):
        """Try a few different queries to make sure cache keys are constructed correctly."""
        self.rules.getRulesMatchingQuery(
            dict(product='', version='3.5', channel='',
                 buildTarget='a', buildID='', locale='', osVersion='',
                 distribution='', distVersion='', headerArchitecture='',
                 force=False, queryVersion=3),
            fallbackChannel=''
        )
        self.rules.getRulesMatchingQuery(
            dict(product='c', version='3.5', channel='',
                 buildTarget='a', buildID='', locale='', osVersion='',
                 distribution='', distVersion='', headerArchitecture='',
                 force=False, queryVersion=3),
            fallbackChannel=''
        )
        self.rules.getRulesMatchingQuery(
            dict(product='b', version='3.5', channel='',
                 buildTarget='e', buildID='', locale='', osVersion='',
                 distribution='', distVersion='', headerArchitecture='',
                 force=True, queryVersion=3),
            fallbackChannel=''
        )
        expected = set([
            ":a::::False",
            "c:a::::False",
            "b:e::::True",
        ])
        self.assertEquals(set(cache.caches["rules"].data.keys()), expected)

    def testGetRulesMatchingQueryUsesCachedRules(self):
        """Ensure that getRulesMatchingQuery properly uses the rules cache"""
        with mock.patch("time.time") as t:
            t.return_value = 0
            for i in range(5):
                rules = self.rules.getRulesMatchingQuery(
                    dict(product='', version='3.5', channel='',
                         buildTarget='a', buildID='', locale='', osVersion='',
                         distribution='', distVersion='', headerArchitecture='',
                         force=False, queryVersion=3,
                         ),
                    fallbackChannel=''
                )
                rules = self._stripNullColumns(rules)
                expected = [dict(rule_id=3, priority=100, backgroundRate=100, version='3.5',
                                 buildTarget='a', mapping='a', update_type='z', data_version=1)]
                self.assertEquals(rules, expected)

                t.return_value += 1

            self._checkCacheStats(cache.caches["rules"], 5, 3, 2)

    def testGetRulesMatchingQueryRefreshesAfterExpiry(self):
        """Ensure that getRulesMatchingQuery picks up changes to the rules table after expiry"""
        with mock.patch("time.time") as t:
            t.return_value = 0
            for i in range(3):
                rules = self.rules.getRulesMatchingQuery(
                    dict(product='', version='3.5', channel='',
                         buildTarget='a', buildID='', locale='', osVersion='',
                         distribution='', distVersion='', headerArchitecture='',
                         force=False, queryVersion=3),
                    fallbackChannel=''
                )
                rules = self._stripNullColumns(rules)
                expected = [dict(rule_id=3, priority=100, backgroundRate=100, version='3.5',
                                 buildTarget='a', mapping='a', update_type='z', data_version=1)]
                self.assertEquals(rules, expected)

                t.return_value += 1

            self.rules.t.update(values=dict(mapping="b")).where(self.rules.rule_id == 3).execute()

            rules = self.rules.getRulesMatchingQuery(
                dict(product='', version='3.5', channel='',
                     buildTarget='a', buildID='', locale='', osVersion='',
                     distribution='', distVersion='', headerArchitecture='',
                     force=False, queryVersion=3),
                fallbackChannel=''
            )
            rules = self._stripNullColumns(rules)
            expected = [dict(rule_id=3, priority=100, backgroundRate=100, version='3.5',
                             buildTarget='a', mapping='a', update_type='z', data_version=1)]
            self.assertEquals(rules, expected)

            t.return_value += 1

            for i in range(2):
                rules = self.rules.getRulesMatchingQuery(
                    dict(product='', version='3.5', channel='',
                         buildTarget='a', buildID='', locale='', osVersion='',
                         distribution='', distVersion='', headerArchitecture='',
                         force=False, queryVersion=3),
                    fallbackChannel=''
                )
                rules = self._stripNullColumns(rules)
                expected = [dict(rule_id=3, priority=100, backgroundRate=100, version='3.5',
                                 buildTarget='a', mapping='b', update_type='z', data_version=1)]
                self.assertEquals(rules, expected)

                t.return_value += 1

            self._checkCacheStats(cache.caches["rules"], 6, 4, 2)

    def testGetRulesMatchingQueryWithFunkyQuery(self):
        """Ensure that an unsubstituted query caches properly."""
        with mock.patch("time.time") as t:
            t.return_value = 0
            for i in range(5):
                rules = self.rules.getRulesMatchingQuery(
                    dict(product="%PRODUCT%", version="%VERSION%", channel="%CHANNEL%", buildTarget="%BUILD_TARGET%",
                         buildID="%BUILDID%", locale="%LOCALE%", osVersion="%OS_VERSION%",
                         distribution="%DISTRIBUTION%", distVersion="%DIST_VERSION%", headerArchitecture="",
                         force=False, queryVersion=3),
                    fallbackChannel=''
                )
                rules = self._stripNullColumns(rules)
                self.assertEquals(rules, [])

                t.return_value += 1

            self._checkCacheStats(cache.caches["rules"], 5, 3, 2)


class TestBlobCaching(unittest.TestCase, MemoryDatabaseMixin):

    def setUp(self):
        MemoryDatabaseMixin.setUp(self)
        dbo.setDb(self.dburi)
        dbo.create()
        cache.reset()
        cache.make_copies = True
        cache.make_cache("blob", 10, 10)
        cache.make_cache("blob_version", 10, 4)
        self.rules = dbo.rules
        self.releases = dbo.releases
        self.permissions = dbo.permissions
        self.releases.t.insert().execute(name='a', product='a', data=createBlob(dict(name="a", schema_version=1, hashFunction="sha512")),
                                         data_version=1)
        self.releases.t.insert().execute(name='b', product='b', data=createBlob(dict(name="b", schema_version=1, hashFunction="sha512")),
                                         data_version=1)
        self.permissions.t.insert().execute(permission="admin", username="bill", data_version=1)
        self.permissions.t.insert().execute(permission="admin", username="bob", data_version=1)
        # When we started copying objects that go in or out of the cache we
        # discovered that Blob objects were not copyable at the time, due to
        # deepycopy() trying to copy their instance-level "log" attribute.
        # Unit tests at the time didn't catch this because the logger used
        # in tests is copyable (whereas one that points at an actual file
        # stream is not). In order to make sure this doesn't regress, we
        # override the logging for these tests to make sure the loggers are
        # configured as they are in production.
        self.handler = logging.StreamHandler(sys.stderr)
        logger = logging.getLogger()
        logger.addHandler(self.handler)

    def tearDown(self):
        cache.reset()
        logger = logging.getLogger()
        logger.removeHandler(self.handler)

    def _checkCacheStats(self, cache, lookups, hits, misses):
        self.assertEquals(cache.lookups, lookups)
        self.assertEquals(cache.hits, hits)
        self.assertEquals(cache.misses, misses)

    def testGetReleaseBlobCaching(self):
        with mock.patch("time.time") as t:
            t.return_value = 0
            for i in range(5):
                self.releases.getReleaseBlob(name="a")
                t.return_value += 1

            # We've retrieved the blob and blob version 5 times.
            # The blob cache has a ttl of 10, so we're expecting the first one
            # to be a miss, and the rest to be hits.
            self._checkCacheStats(cache.caches["blob"], 5, 4, 1)
            # But blob version has a ttl of 4, so we should see the first one
            # miss, the next three hit, and then the last one miss again.
            self._checkCacheStats(cache.caches["blob_version"], 5, 3, 2)

    def testGetReleasesUsesBlobCache(self):
        with mock.patch("time.time") as t:
            t.return_value = 0
            for i in range(5):
                self.releases.getReleases()
                t.return_value += 1

            # We have the same hit rates as testGetReleaseBlobCaching, but
            # they're doubled because we're retrieving both releases instead
            # of just one.
            self._checkCacheStats(cache.caches["blob"], 10, 8, 2)
            self._checkCacheStats(cache.caches["blob_version"], 10, 6, 4)

    def testGetReleaseBlobCachingWithBlobCacheExpiry(self):
        with mock.patch("time.time") as t:
            t.return_value = 0
            # Because timeout is set to 10 and we increment by one second each
            # iteration, we should end up with the following per blob:
            # * One miss (initial lookup)
            # * Nine hits (t=1 through 9)
            # * One more miss (because the cache expired)
            #
            # Times two gives us 22 lookups, 18 hits, 4 misses
            #
            # The blob version is a bit different because of its 4 second ttl:
            # * One miss (initial lookup)
            # * Three hits (t=1 through 3)
            # * One miss (cache expired @ t=4)
            # * Three hits (t=5 through 8)
            # * One miss (cache expired @ t=9)
            # * Two hits (t=10 and 11)
            #
            # Times two gives us 22 lookups, 16 hits, 6 misses
            for i in range(11):
                self.releases.getReleaseBlob(name="a")
                self.releases.getReleaseBlob(name="b")
                t.return_value += 1

            self._checkCacheStats(cache.caches["blob"], 22, 18, 4)
            self._checkCacheStats(cache.caches["blob_version"], 22, 16, 6)

    def testGetReleaseBlobCachingWithDataVersionChange(self):
        with mock.patch("time.time") as t:
            t.return_value = 0
            # Retrieve the blob a few times to warm the cache.
            self.releases.getReleaseBlob(name="b")
            t.return_value += 1
            self.releases.getReleaseBlob(name="b")
            t.return_value += 1
            self.releases.getReleaseBlob(name="b")
            t.return_value += 1

            newBlob = ReleaseBlobV1(name="b", appv="2", hashFunction="sha512")
            self._checkCacheStats(cache.caches["blob"], 3, 2, 1)
            self._checkCacheStats(cache.caches["blob_version"], 3, 2, 1)

            # Now change it, which will change data_version.
            self.releases.update({"name": "b"}, {"data": newBlob}, "bob", 1)

            # Ensure that we have the updated version, not the originally
            # cached one.
            blob = self.releases.getReleaseBlob(name="b")
            self.assertEquals(blob["appv"], "2")
            t.return_value += 1

            # And retrieve it a few more times for good measure
            self.releases.getReleaseBlob(name="b")
            t.return_value += 1
            self.releases.getReleaseBlob(name="b")
            t.return_value += 1
            self.releases.getReleaseBlob(name="b")

            # The first 3 retrievals here cause a miss and then 2 hits.
            # update doesn't affect the stats at all (but it updates
            # the cache with the new version
            # Which means that all 4 subsequent retrievals should be hits.
            self._checkCacheStats(cache.caches["blob"], 7, 6, 1)
            # Because we updated the blob before the blob_version cache
            # expired at t=4, its expiry got reset, which means that its only
            # miss was the original lookup.
            self._checkCacheStats(cache.caches["blob_version"], 7, 6, 1)

    def testAddReleaseUpdatesCache(self):
        with mock.patch("time.time") as t:
            t.return_value = 0
            self.releases.insert(
                changed_by="bill",
                name="abc",
                product="bbb",
                data=ReleaseBlobV1(name="abc", schema_version=1, hashFunction="sha512"),
            )
            t.return_value += 1
            self.releases.getReleaseBlob(name="abc")
            t.return_value += 1
            self.releases.getReleaseBlob(name="abc")

            # Adding the release should've caused the cache to get an initial
            # version of the blob without changing the stats. The two retrievals
            # should both be cache hits because of this.
            self._checkCacheStats(cache.caches["blob"], 2, 2, 0)
            self._checkCacheStats(cache.caches["blob_version"], 2, 2, 0)

    def testDeleteReleaseClobbersCache(self):
        with mock.patch("time.time") as t:
            t.return_value = 0
            self.releases.getReleaseBlob(name="b")
            t.return_value += 1
            self.releases.getReleaseBlob(name="b")
            t.return_value += 1
            self.releases.delete({"name": "b"}, changed_by="bob", old_data_version=1)
            t.return_value += 1

            # We've just got two lookups here (one hit, one miss).
            # Deleting shouldn't cause any cache lookups...
            self._checkCacheStats(cache.caches["blob"], 2, 1, 1)
            self._checkCacheStats(cache.caches["blob_version"], 2, 1, 1)
            # ...but we do need to verify that the blob is no longer in the
            # cache or otherwise retrievable.
            self.assertRaises(KeyError, self.releases.getReleaseBlob, name="b")

    def testAddLocaleToReleaseUpdatesCaches(self):
        with mock.patch("time.time") as t:
            t.return_value = 0
            self.releases.getReleaseBlob(name="b")
            t.return_value += 1
            self.releases.addLocaleToRelease("b", "b", "win", "zu", dict(buildID=123), 1, "bob")
            t.return_value += 1
            blob = self.releases.getReleaseBlob(name="b")

            newBlob = {
                "schema_version": 1,
                "name": "b",
                "hashFunction": "sha512",
                "platforms": {
                    "win": {
                        "locales": {
                            "zu": {
                                "buildID": 123,
                            }
                        }
                    }
                }
            }

            self.assertEquals(blob, newBlob)
            # The first getReleaseBlob call is a miss
            # addLocaleToRelease retrieve the blob (a hit) before updating it,
            # and updates the cache.
            # The second getReleaseBlob call will be a cache hit of the newly
            # updated contents.
            self._checkCacheStats(cache.caches["blob"], 3, 2, 1)
            self._checkCacheStats(cache.caches["blob_version"], 3, 2, 1)


class TestReleasesAppReleaseBlobs(unittest.TestCase, MemoryDatabaseMixin):
    """Tests for the Releases class that are interwoven with AppRelease blob schemas"""

    maxDiff = 2000

    def setUp(self):
        MemoryDatabaseMixin.setUp(self)
        self.db = AUSDatabase(self.dburi)
        self.db.create()
        self.releases = self.db.releases
        self.releases.t.insert().execute(name='a', product='a', data_version=1, data=createBlob("""
{
    "name": "a",
    "schema_version": 1,
    "hashFunction": "sha512",
    "platforms": {
        "p": {
            "locales": {
                "l": {
                    "complete": {
                        "filesize": 1234,
                        "from": "*",
                        "hashValue": "def"
                    }
                }
            }
        },
        "p2": {
            "alias": "p"
        },
        "p3": {
        }
    }
}
"""))
        self.releases.t.insert().execute(name='b', product='b', data_version=1, data=createBlob("""
{
    "name": "b",
    "hashFunction": "sha512",
    "schema_version": 1
}
"""))
        self.db.permissions.t.insert().execute(permission="admin", username="bill", data_version=1)
        self.db.permissions.t.insert().execute(permission="admin", username="me", data_version=1)

    def testAddRelease(self):
        blob = ReleaseBlobV1(name="d", hashFunction="sha512")
        self.releases.insert(changed_by="bill", name='d', product='d', data=blob)
        expected = [('d', 'd', False, createBlob(
            dict(name="d", schema_version=1, hashFunction="sha512")), 1)]
        self.assertEquals(self.releases.t.select().where(
            self.releases.name == 'd').execute().fetchall(), expected)

    def testAddReleaseAlreadyExists(self):
        blob = ReleaseBlobV1(name="a", hashFunction="sha512")
        self.assertRaises(TransactionError, self.releases.insert,
                          changed_by="bill", name='a', product='a', data=blob)

    def testUpdateRelease(self):
        blob = ReleaseBlobV1(name='a', hashFunction="sha512")
        self.releases.update({"name": "a"}, {"product": "z", "data": blob}, "bill", 1)
        expected = [('a', 'z', False, createBlob(
            dict(name='a', schema_version=1, hashFunction="sha512")), 2)]
        self.assertEquals(self.releases.t.select().where(
            self.releases.name == 'a').execute().fetchall(), expected)

    def testUpdateReleaseWhenReadOnly(self):
        blob = ReleaseBlobV1(name='a', hashFunction="sha512")
        # set release 'a' to read-only
        self.releases.t.update(values=dict(read_only=True, data_version=2)
                               ).where(self.releases.name == "a").execute()
        self.assertRaises(ReadOnlyError, self.releases.update, {"name": "a"}, {
                          "product": "z", "data": blob}, "me", 2)

    def testUpdateReleaseWithBlob(self):
        blob = ReleaseBlobV1(name='b', schema_version=1, hashFunction="sha512")
        self.releases.update({"name": "b"}, {"product": "z", "data": blob}, "bill", 1)
        expected = [('b', 'z', False, createBlob(
            dict(name='b', schema_version=1, hashFunction="sha512")), 2)]
        self.assertEquals(self.releases.t.select().where(
            self.releases.name == 'b').execute().fetchall(), expected)

    def testUpdateReleaseInvalidBlob(self):
        blob = ReleaseBlobV1(name="2", hashFunction="sha512")
        blob['foo'] = 'bar'
        self.assertRaises(BlobValidationError, self.releases.update, where={"name": "b"}, what={
                          "data": blob}, changed_by='bill', old_data_version=1)

    def testAddLocaleToRelease(self):
        data = {
            "complete": {
                "filesize": 1,
                "from": "*",
                "hashValue": "abc",
            }
        }
        self.releases.addLocaleToRelease(
            name='a', product='a', platform='p', locale='c', data=data, old_data_version=1, changed_by='bill')
        ret = select([self.releases.data]).where(self.releases.name == 'a').execute().fetchone()[0]
        expected = createBlob("""
{
    "name": "a",
    "schema_version": 1,
    "hashFunction": "sha512",
    "platforms": {
        "p": {
            "locales": {
                "c": {
                    "complete": {
                        "filesize": 1,
                        "from": "*",
                        "hashValue": "abc"
                    }
                },
                "l": {
                    "complete": {
                        "filesize": 1234,
                        "from": "*",
                        "hashValue": "def"
                    }
                }
            }
        },
        "p2": {
            "alias": "p"
        },
        "p3": {
        }
    }
}
""")
        self.assertEqual(ret, expected)

    def testAddLocaleToReleaseWithAlias(self):
        data = {
            "complete": {
                "filesize": 123,
                "from": "*",
                "hashValue": "abc"
            }
        }
        self.releases.addLocaleToRelease(name='a', product='a', platform='p',
                                         locale='c', data=data, old_data_version=1, changed_by='bill', alias=['p4'])
        ret = select([self.releases.data]).where(self.releases.name == 'a').execute().fetchone()[0]
        expected = createBlob("""
{
    "name": "a",
    "hashFunction": "sha512",
    "schema_version": 1,
    "platforms": {
        "p": {
            "locales": {
                "c": {
                    "complete": {
                        "filesize": 123,
                        "from": "*",
                        "hashValue": "abc"
                    }
                },
                "l": {
                    "complete": {
                        "filesize": 1234,
                        "from": "*",
                        "hashValue": "def"
                    }
                }
            }
        },
        "p2": {
            "alias": "p"
        },
        "p3": {
        },
        "p4": {
            "alias": "p"
        }
    }
}
""")
        self.assertEqual(ret, expected)

    def testAddLocaleToReleaseOverride(self):
        data = {
            "complete": {
                "filesize": 123,
                "from": "*",
                "hashValue": "789"
            }
        }
        self.releases.addLocaleToRelease(
            name='a', product='a', platform='p', locale='l', data=data, old_data_version=1, changed_by='bill')
        ret = select([self.releases.data]).where(self.releases.name == 'a').execute().fetchone()[0]
        expected = createBlob("""
{
    "name": "a",
    "hashFunction": "sha512",
    "schema_version": 1,
    "platforms": {
        "p": {
            "locales": {
                "l": {
                    "complete": {
                        "filesize": 123,
                        "from": "*",
                        "hashValue": "789"
                    }
                }
            }
        },
        "p2": {
            "alias": "p"
        },
        "p3": {
        }
    }
}
""")
        self.assertEqual(ret, expected)

    def testAddLocaleToReleasePlatformsDoesntExist(self):
        data = {
            "complete": {
                "filesize": 432,
                "from": "*",
                "hashValue": "abc"
            }
        }
        self.releases.addLocaleToRelease(
            name='b', product='b', platform='q', locale='l', data=data, old_data_version=1, changed_by='bill')
        ret = select([self.releases.data]).where(self.releases.name == 'b').execute().fetchone()[0]
        expected = createBlob("""
{
    "name": "b",
    "hashFunction": "sha512",
    "schema_version": 1,
    "platforms": {
        "q": {
            "locales": {
                "l": {
                    "complete": {
                        "filesize": 432,
                        "from": "*",
                        "hashValue": "abc"
                    }
                }
            }
        }
    }
}
""")
        self.assertEqual(ret, expected)

    def testAddLocaleToReleaseNoLocales(self):
        data = {
            "complete": {
                "filesize": 432,
                "from": "*",
                "hashValue": "abc",
            }
        }
        self.releases.addLocaleToRelease(
            name='a', product='a', platform='p3', locale='l', data=data, old_data_version=1, changed_by='bill')
        ret = select([self.releases.data]).where(self.releases.name == 'a').execute().fetchone()[0]
        expected = createBlob("""
{
    "name": "a",
    "hashFunction": "sha512",
    "schema_version": 1,
    "platforms": {
        "p": {
            "locales": {
                "l": {
                    "complete": {
                        "filesize": 1234,
                        "from": "*",
                        "hashValue": "def"
                    }
                }
            }
        },
        "p2": {
            "alias": "p"
        },
        "p3": {
            "locales": {
                "l": {
                    "complete": {
                        "filesize": 432,
                        "from": "*",
                        "hashValue": "abc"
                    }
                }
            }
        }
    }
}
""")
        self.assertEqual(ret, expected)

    def testAddLocaleToReleaseSecondPlatform(self):
        data = {
            "complete": {
                "filesize": 324,
                "from": "*",
                "hashValue": "abc",
            }
        }
        self.releases.addLocaleToRelease(
            name='a', product='a', platform='q', locale='l', data=data, old_data_version=1, changed_by='bill')
        ret = select([self.releases.data]).where(self.releases.name == 'a').execute().fetchone()[0]
        expected = createBlob("""
{
    "name": "a",
    "hashFunction": "sha512",
    "schema_version": 1,
    "platforms": {
        "p": {
            "locales": {
                "l": {
                    "complete": {
                        "filesize": 1234,
                        "from": "*",
                        "hashValue": "def"
                    }
                }
            }
        },
        "p2": {
            "alias": "p"
        },
        "p3": {
        },
        "q": {
            "locales": {
                "l": {
                    "complete": {
                        "filesize": 324,
                        "from": "*",
                        "hashValue": "abc"
                    }
                }
            }
        }
    }
}
""")
        self.assertEqual(ret, expected)

    def testAddLocaleToReleaseResolveAlias(self):
        data = {
            "complete": {
                "filesize": 444,
                "from": "*",
                "hashValue": "abc",
            }
        }
        self.releases.addLocaleToRelease(
            name='a', product='a', platform='p2', locale='j', data=data, old_data_version=1, changed_by='bill')
        ret = select([self.releases.data]).where(self.releases.name == 'a').execute().fetchone()[0]
        expected = createBlob("""
{
    "name": "a",
    "hashFunction": "sha512",
    "schema_version": 1,
    "platforms": {
        "p": {
            "locales": {
                "l": {
                    "complete": {
                        "filesize": 1234,
                        "from": "*",
                        "hashValue": "def"
                    }
                },
                "j": {
                    "complete": {
                        "filesize": 444,
                        "from": "*",
                        "hashValue": "abc"
                    }
                }
            }
        },
        "p2": {
            "alias": "p"
        },
        "p3": {
        }
    }
}
""")
        self.assertEqual(ret, expected)

    def testAddLocaleWhenReadOnly(self):
        data = {
            "complete": {
                "filesize": 1,
                "from": "*",
                "hashValue": "abc",
            }
        }
        self.releases.t.update(values=dict(read_only=True, data_version=2)
                               ).where(self.releases.name == "a").execute()
        self.assertRaises(ReadOnlyError, self.releases.addLocaleToRelease, name='a', product='a', platform='p', locale='c', data=data, old_data_version=1,
                          changed_by='bill')

    def testAddMergeableOutdatedData(self):
        ancestor_blob = createBlob("""
{
    "name": "p",
    "schema_version": 1,
    "hashFunction": "sha512",
    "platforms": {
        "p": {
            "locales": {
                "l": {
                    "complete": {
                        "filesize": 1234,
                        "from": "*",
                        "hashValue": "def"
                    }
                }
            }
        },
        "p2": {
            "alias": "p"
        },
        "p3": {
        }
    }
}
""")
        blob1 = createBlob("""
{
    "name": "p",
    "schema_version": 1,
    "hashFunction": "sha512",
    "platforms": {
        "p": {
            "locales": {
                "c": {
                    "complete": {
                        "filesize": 1,
                        "from": "*",
                        "hashValue": "abc"
                    }
                },
                "l": {
                    "complete": {
                        "filesize": 1234,
                        "from": "*",
                        "hashValue": "def"
                    }
                }
            }
        },
        "p2": {
            "alias": "p"
        },
        "p3": {
        }
    }
}
""")
        blob2 = createBlob("""
{
    "name": "p",
    "schema_version": 1,
    "hashFunction": "sha512",
    "platforms": {
        "p": {
            "locales": {
                "c1": {
                    "complete": {
                        "filesize": 1,
                        "from": "*",
                        "hashValue": "abc"
                    }
                },
                "l": {
                    "complete": {
                        "filesize": 1234,
                        "from": "*",
                        "hashValue": "def"
                    }
                }
            }
        },
        "p2": {
            "alias": "p"
        },
        "p3": {
        }
    }
}
""")
        result_blob = createBlob("""
{
    "name": "p",
    "schema_version": 1,
    "hashFunction": "sha512",
    "platforms": {
        "p": {
            "locales": {
                "c": {
                    "complete": {
                        "filesize": 1,
                        "from": "*",
                        "hashValue": "abc"
                    }
                },
                "l": {
                    "complete": {
                        "filesize": 1234,
                        "from": "*",
                        "hashValue": "def"
                    }
                },
                "c1": {
                    "complete": {
                        "filesize": 1,
                        "from": "*",
                        "hashValue": "abc"
                    }
                }
            }
        },
        "p2": {
            "alias": "p"
        },
        "p3": {
        }
    }
}
""")
        self.releases.insert(changed_by="bill", name='p', product='z', data=ancestor_blob)
        self.releases.update({"name": "p"}, {"product": "z", "data": blob1},
                             changed_by='bill', old_data_version=1)
        self.releases.update({"name": "p"}, {"product": "z", "data": blob2},
                             changed_by='bill', old_data_version=1)
        ret = select([self.releases.data]).where(self.releases.name == 'p').execute().fetchone()[0]
        self.assertEqual(result_blob, ret)

    def testAddMergeableWithChangesToList(self):
        ancestor_blob = createBlob("""
{
    "name": "release4",
    "schema_version": 4,
    "hashFunction": "sha512",
    "platforms": {
        "p": {
            "locales": {
                "l": {
                    "completes": [
                        {
                            "filesize": 1234,
                            "from": "*",
                            "hashValue": "def"
                        }
                    ],
                    "partials": [
                        {
                            "filesize": 1234,
                            "from": "release1",
                            "hashValue": "def"
                        }
                    ]
                }
            }
        }
    }
}
""")
        blob1 = createBlob("""
{
    "name": "release4",
    "schema_version": 4,
    "hashFunction": "sha512",
    "platforms": {
        "p": {
            "locales": {
                "l": {
                    "completes": [
                        {
                            "filesize": 1234,
                            "from": "*",
                            "hashValue": "def"
                        }
                    ],
                    "partials": [
                        {
                            "filesize": 1234,
                            "from": "release1",
                            "hashValue": "def"
                        },
                        {
                            "filesize": 5678,
                            "from": "release2",
                            "hashValue": "aaa"
                        }
                    ]
                }
            }
        }
    }
}
""")
        blob2 = createBlob("""
{
    "name": "release4",
    "schema_version": 4,
    "hashFunction": "sha512",
    "platforms": {
        "p": {
            "locales": {
                "l": {
                    "completes": [
                        {
                            "filesize": 1234,
                            "from": "*",
                            "hashValue": "def"
                        }
                    ],
                    "partials": [
                        {
                            "filesize": 1234,
                            "from": "release1",
                            "hashValue": "def"
                        },
                        {
                            "filesize": 9012,
                            "from": "release3",
                            "hashValue": "bbb"
                        }
                    ]
                }
            }
        }
    }
}
""")
        result_blob = createBlob("""
{
    "name": "release4",
    "schema_version": 4,
    "hashFunction": "sha512",
    "platforms": {
        "p": {
            "locales": {
                "l": {
                    "completes": [
                        {
                            "filesize": 1234,
                            "from": "*",
                            "hashValue": "def"
                        }
                    ],
                    "partials": [
                        {
                            "filesize": 1234,
                            "from": "release1",
                            "hashValue": "def"
                        },
                        {
                            "filesize": 5678,
                            "from": "release2",
                            "hashValue": "aaa"
                        },
                        {
                            "filesize": 9012,
                            "from": "release3",
                            "hashValue": "bbb"
                        }
                    ]
                }
            }
        }
    }
}
""")
        self.releases.insert(changed_by="bill", name='release4', product='z', data=ancestor_blob)
        self.releases.update({"name": "release4"}, {"product": "z", "data": blob1}, changed_by='bill', old_data_version=1)
        self.releases.update({"name": "release4"}, {"product": "z", "data": blob2}, changed_by='bill', old_data_version=1)
        ret = select([self.releases.data]).where(self.releases.name == 'release4').execute().fetchone()[0]
        self.assertEqual(result_blob, ret)

    def testAddConflictingOutdatedData(self):
        ancestor_blob = createBlob("""
{
    "name": "p",
    "schema_version": 1,
    "hashFunction": "sha512",
    "platforms": {
        "p": {
            "locales": {
                "l": {
                    "complete": {
                        "filesize": 1234,
                        "from": "*",
                        "hashValue": "def"
                    }
                }
            }
        },
        "p2": {
            "alias": "p"
        },
        "p3": {
        }
    }
}
""")
        blob1 = createBlob("""
{
    "name": "p",
    "schema_version": 1,
    "hashFunction": "sha512",
    "platforms": {
        "p": {
            "locales": {
                "c": {
                    "complete": {
                        "filesize": 1,
                        "from": "*",
                        "hashValue": "abc"
                    }
                },
                "l": {
                    "complete": {
                        "filesize": 1234,
                        "from": "*",
                        "hashValue": "def"
                    }
                }
            }
        },
        "p2": {
            "alias": "p"
        },
        "p3": {
        }
    }
}
""")
        blob2 = createBlob("""
{
    "name": "p",
    "schema_version": 1,
    "hashFunction": "sha512",
    "platforms": {
        "p": {
            "locales": {
                "c": {
                    "complete": {
                        "filesize": 12,
                        "from": "*",
                        "hashValue": "abc"
                    }
                },
                "l": {
                    "complete": {
                        "filesize": 1234,
                        "from": "*",
                        "hashValue": "def"
                    }
                }
            }
        },
        "p2": {
            "alias": "p"
        },
        "p3": {
        }
    }
}
""")
        self.releases.insert(changed_by="bill", name="p", product="z", data=ancestor_blob)
        self.releases.update({"name": "p"}, {"product": "z", "data": blob1},
                             changed_by="bill", old_data_version=1)
        self.assertRaises(OutdatedDataError, self.releases.update,
                          {"name": "p"}, {"product": "z", "data": blob2}, changed_by='bill', old_data_version=1)

    def testAddLocaleToReleaseDoesMerging(self):
        ancestor_blob = createBlob("""
{
    "name": "release4",
    "schema_version": 4,
    "hashFunction": "sha512",
    "product": "p",
    "platforms": {
        "p": {
            "locales": {
                "l": {
                    "completes": [
                        {
                            "filesize": 1234,
                            "from": "*",
                            "hashValue": "def"
                        }
                    ],
                    "partials": [
                        {
                            "filesize": 1234,
                            "from": "release1",
                            "hashValue": "def"
                        }
                    ]
                }
            }
        }
    }
}
""")
        result_blob = createBlob("""
{
    "name": "release4",
    "schema_version": 4,
    "hashFunction": "sha512",
    "product": "p",
    "platforms": {
        "p": {
            "locales": {
                "l": {
                    "completes": [
                        {
                            "filesize": 1234,
                            "from": "*",
                            "hashValue": "def"
                        }
                    ],
                    "partials": [
                        {
                            "filesize": 1234,
                            "from": "release1",
                            "hashValue": "def"
                        },
                        {
                            "filesize": 567,
                            "from": "release2",
                            "hashValue": "ghi"
                        },
                        {
                            "filesize": 890,
                            "from": "release3",
                            "hashValue": "jkl"
                        }
                    ]
                }
            }
        }
    }
}
""")
        self.releases.insert(changed_by="bill", name="release4", product="z", data=ancestor_blob)
        self.releases.addLocaleToRelease("release4", "p", "p", "l", {"partials": [{"filesize": 567, "from": "release2", "hashValue": "ghi"}]},
                                         old_data_version=1, changed_by="bill")
        self.releases.addLocaleToRelease("release4", "p", "p", "l", {"partials": [{"filesize": 890, "from": "release3", "hashValue": "jkl"}]},
                                         old_data_version=1, changed_by="bill")
        ret = select([self.releases.data]).where(self.releases.name == 'release4').execute().fetchone()[0]
        self.assertEqual(result_blob, ret)


class TestPermissions(unittest.TestCase, MemoryDatabaseMixin):

    def setUp(self):
        MemoryDatabaseMixin.setUp(self)
        self.db = AUSDatabase(self.dburi)
        self.db.create()
        self.permissions = self.db.permissions
        self.user_roles = self.db.permissions.user_roles
        self.permissions.t.insert().execute(permission='admin', username='bill', data_version=1)
        self.permissions.t.insert().execute(permission="permission", username="bob", data_version=1)
        self.permissions.t.insert().execute(permission="permission", username="sean", data_version=1)
        self.permissions.t.insert().execute(permission="release", username="bob",
                                            options=dict(products=["fake"]), data_version=1)
        self.permissions.t.insert().execute(permission="release", username="janet",
                                            options=dict(products=["fake"]), data_version=1)
        self.permissions.t.insert().execute(permission="rule", username="cathy", data_version=1)
        self.permissions.t.insert().execute(permission="rule", username="bob",
                                            options=dict(actions=["modify"]), data_version=1)
        self.permissions.t.insert().execute(permission="rule", username="fred", options=dict(products=["foo", "bar"], actions=["modify"]),
                                            data_version=1)
        self.permissions.t.insert().execute(permission='admin',
                                            username='george',
                                            options=dict(products=["foo"]),
                                            data_version=1)
        self.user_roles.t.insert().execute(username="bob", role="releng", data_version=1)
        self.user_roles.t.insert().execute(username="bob", role="dev", data_version=1)
        self.user_roles.t.insert().execute(username="cathy", role="releng", data_version=1)
        self.user_roles.t.insert().execute(username="janet", role="releng", data_version=1)
        self.db.productRequiredSignoffs.t.insert().execute(product="foo", channel="bar",
                                                           role="dev", signoffs_required=1, data_version=1)
        self.db.permissionsRequiredSignoffs.t.insert().execute(
            product="foo", role="dev", signoffs_required=1, data_version=2)

    def testAllTablesCreated(self):
        self.assertTrue(self.db.permissions)
        self.assertTrue(self.db.permissions.history)
        self.assertTrue(self.db.permissions.scheduled_changes)
        self.assertTrue(self.db.permissions.scheduled_changes.history)
        self.assertTrue(self.db.permissions.scheduled_changes.conditions)
        self.assertTrue(self.db.permissions.scheduled_changes.conditions.history)

    def testPermissionsHasCorrectTablesAndColumns(self):
        columns = [c.name for c in self.permissions.t.get_children()]
        expected = ["username", "permission", "options", "data_version"]
        self.assertEquals(set(columns), set(expected))
        history_columns = [c.name for c in self.permissions.history.t.get_children()]
        expected = ["change_id", "changed_by", "timestamp"] + expected
        self.assertEquals(set(history_columns), set(expected))

    def testUserRolesHasCorrectTablesAndColumns(self):
        columns = [c.name for c in self.user_roles.t.get_children()]
        expected = ["username", "role", "data_version"]
        self.assertEquals(set(columns), set(expected))
        history_columns = [c.name for c in self.user_roles.history.t.get_children()]
        expected = ["change_id", "changed_by", "timestamp"] + expected
        self.assertEquals(set(history_columns), set(expected))

    def testGrantPermissions(self):
        self.permissions.insert("bob", username="cathy", permission="release",
                                options=dict(products=["SeaMonkey"]))
        query = self.permissions.t.select().where(self.permissions.username == "cathy")
        query = query.where(self.permissions.permission == "release")
        self.assertEquals(query.execute().fetchall(), [
                          ("release", "cathy", dict(products=["SeaMonkey"]), 1)])

    def testGrantPermissionsUnknownPermission(self):
        self.assertRaises(ValueError, self.permissions.insert,
                          changed_by="bob", username="bud", permission="bad")

    def testGrantPermissionsUnknownOption(self):
        self.assertRaises(ValueError, self.permissions.insert, changed_by="bob", username="bud", permission="rule",
                          options=dict(foo=1))

    def testGrantPermissionWithProductThatRequiresSignoff(self):
        self.assertRaises(SignoffRequiredError, self.permissions.insert, changed_by="bill", username="janet", permission="admin",
                          options={"products": ["foo"]})

    def testGrantPermissionWithoutProductThatRequiresSignoff(self):
        self.assertRaises(SignoffRequiredError, self.permissions.insert,
                          changed_by="bill", username="janet", permission="admin")

    def testGrantRoleWithPermission(self):
        self.permissions.grantRole("fred", "relman", "bill")
        got = self.user_roles.t.select().where(self.user_roles.username == "fred").execute().fetchall()
        self.assertEquals(got, [("fred", "relman", 1)])

    def testGrantRoleWithoutPermission(self):
        self.assertRaises(PermissionDeniedError, self.permissions.grantRole,
                          username="rory", role="releng", changed_by="cathy")

    def testGrantRoleExistingRole(self):
        self.assertRaises(TransactionError, self.permissions.grantRole,
                          username="bob", role="releng", changed_by="bill")

    def testGrantRoleForExistingUser(self):
        self.permissions.grantRole("bob", "relman", "bill")
        got = self.user_roles.t.select().where(self.user_roles.username == "bob").execute().fetchall()
        self.assertEquals(len(got), 3)
        self.assertIn(("bob", "releng", 1), got)
        self.assertIn(("bob", "dev", 1), got)
        self.assertIn(("bob", "relman", 1), got)

    def testGrantRoleToUserWhoDoesntHaveAPermission(self):
        self.assertRaisesRegexp(ValueError, "Cannot grant a role to a user without any permissions",
                                self.permissions.grantRole, changed_by="bill", username="kirk", role="dev")

    def testRevokePermission(self):
        self.permissions.delete({"username": "bob", "permission": "release"},
                                changed_by="bill", old_data_version=1)
        query = self.permissions.t.select().where(self.permissions.username == "bob")
        query = query.where(self.permissions.permission == "release")
        self.assertEquals(len(query.execute().fetchall()), 0)

    def testRevokePermissionThatDoesntSupportProductOption(self):
        self.assertRaises(SignoffRequiredError, self.permissions.delete, {"username": "sean", "permission": "permission"}, changed_by="bill",
                          old_data_version=1)

    def testRevokeRoleWithPermission(self):
        self.permissions.revokeRole("bob", "releng", "bill", old_data_version=1)
        got = self.user_roles.t.select().where(self.user_roles.username == "bob").execute().fetchall()
        self.assertEquals(len(got), 1)
        self.assertEquals(got[0], ("bob", "dev", 1))

    def testRevokeRoleWithoutPermission(self):
        self.assertRaises(PermissionDeniedError, self.permissions.revokeRole,
                          username="bob", role="releng", changed_by="kirk", old_data_version=1)

    def testRevokingPermissionAlsoRevokeRoles(self):
        self.permissions.delete({"username": "janet", "permission": "release"},
                                changed_by="bill", old_data_version=1)
        got = self.db.permissions.t.select().where(self.db.permissions.username == "janet").execute().fetchall()
        self.assertEquals(len(got), 0)
        got = self.user_roles.t.select().where(self.user_roles.username == "janet").execute().fetchall()
        self.assertEquals(len(got), 0)

    def testRevokePermissionWithProductThatRequiresSignoff(self):
        self.assertRaises(SignoffRequiredError, self.permissions.delete, {"username": "george", "permission": "admin"}, changed_by="bill",
                          old_data_version=1)

    def testRevokePermissionWithoutProductThatRequiresSignoff(self):
        self.assertRaises(SignoffRequiredError, self.permissions.delete, {"username": "cathy", "permission": "rule"}, changed_by="bill",
                          old_data_version=1)

    def testCannotRevokeRoleThatMakesRequiredSignoffImpossible(self):
        self.assertRaisesRegexp(ValueError, "Revoking dev role would make it impossible for Required Signoffs to be fulfilled",
                                self.permissions.revokeRole, "bob", "dev", "bill", old_data_version=1)

    def testGetAllUsers(self):
        self.assertEquals(set(self.permissions.getAllUsers()), set(["bill",
                                                                    "bob",
                                                                    "cathy",
                                                                    "fred",
                                                                    "george",
                                                                    "janet",
                                                                    "sean"]))

    def testCountAllUsers(self):
        self.assertEquals(self.permissions.countAllUsers(), 7)

    def testGetPermission(self):
        expected = {
            "permission": "release",
            "username": "bob",
            "options": dict(products=["fake"]),
            "data_version": 1
        }
        self.assertEquals(self.permissions.getPermission("bob", "release"), expected)

    def testGetPermissionNonExistant(self):
        self.assertEquals(self.permissions.getPermission("cathy", "release"), {})

    def testGetUserPermissions(self):
        expected = {"permission": dict(options=None, data_version=1),
                    "release": dict(options=dict(products=["fake"]), data_version=1),
                    "rule": dict(options=dict(actions=["modify"]), data_version=1)}
        self.assertEquals(self.permissions.getUserPermissions("bob"), expected)

    def testGetOptions(self):
        expected = dict(products=["fake"])
        self.assertEquals(self.permissions.getOptions("bob", "release"), expected)

    def testGetOptionsPermissionDoesntExist(self):
        self.assertRaises(ValueError, self.permissions.getOptions, "fake", "fake")

    def testGetOptionsNoOptions(self):
        self.assertEquals(self.permissions.getOptions("cathy", "rule"), None)

    def testHasPermissionAdmin(self):
        self.assertTrue(self.permissions.hasPermission("bill", "rule", "delete"))

    def testHasPermissionProductAdmin(self):
        self.assertFalse(self.permissions.hasPermission("george", "rule", "delete"))
        self.assertTrue(self.permissions.hasPermission("george", "rule",
                                                       "delete", "foo"))
        self.assertFalse(self.permissions.hasPermission("george", "rule",
                                                        "delete", "bar"))

    def testHasPermissionGranular(self):
        self.assertTrue(self.permissions.hasPermission("cathy", "rule", "create"))

    def testHasPermissionWithDbOption(self):
        self.assertTrue(self.permissions.hasPermission("bob", "rule", "modify"))

    def testHasPermissionWithOption(self):
        self.assertTrue(self.permissions.hasPermission("bob", "release", "create", "fake"))

    def testHasPermissionWithUrlOptionMulti(self):
        self.assertTrue(self.permissions.hasPermission("fred", "rule", "modify", "foo"))
        self.assertTrue(self.permissions.hasPermission("fred", "rule", "modify", "bar"))

    def testHasPermissionNotAllowed(self):
        self.assertFalse(self.permissions.hasPermission("cathy", "release", "modify"))

    def testHasPermissionNotAllowedByAction(self):
        self.assertFalse(self.permissions.hasPermission("bob", "rule", "delete"))

    def testHasPermissionNotAllowedByProduct(self):
        self.assertFalse(self.permissions.hasPermission("bob", "release", "modify", "reallyfake"))

    def testGetUserRoles(self):
        got = self.permissions.getUserRoles("bob")
        self.assertEquals(sorted(got), sorted(
            [{'data_version': 1, 'role': u'releng'}, {'data_version': 1, 'role': u'dev'}]))

    def testGetUserRolesNonExistantUser(self):
        got = self.permissions.getUserRoles("kirk")
        self.assertEquals(got, [])

    def testUpdateUserRole(self):
        self.assertRaises(AttributeError, self.user_roles.update, {
                          "username": "bob"}, {"role": "relman"}, "bill", 1)

    def testHasRole(self):
        self.assertTrue(self.permissions.hasRole("bob", "releng"))

    def testHasRoleNegative(self):
        self.assertFalse(self.permissions.hasRole("cathy", "dev"))

    def testIsAdmin(self):
        self.assertTrue(self.permissions.isAdmin("bill"))

    def testIsAdminNegative(self):
        self.assertFalse(self.permissions.isAdmin("bob"))


class TestDockerflow(unittest.TestCase, MemoryDatabaseMixin):

    def setUp(self):
        MemoryDatabaseMixin.setUp(self)
        self.db = AUSDatabase(self.dburi)
        self.db.create()
        self.dockerflow = self.db.dockerflow

    def testInitAndIncrementValue(self):
        user = 'dockerflow_test'

        with self.assertRaises(IndexError):
            self.dockerflow.getDockerflowEntry()
        self.dockerflow.incrementWatchdogValue(changed_by=user)
        entry = self.dockerflow.getDockerflowEntry()
        self.assertEqual(entry['watchdog'], 1)

        self.dockerflow.incrementWatchdogValue(changed_by=user)
        entry = self.dockerflow.getDockerflowEntry()
        self.assertEqual(entry['watchdog'], 2)


class TestDB(unittest.TestCase):

    def testSetDburiAlreadySetup(self):
        db = AUSDatabase('sqlite:///:memory:')
        self.assertRaises(AlreadySetupError, db.setDburi, 'sqlite:///:memory:')

    def testReset(self):
        db = AUSDatabase('sqlite:///:memory:')
        db.reset()
        # If we can set the dburi again, reset worked!
        db.setDburi('sqlite:///:memory:')
        db.create()
        insp = Inspector.from_engine(db.engine)
        self.assertNotEqual(insp.get_table_names(), [])


class PartialString(str):
    """Super hacky way to do partial string matches in mock's assert_called_with, because
    it doesn't provide a way to access individual arguments of a call."""

    def __eq__(self, other):
        return self in other

    def __repr__(self):
        return "Partial string of: '%s'" % self


class TestChangeNotifiers(unittest.TestCase):

    def setUp(self):
        self.db = AUSDatabase('sqlite:///:memory:')
        self.db.create()
        self.db.rules.t.insert().execute(rule_id=2, priority=100, channel='release',
                                         backgroundRate=100, update_type='z', data_version=1)
        self.db.rules.t.insert().execute(rule_id=3, priority=100, channel='release',
                                         backgroundRate=100, update_type='y', data_version=1)
        self.db.rules.scheduled_changes.t.insert().execute(sc_id=1, complete=0, scheduled_by="bob", base_rule_id=2, base_priority=100,
                                                           base_channel='release', base_backgroundRate=10, base_update_type='z', base_data_version=1,
                                                           data_version=1, change_type="update")
        self.db.rules.scheduled_changes.conditions.t.insert().execute(
            sc_id=1, when=10000000000000000, data_version=1)
        self.db.permissions.t.insert().execute(permission="admin", username="bob", data_version=1)
        self.db.releases.t.insert().execute(name='a', product='a', read_only=True,
                                            data=createBlob(
                                                dict(name="a", schema_version=1, hashFunction="sha512")),
                                            data_version=1)
        self.db.releases.t.insert().execute(name='b', product='b',
                                            read_only=False,
                                            data=createBlob(
                                                dict(name="b", schema_version=1, hashFunction="sha512")),
                                            data_version=1)

    def _runTest(self, changer):
        with mock.patch("smtplib.SMTP") as smtp:
            mock_conn = mock.Mock()
            smtp.return_value = mock_conn
            self.db.setupChangeMonitors("fake", 25, "fake", "fake", "fake@to.com", "fake@from.com")
            changer()
            return mock_conn

    def testOnInsert(self):
        def doit():
            self.db.rules.insert("bob", product="foo", channel="bar",
                                 backgroundRate=100, priority=50, update_type="minor")
        mock_conn = self._runTest(doit)
        mock_conn.sendmail.assert_called_with(
            "fake@from.com", "fake@to.com", PartialString("INSERT"))
        mock_conn.sendmail.assert_called_with(
            "fake@from.com", "fake@to.com", PartialString("Row to be inserted:"))
        mock_conn.sendmail.assert_called_with(
            "fake@from.com", "fake@to.com", PartialString("'channel': 'bar'"))

    def testOnUpdate(self):
        def doit():
            self.db.rules.update({"rule_id": 2}, {"product": "blah"}, "bob", 1)
        mock_conn = self._runTest(doit)
        # Updating a Rule causes its Scheduled Change to be updated as well, so we
        # have to check both of those calls.
        mock_conn.sendmail.assert_any_call(
            "fake@from.com", "fake@to.com", PartialString("UPDATE to rules"))
        mock_conn.sendmail.assert_any_call(
            "fake@from.com", "fake@to.com", PartialString("Row(s) to be updated as follows:"))
        mock_conn.sendmail.assert_any_call(
            "fake@from.com", "fake@to.com", PartialString("'product': None ---> 'blah'"))
        mock_conn.sendmail.assert_any_call(
            "fake@from.com", "fake@to.com", PartialString("'channel': u'release',"))
        mock_conn.sendmail.assert_called_with(
            "fake@from.com", "fake@to.com", PartialString("UPDATE to rules_scheduled_changes"))
        mock_conn.sendmail.assert_called_with(
            "fake@from.com", "fake@to.com", PartialString("Row(s) to be updated as follows:"))
        mock_conn.sendmail.assert_called_with(
            "fake@from.com", "fake@to.com", PartialString("'base_product': None ---> 'blah'"))
        mock_conn.sendmail.assert_called_with(
            "fake@from.com", "fake@to.com", PartialString("'base_channel': u'release',"))

    def testOnDelete(self):
        def doit():
            self.db.rules.delete({"rule_id": 3}, changed_by="bob", old_data_version=1)
        mock_conn = self._runTest(doit)
        mock_conn.sendmail.assert_called_with(
            "fake@from.com", "fake@to.com", PartialString("DELETE"))
        mock_conn.sendmail.assert_called_with(
            "fake@from.com", "fake@to.com", PartialString("Row(s) to be removed:"))
        mock_conn.sendmail.assert_called_with(
            "fake@from.com", "fake@to.com", PartialString("'rule_id': 3"))
        mock_conn.sendmail.assert_called_with(
            "fake@from.com", "fake@to.com", PartialString("'channel': 'release'"))

    def testOnInsertRuleSC(self):
        def doit():
            self.db.rules.scheduled_changes.insert("bob", when=2000000000000000, product="foo", channel="bar", backgroundRate=100, priority=50,
                                                   update_type="minor", change_type="insert")
        mock_conn = self._runTest(doit)
        mock_conn.sendmail.assert_called_with(
            "fake@from.com", "fake@to.com", PartialString("INSERT"))
        mock_conn.sendmail.assert_called_with(
            "fake@from.com", "fake@to.com", PartialString("Row to be inserted:"))
        mock_conn.sendmail.assert_called_with(
            "fake@from.com", "fake@to.com", PartialString("'scheduled_by': 'bob'"))
        mock_conn.sendmail.assert_called_with(
            "fake@from.com", "fake@to.com", PartialString("'base_channel': 'bar'"))

    def testOnUpdateRuleSC(self):
        def doit():
            self.db.rules.scheduled_changes.update({"sc_id": 1}, {"product": "blah"}, "bob", 1)
        mock_conn = self._runTest(doit)
        mock_conn.sendmail.assert_called_with(
            "fake@from.com", "fake@to.com", PartialString("UPDATE"))
        mock_conn.sendmail.assert_called_with(
            "fake@from.com", "fake@to.com", PartialString("Row(s) to be updated as follows:"))
        mock_conn.sendmail.assert_called_with(
            "fake@from.com", "fake@to.com", PartialString("'base_product': None ---> 'blah'"))
        mock_conn.sendmail.assert_called_with(
            "fake@from.com", "fake@to.com", PartialString("'base_channel': u'release',"))

    def testOnDeleteRuleSC(self):
        def doit():
            self.db.rules.scheduled_changes.delete(
                {"sc_id": 1}, changed_by="bob", old_data_version=1)
        mock_conn = self._runTest(doit)
        mock_conn.sendmail.assert_called_with(
            "fake@from.com", "fake@to.com", PartialString("DELETE"))
        mock_conn.sendmail.assert_called_with(
            "fake@from.com", "fake@to.com", PartialString("Row(s) to be removed:"))
        mock_conn.sendmail.assert_called_with(
            "fake@from.com", "fake@to.com", PartialString("'sc_id': 1"))
        mock_conn.sendmail.assert_called_with(
            "fake@from.com", "fake@to.com", PartialString("'base_channel': 'release'"))

    def testOnChangeReadOnly(self):
        def doit():
            self.db.releases.update({"name": "a"}, {"read_only": False},
                                    changed_by='bob', old_data_version=1)
        mock_conn = self._runTest(doit)
        mock_conn.sendmail.assert_called_with("fake@from.com", "fake@to.com",
                                              PartialString("Read only release"
                                                            " u'a' changed to modifiable"))
        mock_conn.sendmail.assert_called_with("fake@from.com", "fake@to.com",
                                              PartialString("'name': u'a'"))
        mock_conn.sendmail.assert_called_with("fake@from.com", "fake@to.com",
                                              PartialString("'product': u'a'"))
        mock_conn.sendmail.assert_called_with("fake@from.com", "fake@to.com",
                                              PartialString("'read_only': True"
                                                            " ---> False"))

    def testOnChangeReadOnlySetUnmodifiable(self):
        def doit():
            self.db.releases.update({"name": "b"}, {"read_only": False},
                                    changed_by='bob', old_data_version=1)
        mock_conn = self._runTest(doit)
        mock_conn.sendmail.assert_not_called()

    @mock.patch("auslib.db.generate_random_string", mock.MagicMock(return_value="ABCDEF"))
    def testUniqueSubject(self):
        def doit():
            self.db.rules.scheduled_changes.delete(
                {"sc_id": 1}, changed_by="bob", old_data_version=1)
        mock_conn = self._runTest(doit)
        mock_conn.sendmail.assert_called_with(
            "fake@from.com", "fake@to.com", PartialString("ABCDEF"))


class TestDBModel(unittest.TestCase, NamedFileDatabaseMixin):
    @classmethod
    def setUpClass(cls):
        cls.db_tables = set([
            "dockerflow",
            # TODO: dive into this more
            # Migrate version only exists in production-like databases.
            # "migrate_version", # noqa
            "permissions",
            "permissions_history",
            "permissions_scheduled_changes",
            "permissions_scheduled_changes_conditions",
            "permissions_scheduled_changes_conditions_history",
            "permissions_scheduled_changes_history",
            "permissions_scheduled_changes_signoffs",
            "permissions_scheduled_changes_signoffs_history",
            "permissions_req_signoffs",
            "permissions_req_signoffs_history",
            "permissions_req_signoffs_scheduled_changes",
            "permissions_req_signoffs_scheduled_changes_conditions",
            "permissions_req_signoffs_scheduled_changes_conditions_history",
            "permissions_req_signoffs_scheduled_changes_history",
            "permissions_req_signoffs_scheduled_changes_signoffs",
            "permissions_req_signoffs_scheduled_changes_signoffs_history",
            "product_req_signoffs",
            "product_req_signoffs_history",
            "product_req_signoffs_scheduled_changes",
            "product_req_signoffs_scheduled_changes_conditions",
            "product_req_signoffs_scheduled_changes_conditions_history",
            "product_req_signoffs_scheduled_changes_history",
            "product_req_signoffs_scheduled_changes_signoffs",
            "product_req_signoffs_scheduled_changes_signoffs_history",
            "releases",
            "releases_history",
            "releases_scheduled_changes",
            "releases_scheduled_changes_conditions",
            "releases_scheduled_changes_conditions_history",
            "releases_scheduled_changes_history",
            "releases_scheduled_changes_signoffs",
            "releases_scheduled_changes_signoffs_history",
            "rules",
            "rules_history",
            "rules_scheduled_changes",
            "rules_scheduled_changes_conditions",
            "rules_scheduled_changes_conditions_history",
            "rules_scheduled_changes_history",
            "rules_scheduled_changes_signoffs",
            "rules_scheduled_changes_signoffs_history",
            "user_roles",
            "user_roles_history",
        ])

        # autoincrement isn't tested as Sqlite does not support this outside of INTEGER PRIMARY KEYS.
        # If the testing db is ever switched to mysql, this should be revisited.
        cls.properties = ('nullable',
                          'primary_key',
                          # 'autoincrement',
                          'constraints',
                          'foreign_keys',
                          'index',
                          'timetuple', )
        cls.property_err_msg = ("Property '{property}' on '{table_name}.{column}' differs between model "
                                "and migration: (model) {model_prop} != (migration) {reflected_prop}")

    def setUp(self):
        NamedFileDatabaseMixin.setUp(self)
        self.db = AUSDatabase(self.dburi)
        self.db.metadata.create_all()

    def _is_column_unique(self, col_obj):
        """
        Check to see if a column is unique using a Sqlite-specific query.
        """
        col_engine = col_obj.table.metadata.bind
        table_name = col_obj.table.name
        res = col_engine.execute(
            "SELECT sql FROM sqlite_master WHERE name = :table_name", table_name=table_name)
        res = res.fetchone()[0]

        # Return None instead of False in order to adhere to SQLAlchemy's style: Column.unique returns None
        # if it hasn't been explicitly set.
        if re.search(r'(?:CONSTRAINT (\w+) +)?UNIQUE *\({0}\)'.format(col_obj.name), res) is None:
            return None
        return True

    def _get_migrated_db(self):
        db = AUSDatabase('sqlite:///' + self.getTempfile())
        db.create()
        return db

    def _get_reflected_metadata(self, db):
        """
        @type db: AUSDatabase
        """
        mt = MetaData()
        engine = create_engine(db.dburi)
        mt.bind = engine
        mt.reflect()
        return mt

    def assert_attributes_for_tables(self, tables):
        """
        Expects an iterable of sqlalchemy (Table, Table) pairs. The first table
        should be the result of migrations, the second should be the model
        taken directly from db.py.
        """
        failures = []
        for reflected_table, table_model_instance in tables:

            for col_name in table_model_instance.c.keys():
                db_py_col = table_model_instance.c[col_name]
                reflected_db_col = reflected_table.c[col_name]

                for col_property in self.properties:
                    db_py_col_property = getattr(db_py_col, col_property)
                    reflected_db_col_property = getattr(reflected_db_col, col_property)

                    if db_py_col_property != reflected_db_col_property:
                        failures.append(
                            self.property_err_msg.format(
                                property=col_property,
                                table_name=table_model_instance.name,
                                column=col_name,
                                model_prop=db_py_col_property,
                                reflected_prop=reflected_db_col_property))

                # Testing 'unique' separately since Sqlalchemy < 1.0.0 can't reflect this attribute for this version of sqlite
                # ref_uniq = self._is_column_unique(reflected_db_col)
                # if db_py_col.unique != ref_uniq:
                #    failures.append(
                #        self.property_err_msg.format(
                #            property="unique",
                #            table_name=table_model_instance.name,
                #            column=col_name,
                #            model_prop=db_py_col.unique,
                #            reflected_prop=ref_uniq))

        self.assertEqual(
            failures, [], 'Column properties different between models and migrations:\n' + '\n'.join(failures))

    def testAllTablesExist(self):
        self.assertEquals(set(self.db.metadata.tables.keys()), self.db_tables)

    def testModelIsSameAsRepository(self):
        db2 = self._get_migrated_db()
        diff = migrate.versioning.api.compare_model_to_db(
            db2.engine, self.db.migrate_repo, self.db.metadata)
        if diff:
            self.fail(str(diff))

    def testColumnAttributesAreSameAsDb(self):
        table_instances = []

        db = self._get_migrated_db()
        meta_data = self._get_reflected_metadata(db)

        for table_name in self.db_tables:
            table_instances.append(
                (meta_data.tables[table_name], self.db.metadata.tables[table_name]))

        self.assert_attributes_for_tables(table_instances)

    def _rules_version_length_migration_test(self, db, upgrade=True):
        """
        Tests the upgrades and downgrades for version 23 work properly.
        :param db: migrated DB object.
        :param upgrade: boolean parameter. If true run for upgrade script tests else
          run downgrade script tests.
        """
        upgraded_length = 75
        downgrade_length = 10
        meta_data = self._get_reflected_metadata(db)
        tables_list = ["rules", "rules_history"]
        scheduled_changes_tables = ["rules_scheduled_changes", "rules_scheduled_changes_history"]
        if upgrade:
            for table_name in tables_list:
                self.assertEquals(
                    upgraded_length, meta_data.tables[table_name].c.version.type.length)
            for table_name in scheduled_changes_tables:
                self.assertEquals(
                    upgraded_length, meta_data.tables[table_name].c.base_version.type.length)
        else:
            for table_name in tables_list:
                self.assertEquals(downgrade_length,
                                  meta_data.tables[table_name].c.version.type.length)
            for table_name in scheduled_changes_tables:
                self.assertEquals(downgrade_length,
                                  meta_data.tables[table_name].c.base_version.type.length)

    def _delete_whitelist_migration_test(self, db, upgrade=True):
        """
        Tests the upgrades and downgrades for version 24 work properly.
        :param db: migrated DB object
        :param upgrade: boolean parameter. If true run for upgrade script tests else
          run downgrade script tests.
        """

        meta_data = self._get_reflected_metadata(db)

        whitelist_tables = ['rules', 'rules_history']
        base_whitelist_tables = ['rules_scheduled_changes', 'rules_scheduled_changes_history']

        if upgrade:
            for table_name in whitelist_tables:
                self.assertNotIn('whitelist', meta_data.tables[table_name].c)

            for table_name in base_whitelist_tables:
                self.assertNotIn('base_whitelist', meta_data.tables[table_name].c)
        else:
            for table_name in whitelist_tables:
                self.assertIn('whitelist', meta_data.tables[table_name].c)

            for table_name in base_whitelist_tables:
                self.assertIn('base_whitelist', meta_data.tables[table_name].c)

    def _add_memory_migration_test(self, db, upgrade=True):
        metadata = self._get_reflected_metadata(db)
        memory_tables = ["rules", "rules_history"]
        base_memory_tables = ["rules_scheduled_changes", "rules_scheduled_changes_history"]

        if upgrade:
            for table_name in memory_tables:
                self.assertIn("memory", metadata.tables[table_name].c)
            for table_name in base_memory_tables:
                self.assertIn("base_memory", metadata.tables[table_name].c)
        else:
            for table_name in memory_tables:
                self.assertNotIn("memory", metadata.tables[table_name].c)
            for table_name in base_memory_tables:
                self.assertNotIn("base_memory", metadata.tables[table_name].c)

    def _add_instructionSet_test(self, db, upgrade=True):
        metadata = self._get_reflected_metadata(db)
        capabilities_tables = ["rules", "rules_history"]
        base_capabilities_tables = ["rules_scheduled_changes", "rules_scheduled_changes_history"]

        if upgrade:
            for table_name in capabilities_tables:
                self.assertIn("instructionSet", metadata.tables[table_name].c)
            for table_name in base_capabilities_tables:
                self.assertIn("base_instructionSet", metadata.tables[table_name].c)
        else:
            for table_name in capabilities_tables:
                self.assertNotIn("instructionSet", metadata.tables[table_name].c)
            for table_name in base_capabilities_tables:
                self.assertNotIn("base_instructionSet", metadata.tables[table_name].c)

    def _remove_systemCapabilities_test(self, db, upgrade=True):
        metadata = self._get_reflected_metadata(db)
        capabilities_tables = ["rules", "rules_history"]
        base_capabilities_tables = ["rules_scheduled_changes", "rules_scheduled_changes_history"]

        if upgrade:
            for table_name in capabilities_tables:
                self.assertNotIn("systemCapabilities", metadata.tables[table_name].c)
            for table_name in base_capabilities_tables:
                self.assertNotIn("base_systemCapabilities", metadata.tables[table_name].c)
        else:
            for table_name in capabilities_tables:
                self.assertIn("systemCapabilities", metadata.tables[table_name].c)
            for table_name in base_capabilities_tables:
                self.assertIn("base_systemCapabilities", metadata.tables[table_name].c)

    def _add_mig64_test(self, db, upgrade=True):
        metadata = self._get_reflected_metadata(db)
        mig64_tables = ["rules", "rules_history"]
        base_mig64_tables = ["rules_scheduled_changes", "rules_scheduled_changes_history"]

        if upgrade:
            for table_name in mig64_tables:
                self.assertIn("mig64", metadata.tables[table_name].c)
            for table_name in base_mig64_tables:
                self.assertIn("base_mig64", metadata.tables[table_name].c)
        else:
            for table_name in mig64_tables:
                self.assertNotIn("mig64", metadata.tables[table_name].c)
            for table_name in base_mig64_tables:
                self.assertNotIn("base_mig64", metadata.tables[table_name].c)

    def _fix_column_attributes_migration_test(self, db, upgrade=True):
        """
        Tests the upgrades and downgrades for version 22 work properly.
        :param db: migrated DB object
        :param upgrade: boolean parameter. If true run for upgrade script tests else
          run downgrade script tests.
        """
        data_version_nullable_tables = [
            'permissions_req_signoffs_scheduled_changes_conditions',
            'permissions_scheduled_changes',
            'permissions_scheduled_changes_conditions',
            'product_req_signoffs_scheduled_changes_conditions',
            'releases_scheduled_changes',
            'releases_scheduled_changes_conditions',
            'rules_scheduled_changes',
            'rules_scheduled_changes_conditions',
            'user_roles'
        ]

        when_nullable_tables = [
            'permissions_scheduled_changes_conditions',
            'releases_scheduled_changes_conditions'
        ]

        meta_data = self._get_reflected_metadata(db)

        if upgrade:
            for table_name in data_version_nullable_tables:
                self.assertFalse(meta_data.tables[table_name].c.data_version.nullable)
            for table_name in when_nullable_tables:
                self.assertTrue(meta_data.tables[table_name].c.when.nullable)
        else:
            for table_name in data_version_nullable_tables:
                self.assertTrue(meta_data.tables[table_name].c.data_version.nullable)
            for table_name in when_nullable_tables:
                self.assertFalse(meta_data.tables[table_name].c.when.nullable)

    def testVersionChangesWorkAsExpected(self):
        """
        Tests that downgrades and upgrades work as expected. Since the DB will never
        be rolled back beyond version 21 we treat it as the base version for all future versions from now.
        Note: These tests run and verify migrations on a sqllite DB
        whereas the actual migration happens on a mySQL DB.
        """
        # TODO Remove these tests when we upgrade sqlalchemy so that these
        # per-version tests are no longer required.
        latest_version = version(path.abspath(path.join(path.dirname(__file__), "..", "migrate")))
        db = self._get_migrated_db()

        def _noop(*args, **kwargs):
            pass

        versions_migrate_tests_dict = {
            28: self._add_mig64_test,
            27: self._remove_systemCapabilities_test,
            26: self._add_instructionSet_test,
            # No-op migration
            25: _noop,
            24: self._add_memory_migration_test,
            23: self._delete_whitelist_migration_test,
            22: self._rules_version_length_migration_test,
            21: self._fix_column_attributes_migration_test
        }

        for v in xrange(latest_version - 1, 20, -1):
            db.downgrade(version=v)
            versions_migrate_tests_dict[v](db=db, upgrade=False)

        for v in xrange(22, latest_version + 1):
            db.upgrade(version=v)
            versions_migrate_tests_dict[v - 1](db=db)<|MERGE_RESOLUTION|>--- conflicted
+++ resolved
@@ -7,12 +7,6 @@
 import unittest
 import re
 
-<<<<<<< HEAD
-=======
-import pytest
-
-from os import path
->>>>>>> fda6e099
 from sqlalchemy import create_engine, MetaData, Table, Column, Integer, select, String
 from sqlalchemy.engine.reflection import Inspector
 
@@ -2873,14 +2867,8 @@
         expected = [dict(name='a', product='a', data_version=1, read_only=False, rule_ids=[]),
                     dict(name='ab', product='a', data_version=1, read_only=False, rule_ids=[]),
                     dict(name='b', product='b', data_version=1, read_only=False, rule_ids=[]),
-<<<<<<< HEAD
                     dict(name='c', product='c', data_version=1, read_only=False, rule_ids=[2]),
                     dict(name="h", product="b", data_version=1, read_only=False, rule_ids=[1, 2]),
-=======
-                    dict(name='c', product='c', data_version=1, read_only=False, rule_ids=[2, 3]),
-                    dict(name="h", product="b", data_version=1,
-                         read_only=False, rule_ids=[1, 2, 3]),
->>>>>>> fda6e099
                     ]
         self.assertEquals(releases, expected)
 
@@ -2964,17 +2952,6 @@
         self.assertRaises(ValueError, self.releases.delete, {
                           "name": "d"}, changed_by='me', old_data_version=1)
 
-<<<<<<< HEAD
-=======
-    def testDeleteWithRuleWhitelist(self):
-        self.releases.t.insert().execute(name='e', product='e', data=createBlob(dict(name="e", schema_version=1, hashFunction="sha512")),
-                                         data_version=1)
-        self.rules.t.insert().execute(rule_id=4, priority=100, version='3.5', buildTarget='e', backgroundRate=100, whitelist='e', update_type='z',
-                                      data_version=1)
-        self.assertRaises(ValueError, self.releases.delete, {
-                          "name": "e"}, changed_by='me', old_data_version=1)
-
->>>>>>> fda6e099
     def testDeleteWithRuleFallbackMapping(self):
         self.releases.t.insert().execute(name='fallback', product='e',
                                          data=createBlob(
@@ -3038,14 +3015,6 @@
         self.assertRaises(SignoffRequiredError, self.releases.update,
                           {"name": "h"}, {"data": newBlob}, "bill", 1)
 
-<<<<<<< HEAD
-=======
-    def testUpdateReleaseWithRuleWhitelistThatRequiresSignoff(self):
-        newBlob = ReleaseBlobV1(name="h", schema_version=1, hashFunction="sha256")
-        self.assertRaises(SignoffRequiredError, self.releases.update,
-                          {"name": "h"}, {"data": newBlob}, "bill", 1)
-
->>>>>>> fda6e099
     def testIsReadOnly(self):
         self.releases.t.update(values=dict(read_only=True, data_version=2)
                                ).where(self.releases.name == "a").execute()
