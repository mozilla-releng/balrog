--- conflicted
+++ resolved
@@ -7,30 +7,8 @@
 
 
 class GMPBlobV1(Blob):
-<<<<<<< HEAD
     log = logging.getLogger("GMPBlobV1")
-
-    format_ = {
-        "name": None,
-        "schema_version": None,
-        "hashFunction": None,
-        "vendors": {
-            "*": {
-                "version": None,
-                "platforms": {
-                    "*": {
-                        "alias": None,
-                        "filesize": None,
-                        "hashValue": None,
-                        "fileUrl": None
-                    }
-                }
-            }
-        }
-    }
-=======
     jsonschema = "gmp.yml"
->>>>>>> b42d80eb
 
     def __init__(self, **kwargs):
         Blob.__init__(self, **kwargs)
