from flask import request
from flask.views import MethodView
from auslib.global_state import dbo
from auslib.web.admin.views.problem import problem
from auslib.db import OutdatedDataError, PermissionDeniedError, UpdateMergeError, ChangeScheduledError, \
    SignoffRequiredError
import logging


log = logging.getLogger(__name__)


def requirelogin(f):
    def decorated(*args, **kwargs):
        username = request.environ.get('REMOTE_USER', request.environ.get("HTTP_REMOTE_USER"))
        if not username:
            log.warning("Login Required")
            return problem(401, 'Unauthenticated', 'Login Required')
        elif not dbo.isKnownUser(username):
            # Was identified some situations where a REMOTE_USER can be changed through
            # the 'Remote-User' header.
            # This check prevents the request reaches database layer when the user is not
            # in permissions table.
            # https://bugzilla.mozilla.org/show_bug.cgi?id=1457905
            log.warning("Authorization Required")
            return problem(403, 'Forbidden', 'Authorization Required')
        return f(*args, changed_by=username, **kwargs)
    return decorated


def handleGeneralExceptions(messages):
    def wrap(f):
        def decorated(*args, **kwargs):
            try:
                return f(*args, **kwargs)
            except OutdatedDataError as e:
                msg = "Couldn't perform the request %s. Outdated Data Version. " \
                      "old_data_version doesn't match current data_version" % messages
                log.warning("Bad input: %s", msg)
                log.warning(e)
                # using connexion.problem results in TypeError: 'ConnexionResponse' object is not callable
                # hence using flask.Response but modifying response's json data into connexion.problem format
                # for validation purpose
                return problem(400, "Bad Request", "OutdatedDataError", ext={"exception": msg})
            except UpdateMergeError as e:
                msg = "Couldn't perform the request %s due to merge error. " \
                      "Is there a scheduled change that conflicts with yours?" % messages
                log.warning("Bad input: %s", msg)
                log.warning(e)
                return problem(400, "Bad Request", "UpdateMergeError", ext={"exception": msg})
            except ChangeScheduledError as e:
                msg = "Couldn't perform the request %s due a conflict with a scheduled change. " % messages
<<<<<<< HEAD
                msg += str(e)
                logging.warning("Bad input: %s", msg)
                logging.warning(e)
                return problem(400, "Bad Request", "ChangeScheduledError", ext={"exception": msg})
            except SignoffRequiredError as e:
                msg = "This change requires signoff, it cannot be done directly. {}".format(e)
                logging.warning(msg)
                logging.warning(e)
                return problem(400, "Bad Request", "SignoffRequiredError", ext={"exception": msg})
            except PermissionDeniedError as e:
                msg = "Permission denied to perform the request. {}".format(e)
                logging.warning(msg)
                return problem(403, "Forbidden", "PermissionDeniedError", ext={"exception": msg})
            except ValueError as e:
                msg = "Bad input: {}".format(e)
                logging.warning(msg)
=======
                msg += e.message
                log.warning("Bad input: %s", msg)
                log.warning(e)
                return problem(400, "Bad Request", "ChangeScheduledError", ext={"exception": msg})
            except SignoffRequiredError as e:
                msg = "This change requires signoff, it cannot be done directly. {}".format(e.message)
                log.warning(msg)
                log.warning(e)
                return problem(400, "Bad Request", "SignoffRequiredError", ext={"exception": msg})
            except PermissionDeniedError as e:
                msg = "Permission denied to perform the request. {}".format(e.message)
                log.warning(msg)
                return problem(403, "Forbidden", "PermissionDeniedError", ext={"exception": msg})
            except ValueError as e:
                msg = "Bad input: {}".format(e.message)
                log.warning(msg)
>>>>>>> 186d0cf4
                return problem(400, "Bad Request", "ValueError", ext={"exception": msg})
        return decorated
    return wrap


def transactionHandler(request_handler):
    def decorated(*args, **kwargs):
        trans = dbo.begin()
        # Transactions are automatically rolled back by the context manager if
        # _post raises an Exception, but we need to make sure they are also
        # rolled back if the View returns any sort of error.
        try:
            ret = request_handler(*args, transaction=trans, **kwargs)
            if ret.status_code >= 400:
                trans.rollback()
            else:
                trans.commit()
            return ret
        except Exception:
            trans.rollback()
            raise
        finally:
            trans.close()

    return decorated


class AdminView(MethodView):

    def __init__(self, *args, **kwargs):
        self.log = logging.getLogger(self.__class__.__name__)
        MethodView.__init__(self, *args, **kwargs)

    @transactionHandler
    @handleGeneralExceptions("POST")
    def post(self, *args, **kwargs):
        self.log.debug("processing POST request to %s" % request.path)
        return self._post(*args, **kwargs)

    @transactionHandler
    @handleGeneralExceptions("PUT")
    def put(self, *args, **kwargs):
        self.log.debug("processing PUT request to %s" % request.path)
        return self._put(*args, **kwargs)

    @transactionHandler
    @handleGeneralExceptions("DELETE")
    def delete(self, *args, **kwargs):
        self.log.debug("processing DELETE request to %s" % request.path)
        return self._delete(*args, **kwargs)


def serialize_signoff_requirements(requirements):
    dct = {}
    for rs in requirements:
        signoffs_required = max(dct.get(rs["role"], 0), rs["signoffs_required"])
        dct[rs["role"]] = signoffs_required

    return dct<|MERGE_RESOLUTION|>--- conflicted
+++ resolved
@@ -50,41 +50,22 @@
                 return problem(400, "Bad Request", "UpdateMergeError", ext={"exception": msg})
             except ChangeScheduledError as e:
                 msg = "Couldn't perform the request %s due a conflict with a scheduled change. " % messages
-<<<<<<< HEAD
                 msg += str(e)
-                logging.warning("Bad input: %s", msg)
-                logging.warning(e)
-                return problem(400, "Bad Request", "ChangeScheduledError", ext={"exception": msg})
-            except SignoffRequiredError as e:
-                msg = "This change requires signoff, it cannot be done directly. {}".format(e)
-                logging.warning(msg)
-                logging.warning(e)
-                return problem(400, "Bad Request", "SignoffRequiredError", ext={"exception": msg})
-            except PermissionDeniedError as e:
-                msg = "Permission denied to perform the request. {}".format(e)
-                logging.warning(msg)
-                return problem(403, "Forbidden", "PermissionDeniedError", ext={"exception": msg})
-            except ValueError as e:
-                msg = "Bad input: {}".format(e)
-                logging.warning(msg)
-=======
-                msg += e.message
                 log.warning("Bad input: %s", msg)
                 log.warning(e)
                 return problem(400, "Bad Request", "ChangeScheduledError", ext={"exception": msg})
             except SignoffRequiredError as e:
-                msg = "This change requires signoff, it cannot be done directly. {}".format(e.message)
+                msg = "This change requires signoff, it cannot be done directly. {}".format(e)
                 log.warning(msg)
                 log.warning(e)
                 return problem(400, "Bad Request", "SignoffRequiredError", ext={"exception": msg})
             except PermissionDeniedError as e:
-                msg = "Permission denied to perform the request. {}".format(e.message)
+                msg = "Permission denied to perform the request. {}".format(e)
                 log.warning(msg)
                 return problem(403, "Forbidden", "PermissionDeniedError", ext={"exception": msg})
             except ValueError as e:
-                msg = "Bad input: {}".format(e.message)
+                msg = "Bad input: {}".format(e)
                 log.warning(msg)
->>>>>>> 186d0cf4
                 return problem(400, "Bad Request", "ValueError", ext={"exception": msg})
         return decorated
     return wrap
