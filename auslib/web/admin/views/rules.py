--- conflicted
+++ resolved
@@ -27,17 +27,10 @@
 
     mapping_choices = [(item['name'], item['name']) for item in release_names]
 
-    if 'locale' in form_data:
-<<<<<<< HEAD
-        form_data['locale'] = remove_spaces_from_csv(form_data['locale'])
-
-    if 'distribution' in form_data:
-        form_data['distribution'] = remove_spaces_from_csv(form_data['distribution'])
-=======
-        locale = form_data['locale']
-        if locale is not None:
-            form_data['locale'] = ''.join(locale.split())
->>>>>>> b21546cb
+    csv_columns = ['locale', 'distribution']
+    for column in csv_columns:
+        if column in form_data and form_data[column]:
+            form_data[column] = remove_spaces_from_csv(form_data[column])
 
     # Replaces wtfForms validations
     rule_form_dict = dict()
