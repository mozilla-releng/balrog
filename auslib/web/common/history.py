import json
<<<<<<< HEAD
import time
import six
=======

import arrow
>>>>>>> 336dc417
from connexion import request
from flask import Response, jsonify
from six import text_type, string_types
from sqlalchemy import and_


class HistoryHelper():
    def __init__(self,
                 hist_table,
                 order_by,
                 get_object_callback,
                 history_filters_callback,
                 process_revisions_callback=None,
                 obj_not_found_msg='Requested object does not exist'):
        self.hist_table = hist_table
        self.order_by = order_by
        self.fn_history_filters = history_filters_callback
        self.fn_process_revisions = process_revisions_callback
        self.fn_get_object = get_object_callback
        self.obj_not_found_msg = obj_not_found_msg

    def get_history(self, response_key='revisions'):
        page = int(request.args.get('page', 1))
        limit = int(request.args.get('limit', 10))
        assert page >= 1

        obj = self.fn_get_object()
        if not obj:
            return Response(status=404,
                            response=self.obj_not_found_msg)

        offset = limit * (page - 1)

        filters = self.fn_history_filters(obj, self.hist_table)
        total_count = self.hist_table.t.count()\
                                       .where(and_(*filters))\
                                       .execute().fetchone()[0]

        revisions = self.hist_table.select(
            where=filters,
            limit=limit,
            offset=offset,
            order_by=self.order_by)

        if self.fn_process_revisions:
            revisions = self.fn_process_revisions(revisions)

        ret = {}
        ret[response_key] = revisions
        ret['count'] = total_count
        return jsonify(ret)


def get_input_dict():
    reserved_filter_params = ['limit', 'product', 'channel', 'page', 'timestamp_from', 'timestamp_to']
    args = request.args
    query_keys = []
    query = {}
    for key in args:
        if key not in reserved_filter_params:
            query_keys.append(key)

    for key in query_keys:
        query[key] = request.args.get(key)
    return query


history_keys = ('timestamp', 'change_id', 'data_version', 'changed_by')


def annotateRevisionDifferences(revisions):
    _prev = {}
    for i, rev in enumerate(revisions):
        different = []
        for key, value in rev.items():
            if key in history_keys:
                continue
            if key not in _prev:
                _prev[key] = value
            else:
                prev = _prev[key]
                if prev != value:
                    different.append(key)
            # prep the value for being shown in revision_row.html
            if value is None:
                value = 'NULL'
            elif isinstance(value, dict):
                try:
                    value = json.dumps(value, indent=2, sort_keys=True)
                except ValueError:
                    pass
            elif isinstance(value, int):
                value = text_type(value)
            elif not isinstance(value, string_types):
                value = text_type(value, 'utf8') if six.PY2 else str(value)
            rev[key] = value

        rev['_different'] = different
        # Divide by 1000 because the timestamp from the database is to the millisecond,
        # but stored as an integer
        rev['_time_ago'] = arrow.get(rev['timestamp'] / 1000).humanize()<|MERGE_RESOLUTION|>--- conflicted
+++ resolved
@@ -1,11 +1,8 @@
 import json
-<<<<<<< HEAD
-import time
-import six
-=======
 
 import arrow
->>>>>>> 336dc417
+import six
+
 from connexion import request
 from flask import Response, jsonify
 from six import text_type, string_types
