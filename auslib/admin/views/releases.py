--- conflicted
+++ resolved
@@ -2,12 +2,8 @@
 
 from flask import render_template, Response, jsonify, make_response, request
 
-<<<<<<< HEAD
 from auslib.blob import createBlob, CURRENT_SCHEMA_VERSION
-=======
-from auslib.blob import ReleaseBlobV1, CURRENT_SCHEMA_VERSION
 from auslib.db import OutdatedDataError
->>>>>>> 6e7d13f7
 from auslib.util import getPagination
 from auslib.admin.base import app, db
 from auslib.admin.views.base import (
