import simplejson as json

from flask_wtf import Form
from wtforms import StringField, IntegerField, SelectField, BooleanField
from wtforms.widgets import TextInput, FileInput, HiddenInput
from wtforms.validators import InputRequired, Optional, NumberRange, Length, Regexp, ValidationError
from auslib.util.comparison import get_op
from auslib.util.timestamp import getMillisecondTimestamp
from auslib.util.versions import MozillaVersion


import logging
log = logging.getLogger(__name__)


# If present, rule alias' must be a string containing at least one non-numeric character.
RULE_ALIAS_REGEXP = "(^[a-zA-Z][a-zA-Z0-9-]*$|^$)"


class DisableableTextInput(TextInput):
    """A TextInput widget that supports being disabled."""

    def __init__(self, disabled, *args, **kwargs):
        self.disabled = disabled
        TextInput.__init__(self, *args, **kwargs)

    def __call__(self, *args, **kwargs):
        if self.disabled:
            kwargs['disabled'] = 'disabled'
        return TextInput.__call__(self, *args, **kwargs)


class JSONStringField(StringField):
    """StringField that parses incoming data as JSON."""

    def __init__(self, default_value, *args, **kwargs):
        self.default_value = default_value
        super(JSONStringField, self).__init__(*args, **kwargs)

    def process_formdata(self, valuelist):
        if valuelist and valuelist[0]:
            try:
                self.data = json.loads(valuelist[0])
            # XXX: use JSONDecodeError when the servers support it
            except ValueError as e:
                # WTForms catches ValueError, which JSONDecodeError is a child
                # of. Because of this, we need to wrap this error in something
                # else in order for it to be properly raised.
                log.debug('Caught ValueError')
                self.process_errors.append(e.args[0])
        else:
            log.debug('No value list, setting self.data to default')
            self._set_default()

    def _set_default(self):
        self.data = self.default_value

    def _value(self):
        return json.dumps(self.data) if self.data is not None else u''


class NullableStringField(StringField):
    """StringField that parses incoming data converting empty strings to None's."""

    def process_formdata(self, valuelist):
        if valuelist and valuelist[0]:
            if valuelist[0] == '':
                log.debug("data is empty string, setting it to NULL")
                self.data = None
            else:
                self.data = valuelist[0]
        else:
            log.debug('No value list, setting self.data to None')
            self.data = None


def NoneOrType(type_):
    """A helper method for SelectField's that returns the value coerced to
       the specified type when it is not None. By default, a SelectField coerces
       None to unicode, which ends up as u'None'."""
    def coercer(value):
        if value is None:
            return value
        else:
            return type_(value)
    return coercer


def operator_validator():
    log.debug('starting in operator_validator for buildID')

    def _validator(form, field):
        log.debug('starting in operator_validator: field.data is %s' % field.data)
        # empty input is fine
        if field.data is None:
            return
        try:
            op, operand = get_op(field.data)
            log.debug('Got (%s, %s) from get_op', op, operand)
        except TypeError:
            # get_op field returns None if no operator or no match, can't be unpacked
            raise ValidationError("Invalid input for %s. No Operator or Match found." % field.name)
    return _validator


def version_validator():
    log.debug('starting in version_validator for version')

    def _validator(form, field):
        log.debug('starting in version_validator: field.data is %s' % field.data)
        # empty input
        if field.data is None:
            return
        try:
            op, operand = get_op(field.data)
            version = MozillaVersion(operand)
        except ValueError:
            raise ValidationError("ValueError. Couldn't parse version for %s. Invalid '%s' input value" % (field.name, field.name))
        except:
            raise ValidationError('Invalid input for %s . No Operator or Match found.' % field.name)
        # MozillaVersion doesn't error on empty strings
        if not hasattr(version, 'version'):
            raise ValidationError("Couldn't parse the version for %s. No attribute 'version' was detected." % field.name)

    return _validator


def not_in_the_past():
    def _validator(form, field):
        if field.data is None:
            return

        if field.data < getMillisecondTimestamp():
            raise ValidationError("Changes may not be scheduled in the past")

    return _validator


class DbEditableForm(Form):
    data_version = IntegerField('data_version', validators=[InputRequired()], widget=HiddenInput())


class ScheduledChangeTimeForm(Form):
    when = IntegerField("When", validators=[Optional(), not_in_the_past()])


class ScheduledChangeUptakeForm(Form):
    telemetry_product = NullableStringField("Telemetry Product")
    telemetry_channel = NullableStringField("Telemetry Channel")
    telemetry_uptake = NullableStringField("Telemetry Uptake")


class NewPermissionForm(Form):
    options = JSONStringField(None, 'Options')


class ExistingPermissionForm(DbEditableForm):
    options = JSONStringField(None, 'Options')


class ScheduledChangeNewPermissionForm(ScheduledChangeTimeForm, NewPermissionForm):
    permission = StringField('Permission', validators=[Length(0, 50), Required()])
    username = StringField('Username', validators=[Length(0, 100), Required()])
    change_type = SelectField("Change Type", choices=[('insert', 'insert'), ('update', 'update'), ('delete'), ('delete')])


class ScheduledChangeExistingPermissionForm(ScheduledChangeTimeForm, ExistingPermissionForm):
    permission = StringField('Permission', validators=[Length(0, 50), Required()])
    username = StringField('Username', validators=[Length(0, 100), Required()])
    change_type = SelectField("Change Type", choices=[('insert', 'insert'), ('update', 'update'), ('delete'), ('delete')])


class ScheduledChangeDeletePermissionForm(ScheduledChangeTimeForm):
    change_type = SelectField("Change Type", choices=[('insert', 'insert'), ('update', 'update'), ('delete', 'delete')])
    permission = StringField('Permission', validators=[Length(0, 50), Required()])
    username = StringField('Username', validators=[Length(0, 100), Required()])
    data_version = IntegerField('data_version', validators=[Required()], widget=HiddenInput())


class EditScheduledChangeNewPermissionForm(ScheduledChangeTimeForm, NewPermissionForm):
    sc_data_version = IntegerField('sc_data_version', validators=[Required()], widget=HiddenInput())


class EditScheduledChangeExistingPermissionForm(ScheduledChangeTimeForm, ExistingPermissionForm):
    sc_data_version = IntegerField('sc_data_version', validators=[Required()], widget=HiddenInput())


class PartialReleaseForm(Form):
    # Because we do implicit release creation in the Releases views, we can't
    # have data_version be InputRequired(). The views are responsible for checking
    # for its existence in this case.
    data_version = IntegerField('data_version', widget=HiddenInput())
    product = StringField('Product', validators=[InputRequired()])
    hashFunction = StringField('Hash Function')
    data = JSONStringField({}, 'Data', validators=[InputRequired()])
    schema_version = IntegerField('Schema Version')
    copyTo = JSONStringField({}, 'Copy To', default=list)
    alias = JSONStringField({}, 'Alias', default=list)


class RuleForm(Form):
    backgroundRate = IntegerField('Background Rate', validators=[NumberRange(0, 100, "Background rate must be between 0 and 100")])
    priority = IntegerField('Priority', validators=[InputRequired()])
    mapping = SelectField('Mapping', validators=[])
    fallbackMapping = NullableStringField('fallbackMapping', validators=[Optional()])
    alias = NullableStringField('Alias', validators=[Length(0, 50), Regexp(RULE_ALIAS_REGEXP)])
    product = NullableStringField('Product', validators=[Length(0, 15)])
    version = NullableStringField('Version', validators=[Length(0, 10), version_validator()])
    buildID = NullableStringField('BuildID', validators=[Length(0, 20), operator_validator()])
    channel = NullableStringField('Channel', validators=[Length(0, 75)])
    locale = NullableStringField('Locale', validators=[Length(0, 200)])
    distribution = NullableStringField('Distribution', validators=[Length(0, 100)])
    buildTarget = NullableStringField('Build Target', validators=[Length(0, 75)])
    osVersion = NullableStringField('OS Version', validators=[Length(0, 1000)])
    systemCapabilities = NullableStringField('SystemCapabilities', validators=[Length(0, 1000)])
    distVersion = NullableStringField('Dist Version', validators=[Length(0, 100)])
    whitelist = NullableStringField('Whitelist', validators=[Length(0, 100)])
    comment = NullableStringField('Comment', validators=[Length(0, 500)])
    update_type = SelectField('Update Type', choices=[('minor', 'minor'), ('major', 'major')], validators=[])
    headerArchitecture = NullableStringField('Header Architecture', validators=[Length(0, 10)])


class EditRuleForm(DbEditableForm):
    backgroundRate = IntegerField('Background Rate', validators=[Optional(), NumberRange(0, 100)])
    priority = IntegerField('Priority', validators=[Optional()])
    mapping = SelectField('Mapping', validators=[Optional()], coerce=NoneOrType(unicode))
    fallbackMapping = NullableStringField('fallbackMapping', validators=[Optional()])
    alias = NullableStringField('Alias', validators=[Optional(), Length(0, 50), Regexp(RULE_ALIAS_REGEXP)])
    product = NullableStringField('Product', validators=[Optional(), Length(0, 15)])
    version = NullableStringField('Version', validators=[Optional(), Length(0, 10), version_validator()])
    buildID = NullableStringField('BuildID', validators=[Optional(), Length(0, 20), operator_validator()])
    channel = NullableStringField('Channel', validators=[Optional(), Length(0, 75)])
    locale = NullableStringField('Locale', validators=[Optional(), Length(0, 200)])
    distribution = NullableStringField('Distribution', validators=[Optional(), Length(0, 100)])
    buildTarget = NullableStringField('Build Target', validators=[Optional(), Length(0, 75)])
    osVersion = NullableStringField('OS Version', validators=[Optional(), Length(0, 1000)])
    systemCapabilities = NullableStringField('SystemCapabilities', validators=[Optional(), Length(0, 1000)])
    distVersion = NullableStringField('Dist Version', validators=[Optional(), Length(0, 100)])
    whitelist = NullableStringField('Whitelist', validators=[Optional(), Length(0, 100)])
    comment = NullableStringField('Comment', validators=[Optional(), Length(0, 500)])
    update_type = SelectField('Update Type', choices=[('minor', 'minor'), ('major', 'major')], validators=[Optional()], coerce=NoneOrType(unicode))
    headerArchitecture = NullableStringField('Header Architecture', validators=[Optional(), Length(0, 10)])


class ScheduledChangeNewRuleForm(ScheduledChangeTimeForm, ScheduledChangeUptakeForm, RuleForm):
    change_type = SelectField("Change Type", choices=[('insert', 'insert'), ('update', 'update'), ('delete'), ('delete')])


class ScheduledChangeExistingRuleForm(ScheduledChangeTimeForm, ScheduledChangeUptakeForm, EditRuleForm):
    # EditRuleForm doesn't have rule_id in it because rules are edited through
    # URLs that contain them. Scheduled changes, on the other hand, are edited
    # through URLs that contain scheduled change IDs, so we need to include
    # the rule_id in the form when editing scheduled changes for rules.
    change_type = SelectField("Change Type", choices=[('insert', 'insert'), ('update', 'update'), ('delete'), ('delete')])
    rule_id = IntegerField('Rule ID', validators=[InputRequired()])


class ScheduledChangeDeleteRuleForm(ScheduledChangeTimeForm, ScheduledChangeUptakeForm):
    """
    ScheduledChangeDeletionForm includes all the PK columns ,ScheduledChangeForm columns and data version
    """
    change_type = SelectField("Change Type", choices=[('insert', 'insert'), ('update', 'update'), ('delete', 'delete')])
<<<<<<< HEAD
    rule_id = IntegerField('Rule ID', validators=[Required()])
    data_version = IntegerField('data_version', validators=[Required()], widget=HiddenInput())


class EditScheduledChangeNewRuleForm(ScheduledChangeTimeForm, ScheduledChangeUptakeForm, RuleForm):
    sc_data_version = IntegerField('sc_data_version', validators=[Required()], widget=HiddenInput())
=======
    rule_id = IntegerField('Rule ID', validators=[InputRequired()])
    data_version = IntegerField('data_version', widget=HiddenInput())


class EditScheduledChangeNewRuleForm(ScheduledChangeForm, RuleForm):
    sc_data_version = IntegerField('sc_data_version', validators=[InputRequired()], widget=HiddenInput())
>>>>>>> e65508bb


# Unlike when scheduling a new change to an existing rule, rule_id is not
# required (or even allowed) when modifying a scheduled change for an
# existing rule. Allowing it to be modified would be confusing.
<<<<<<< HEAD
class EditScheduledChangeExistingRuleForm(ScheduledChangeTimeForm, ScheduledChangeUptakeForm, EditRuleForm):
=======
class EditScheduledChangeExistingRuleForm(ScheduledChangeForm, EditRuleForm):
    sc_data_version = IntegerField('sc_data_version', validators=[InputRequired()], widget=HiddenInput())


class EditScheduledChangeDeleteRuleForm(ScheduledChangeForm):
>>>>>>> e65508bb
    sc_data_version = IntegerField('sc_data_version', validators=[Required()], widget=HiddenInput())


class SignoffForm(Form):
    role = StringField('Role', validators=[InputRequired()])


class CompleteReleaseForm(Form):
    name = StringField('Name', validators=[InputRequired()])
    product = StringField('Product', validators=[InputRequired()])
    blob = JSONStringField({}, 'Data', validators=[InputRequired()], widget=FileInput())
    data_version = IntegerField('data_version', widget=HiddenInput())


class ReadOnlyForm(Form):
    name = StringField('Name', validators=[InputRequired()])
    product = StringField('Product', validators=[InputRequired()])
    read_only = BooleanField('read_only')
    data_version = IntegerField('data_version', widget=HiddenInput())


class ScheduledChangeNewReleaseForm(ScheduledChangeTimeForm):
    name = StringField('Name', validators=[Required()])
    product = StringField('Product', validators=[Required()])
    data = JSONStringField({}, 'Data', validators=[Required()], widget=FileInput())
    data_version = IntegerField('data_version', widget=HiddenInput())
    change_type = SelectField("Change Type", choices=[('insert', 'insert'), ('update', 'update'), ('delete'), ('delete')])


class ScheduledChangeExistingReleaseForm(ScheduledChangeTimeForm):
    name = StringField('Name', validators=[Required()])
    product = StringField('Product', validators=[Optional()])
    data = JSONStringField({}, 'Data', validators=[Optional()], widget=FileInput())
    data_version = IntegerField('data_version', widget=HiddenInput())
    change_type = SelectField("Change Type", choices=[('insert', 'insert'), ('update', 'update'), ('delete'), ('delete')])


class ScheduledChangeDeleteReleaseForm(ScheduledChangeTimeForm):
    change_type = SelectField("Change Type", choices=[('insert', 'insert'), ('update', 'update'), ('delete', 'delete')])
    name = StringField('Name', validators=[Required()])
    data_version = IntegerField('data_version', validators=[Required()], widget=HiddenInput())


class EditScheduledChangeNewReleaseForm(ScheduledChangeTimeForm):
    name = StringField('Name', validators=[Required()])
    product = StringField('Product', validators=[Required()])
    data = JSONStringField({}, 'Data', validators=[Required()], widget=FileInput())
    data_version = IntegerField('data_version', widget=HiddenInput())
    sc_data_version = IntegerField('sc_data_version', validators=[Required()], widget=HiddenInput())


class EditScheduledChangeExistingReleaseForm(ScheduledChangeTimeForm):
    name = StringField('Name', validators=[Required()])
    product = StringField('Product', validators=[Optional()])
    data = JSONStringField({}, 'Data', validators=[Optional()], widget=FileInput())
    data_version = IntegerField('data_version', widget=HiddenInput())
    sc_data_version = IntegerField('sc_data_version', validators=[Required()], widget=HiddenInput())<|MERGE_RESOLUTION|>--- conflicted
+++ resolved
@@ -159,30 +159,30 @@
 
 
 class ScheduledChangeNewPermissionForm(ScheduledChangeTimeForm, NewPermissionForm):
-    permission = StringField('Permission', validators=[Length(0, 50), Required()])
-    username = StringField('Username', validators=[Length(0, 100), Required()])
+    permission = StringField('Permission', validators=[Length(0, 50), InputRequired()])
+    username = StringField('Username', validators=[Length(0, 100), InputRequired()])
     change_type = SelectField("Change Type", choices=[('insert', 'insert'), ('update', 'update'), ('delete'), ('delete')])
 
 
 class ScheduledChangeExistingPermissionForm(ScheduledChangeTimeForm, ExistingPermissionForm):
-    permission = StringField('Permission', validators=[Length(0, 50), Required()])
-    username = StringField('Username', validators=[Length(0, 100), Required()])
+    permission = StringField('Permission', validators=[Length(0, 50), InputRequired()])
+    username = StringField('Username', validators=[Length(0, 100), InputRequired()])
     change_type = SelectField("Change Type", choices=[('insert', 'insert'), ('update', 'update'), ('delete'), ('delete')])
 
 
 class ScheduledChangeDeletePermissionForm(ScheduledChangeTimeForm):
     change_type = SelectField("Change Type", choices=[('insert', 'insert'), ('update', 'update'), ('delete', 'delete')])
-    permission = StringField('Permission', validators=[Length(0, 50), Required()])
-    username = StringField('Username', validators=[Length(0, 100), Required()])
-    data_version = IntegerField('data_version', validators=[Required()], widget=HiddenInput())
+    permission = StringField('Permission', validators=[Length(0, 50), InputRequired()])
+    username = StringField('Username', validators=[Length(0, 100), InputRequired()])
+    data_version = IntegerField('data_version', validators=[InputRequired()], widget=HiddenInput())
 
 
 class EditScheduledChangeNewPermissionForm(ScheduledChangeTimeForm, NewPermissionForm):
-    sc_data_version = IntegerField('sc_data_version', validators=[Required()], widget=HiddenInput())
+    sc_data_version = IntegerField('sc_data_version', validators=[InputRequired()], widget=HiddenInput())
 
 
 class EditScheduledChangeExistingPermissionForm(ScheduledChangeTimeForm, ExistingPermissionForm):
-    sc_data_version = IntegerField('sc_data_version', validators=[Required()], widget=HiddenInput())
+    sc_data_version = IntegerField('sc_data_version', validators=[InputRequired()], widget=HiddenInput())
 
 
 class PartialReleaseForm(Form):
@@ -260,36 +260,23 @@
     ScheduledChangeDeletionForm includes all the PK columns ,ScheduledChangeForm columns and data version
     """
     change_type = SelectField("Change Type", choices=[('insert', 'insert'), ('update', 'update'), ('delete', 'delete')])
-<<<<<<< HEAD
-    rule_id = IntegerField('Rule ID', validators=[Required()])
-    data_version = IntegerField('data_version', validators=[Required()], widget=HiddenInput())
+    rule_id = IntegerField('Rule ID', validators=[InputRequired()])
+    data_version = IntegerField('data_version', validators=[InputRequired()], widget=HiddenInput())
 
 
 class EditScheduledChangeNewRuleForm(ScheduledChangeTimeForm, ScheduledChangeUptakeForm, RuleForm):
-    sc_data_version = IntegerField('sc_data_version', validators=[Required()], widget=HiddenInput())
-=======
-    rule_id = IntegerField('Rule ID', validators=[InputRequired()])
-    data_version = IntegerField('data_version', widget=HiddenInput())
-
-
-class EditScheduledChangeNewRuleForm(ScheduledChangeForm, RuleForm):
-    sc_data_version = IntegerField('sc_data_version', validators=[InputRequired()], widget=HiddenInput())
->>>>>>> e65508bb
+    sc_data_version = IntegerField('sc_data_version', validators=[InputRequired()], widget=HiddenInput())
 
 
 # Unlike when scheduling a new change to an existing rule, rule_id is not
 # required (or even allowed) when modifying a scheduled change for an
 # existing rule. Allowing it to be modified would be confusing.
-<<<<<<< HEAD
 class EditScheduledChangeExistingRuleForm(ScheduledChangeTimeForm, ScheduledChangeUptakeForm, EditRuleForm):
-=======
-class EditScheduledChangeExistingRuleForm(ScheduledChangeForm, EditRuleForm):
-    sc_data_version = IntegerField('sc_data_version', validators=[InputRequired()], widget=HiddenInput())
-
-
-class EditScheduledChangeDeleteRuleForm(ScheduledChangeForm):
->>>>>>> e65508bb
-    sc_data_version = IntegerField('sc_data_version', validators=[Required()], widget=HiddenInput())
+    sc_data_version = IntegerField('sc_data_version', validators=[InputRequired()], widget=HiddenInput())
+
+
+class EditScheduledChangeDeleteRuleForm(ScheduledChangeTimeForm, ScheduledChangeUptakeForm):
+    sc_data_version = IntegerField('sc_data_version', validators=[InputRequired()], widget=HiddenInput())
 
 
 class SignoffForm(Form):
@@ -311,15 +298,15 @@
 
 
 class ScheduledChangeNewReleaseForm(ScheduledChangeTimeForm):
-    name = StringField('Name', validators=[Required()])
-    product = StringField('Product', validators=[Required()])
-    data = JSONStringField({}, 'Data', validators=[Required()], widget=FileInput())
+    name = StringField('Name', validators=[InputRequired()])
+    product = StringField('Product', validators=[InputRequired()])
+    data = JSONStringField({}, 'Data', validators=[InputRequired()], widget=FileInput())
     data_version = IntegerField('data_version', widget=HiddenInput())
     change_type = SelectField("Change Type", choices=[('insert', 'insert'), ('update', 'update'), ('delete'), ('delete')])
 
 
 class ScheduledChangeExistingReleaseForm(ScheduledChangeTimeForm):
-    name = StringField('Name', validators=[Required()])
+    name = StringField('Name', validators=[InputRequired()])
     product = StringField('Product', validators=[Optional()])
     data = JSONStringField({}, 'Data', validators=[Optional()], widget=FileInput())
     data_version = IntegerField('data_version', widget=HiddenInput())
@@ -328,21 +315,21 @@
 
 class ScheduledChangeDeleteReleaseForm(ScheduledChangeTimeForm):
     change_type = SelectField("Change Type", choices=[('insert', 'insert'), ('update', 'update'), ('delete', 'delete')])
-    name = StringField('Name', validators=[Required()])
-    data_version = IntegerField('data_version', validators=[Required()], widget=HiddenInput())
+    name = StringField('Name', validators=[InputRequired()])
+    data_version = IntegerField('data_version', validators=[InputRequired()], widget=HiddenInput())
 
 
 class EditScheduledChangeNewReleaseForm(ScheduledChangeTimeForm):
-    name = StringField('Name', validators=[Required()])
-    product = StringField('Product', validators=[Required()])
-    data = JSONStringField({}, 'Data', validators=[Required()], widget=FileInput())
-    data_version = IntegerField('data_version', widget=HiddenInput())
-    sc_data_version = IntegerField('sc_data_version', validators=[Required()], widget=HiddenInput())
+    name = StringField('Name', validators=[InputRequired()])
+    product = StringField('Product', validators=[InputRequired()])
+    data = JSONStringField({}, 'Data', validators=[InputRequired()], widget=FileInput())
+    data_version = IntegerField('data_version', widget=HiddenInput())
+    sc_data_version = IntegerField('sc_data_version', validators=[InputRequired()], widget=HiddenInput())
 
 
 class EditScheduledChangeExistingReleaseForm(ScheduledChangeTimeForm):
-    name = StringField('Name', validators=[Required()])
+    name = StringField('Name', validators=[InputRequired()])
     product = StringField('Product', validators=[Optional()])
     data = JSONStringField({}, 'Data', validators=[Optional()], widget=FileInput())
     data_version = IntegerField('data_version', widget=HiddenInput())
-    sc_data_version = IntegerField('sc_data_version', validators=[Required()], widget=HiddenInput())+    sc_data_version = IntegerField('sc_data_version', validators=[InputRequired()], widget=HiddenInput())