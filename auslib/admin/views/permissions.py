import simplejson as json

from flask import request, Response, jsonify

from auslib.global_state import dbo
from auslib.admin.views.base import requirelogin, AdminView
from auslib.admin.views.forms import NewPermissionForm, ExistingPermissionForm

__all__ = ["UsersView", "PermissionsView", "SpecificPermissionView"]


class UsersView(AdminView):
    """/users"""

    def get(self):
        users = dbo.permissions.getAllUsers()
        self.log.debug("Found users: %s", users)
        # We don't return a plain jsonify'ed list here because of:
        # http://flask.pocoo.org/docs/security/#json-security
        return jsonify(dict(users=users))


class PermissionsView(AdminView):
    """/users/:username/permissions"""

    def get(self, username):
        permissions = dbo.permissions.getUserPermissions(username)
        return jsonify(permissions)


class SpecificPermissionView(AdminView):
    """/users/:username/permissions/:permission"""
    def get(self, username, permission):
        try:
            perm = dbo.permissions.getUserPermissions(username)[permission]
        except KeyError:
            return Response(status=404)
        return jsonify(perm)

    @requirelogin
    def _put(self, username, permission, changed_by, transaction):
        try:
            if dbo.permissions.getUserPermissions(username, transaction).get(permission):
                form = ExistingPermissionForm()
                if not form.validate():
                    self.log.warning("Bad input: %s", form.errors)
                    return Response(status=400, response=json.dumps(form.errors))
                dbo.permissions.update(where={"username": username, "permission": permission}, what={"options": form.options.data},
                                       changed_by=changed_by, old_data_version=form.data_version.data, transaction=transaction)
                new_data_version = dbo.permissions.getPermission(username=username, permission=permission, transaction=transaction)['data_version']
                return jsonify(new_data_version=new_data_version)
            else:
                form = NewPermissionForm()
                if not form.validate():
                    self.log.warning("Bad input: %s", form.errors)
                    return Response(status=400, response=json.dumps(form.errors))
                dbo.permissions.insert(changed_by, transaction=transaction, username=username, permission=permission, options=form.options.data)
<<<<<<< HEAD
                return make_response(json.dumps(dict(new_data_version=1)), 201)
=======
                return Response(status=201, response=json.dumps(dict(new_data_version=1)))
>>>>>>> 254b1741
        except ValueError as e:
            self.log.warning("Bad input: %s", e.args)
            return Response(status=400, response=e.args)

    @requirelogin
    def _post(self, username, permission, changed_by, transaction):
        if not dbo.permissions.getUserPermissions(username, transaction=transaction).get(permission):
            return Response(status=404)
        try:
            form = ExistingPermissionForm()
            if not form.validate():
                self.log.warning("Bad input: %s", form.errors)
                return Response(status=400, response=json.dumps(form.errors))
            dbo.permissions.update(where={"username": username, "permission": permission}, what={"options": form.options.data},
                                   changed_by=changed_by, old_data_version=form.data_version.data, transaction=transaction)
            new_data_version = dbo.permissions.getPermission(username=username, permission=permission, transaction=transaction)['data_version']
            return jsonify(new_data_version=new_data_version)
        except ValueError as e:
            self.log.warning("Bad input: %s", e.args)
            return Response(status=400, response=e.args)

    @requirelogin
    def _delete(self, username, permission, changed_by, transaction):
        if not dbo.permissions.getUserPermissions(username, transaction=transaction).get(permission):
            return Response(status=404)
        try:
            # For practical purposes, DELETE can't have a request body, which means the Form
            # won't find data where it's expecting it. Instead, we have to tell it to look at
            # the query string, which Flask puts in request.args.
            form = ExistingPermissionForm(request.args)
            if not form.validate():
                self.log.warning("Bad input: %s", form.errors)
                return Response(status=400, response=json.dumps(form.errors))
            dbo.permissions.delete(where={"username": username, "permission": permission}, changed_by=changed_by,
                                   old_data_version=form.data_version.data, transaction=transaction)
            return Response(status=200)
        except ValueError as e:
            self.log.warning("Bad input: %s", e.args)
            return Response(status=400, response=e.args)<|MERGE_RESOLUTION|>--- conflicted
+++ resolved
@@ -55,11 +55,7 @@
                     self.log.warning("Bad input: %s", form.errors)
                     return Response(status=400, response=json.dumps(form.errors))
                 dbo.permissions.insert(changed_by, transaction=transaction, username=username, permission=permission, options=form.options.data)
-<<<<<<< HEAD
-                return make_response(json.dumps(dict(new_data_version=1)), 201)
-=======
                 return Response(status=201, response=json.dumps(dict(new_data_version=1)))
->>>>>>> 254b1741
         except ValueError as e:
             self.log.warning("Bad input: %s", e.args)
             return Response(status=400, response=e.args)
