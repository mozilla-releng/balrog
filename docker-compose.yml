# Some people have reported problems with the balrogui API proxy not working correctly.
# This appears to be the same problem reported in https://github.com/docker/compose/issues/2172,
# and seems to only occur with certain (older) versions of docker-compose.
version: '2.1'
services:
  balrogadmin:
    build:
      context: .
      dockerfile: Dockerfile.dev
    depends_on:
      balrogdb:
        condition: service_healthy
    entrypoint:
      - bash
      - scripts/initdb_and_run.sh
    command: admin
    expose:
      - "7070"
    volumes:
      - .:/app
    links:
      - balrogdb
    environment:
      - DBURI=mysql://balrogadmin:balrogadmin@balrogdb/balrog
      - DB_HOST=balrogdb
      - CACHEDIR=.cache
      - SECRET_KEY=blahblah
      - PORT=7070
      - LOG_FORMAT=plain
      - LOG_LEVEL=WARNING
      - INSECURE_SESSION_COOKIE=1
      - LOCALDEV=1
      - FRONTEND_CONFIG=/app/ui/generated/js/config.js
      - AUTH0_CLIENT_ID=GlZhJQfx52b7MLQ19AjuTJHieiB4oh1j
      - AUTH0_REDIRECT_URI=https://localhost:8010/login
      - AUTH0_DOMAIN=balrog-localdev.auth0.com
      - AUTH0_AUDIENCE=balrog-localdev
      - AUTH0_RESPONSE_TYPE=token id_token
      - AUTH0_SCOPE=full-user-credentials openid profile email
<<<<<<< HEAD
      # By default, we disable writes to releases history for local development
      # and read existing history from the production bucket.
      # If you want to test release history writes, you need to set up your own
      # bucket, change these variables, and provide credentials in google.json.
      # TODO: Update these with production bucket locations.
      - RELEASES_HISTORY_BUCKET=bhearsum_releases_history
      - NIGHTLY_HISTORY_BUCKET=bhearsum_nightly_history
      - GOOGLE_APPLICATION_CREDENTIALS=google.json
=======
      - CORS_ORIGINS=*
>>>>>>> a7437b21
      # Grab mail information from the local environment
      - SMTP_HOST
      - SMTP_PORT
      - SMTP_USERNAME
      - SMTP_PASSWORD
      - SMTP_TLS
      - NOTIFY_TO_ADDR
      - NOTIFY_FROM_ADDR
      - STAGING
      - LOCAL_ADMIN
    healthcheck:
        test: nc -z -v balrogadmin 7070
        interval: 5s
        timeout: 30s
        retries: 50


  balrogpub:
    build:
      context: .
      dockerfile: Dockerfile.dev
    depends_on:
      balrogdb:
        condition: service_healthy
    command: public
    ports:
      - "9010:9010"
    volumes:
      - .:/app
    environment:
      - DBURI=mysql://balrogadmin:balrogadmin@balrogdb/balrog
      - SECRET_KEY=blahblah
      - PORT=9010
      - LOG_FORMAT=plain
      - LOG_LEVEL=WARNING
    links:
      - balrogdb


  balrogagent:
    build: ./agent
    depends_on:
      nginx:
        condition: service_healthy
    volumes:
      - ./agent:/app
    links:
      - nginx
    environment:
      - BALROG_API_ROOT=http://nginx:8011/api
      - BALROG_USERNAME=balrogagent
      - BALROG_PASSWORD=na
      - TELEMETRY_API_ROOT=abc
      - LOG_FORMAT=plain
      - LOG_LEVEL=WARNING
      - AUTH0_DOMAIN=balrog-localdev.auth0.com
      - AUTH0_AUDIENCE=balrog-localdev
      # Not a real secret. This machine-to-machine clientId is in its own
      # Auth0 account, and has access to nothing except the Balrog
      # local development API.
      - AUTH0_M2M_CLIENT_ID=41U6XJQdSa6CL8oGa6CXvO4aZWlnq5xg
      - AUTH0_M2M_CLIENT_SECRET=updk4Gi1f6ncXDCDBH5ZclbsbIUaZmqvEXYCQLCFI56RnWlnTQXCQe6-h9n86QTv


  # This container exists solely to have something automatically rebuilding the UI
  # in the background during local development. Although it runs a web server, we
  # don't use it. Instead, the nginx one below is used as our entry point to more
  # closely mimic production, and support SSL.
  balrogui:
    image: node:0.10
    depends_on:
      balrogadmin:
        condition: service_healthy
    volumes:
      - ./ui:/app
      - .cache:/cache
    environment:
      - WEB_PORT=6060
      - HOST_PROXY=balrogadmin
      - HOST_PROXY_PORT=7070
    entrypoint:
      - /bin/bash
      - /app/docker-entrypoint.sh


  nginx:
    build:
      context: .
      dockerfile: Dockerfile.nginx
    ports:
      - "8010:8010"
      - "8011:8011"
    links:
      - balrogadmin
    volumes:
      - ./scripts/nginx.conf:/etc/nginx/conf.d/http_balrog.conf.template
      - ./scripts/server.crt:/etc/nginx/server.crt
      - ./scripts/server.key:/etc/nginx/server.key
      - ./scripts/dhparam.pem:/etc/nginx/dhparam.pem
    environment:
      - NGINX_PORT=8010
      - NGINX_BALROG_AGENT_PORT=8011
      - BALROG_ADMIN_ROOT=http://balrogadmin:7070
    command: /bin/bash -c "envsubst '$$NGINX_PORT $$NGINX_BALROG_AGENT_PORT $$BALROG_ADMIN_ROOT' < /etc/nginx/conf.d/http_balrog.conf.template > /etc/nginx/conf.d/http_balrog.conf && nginx -g 'daemon off;'"
    healthcheck:
        test: nc -z -v nginx 8010 && nc -z -v nginx 8011
        interval: 5s
        timeout: 30s
        retries: 50


  balrogdb:
    build:
      context: .
      dockerfile: Dockerfile.database
    expose:
      - "3306"
    environment:
      - MYSQL_DATABASE=balrog
      - MYSQL_USER=balrogadmin
      - MYSQL_PASSWORD=balrogadmin
      - MYSQL_ROOT_PASSWORD=admin
    volumes:
      - .cache/mysql:/var/lib/mysql
    healthcheck:
        test: nc -z -v balrogdb 3306
        interval: 30s
        timeout: 30s
        retries: 10<|MERGE_RESOLUTION|>--- conflicted
+++ resolved
@@ -37,7 +37,6 @@
       - AUTH0_AUDIENCE=balrog-localdev
       - AUTH0_RESPONSE_TYPE=token id_token
       - AUTH0_SCOPE=full-user-credentials openid profile email
-<<<<<<< HEAD
       # By default, we disable writes to releases history for local development
       # and read existing history from the production bucket.
       # If you want to test release history writes, you need to set up your own
@@ -46,9 +45,7 @@
       - RELEASES_HISTORY_BUCKET=bhearsum_releases_history
       - NIGHTLY_HISTORY_BUCKET=bhearsum_nightly_history
       - GOOGLE_APPLICATION_CREDENTIALS=google.json
-=======
       - CORS_ORIGINS=*
->>>>>>> a7437b21
       # Grab mail information from the local environment
       - SMTP_HOST
       - SMTP_PORT
