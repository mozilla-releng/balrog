/* Exports an object that defines
 *  all of the configuration needed by the projects'
 *  depended-on grunt tasks.
 *
 * You can find the parent object in: node_modules/lineman/config/application.coffee
 */

module.exports = require(process.env['LINEMAN_MAIN']).config.extend('application', {

  // configure lineman to load additional angular related npm tasks
  loadNpmTasks: [
    "grunt-angular-templates",
    "grunt-concat-sourcemap",
    "grunt-ngmin"
  ],

  // we don't have handlebars templates or coffeescript by default
  removeTasks: {
<<<<<<< HEAD
    common: ["handlebars"]
=======
    common: ["concat", "handlebars", "coffee", "jst"]
>>>>>>> a8b6ba94
  },

  // task override configuration
  prependTasks: {
    dist: ["ngmin"],         // ngmin should run in dist only
    common: ["ngtemplates"] // ngtemplates runs in dist and dev
  },

  // swaps concat_sourcemap in place of vanilla concat
  appendTasks: {
    common: ["concat_sourcemap"]
  },

  // configuration for grunt-angular-templates
  ngtemplates: {
    app: { // "app" matches the name of the angular module defined in app.js
      options: {
        base: "app/templates"
      },
      src: "app/templates/**/*.html",
      // puts angular templates in a different spot than lineman looks for other templates in order not to conflict with the watch process
      dest: "generated/angular/template-cache.js"
    }
  },

  // configuration for grunt-ngmin, this happens _after_ concat once, which is the ngmin ideal :)
  ngmin: {
    js: {
      src: "<%= files.js.concatenated %>",
      dest: "<%= files.js.concatenated %>"
    }
  },

  // generates a sourcemap for js, specs, and css with inlined sources
  // grunt-angular-templates expects that a module already be defined to inject into
  // this configuration orders the template inclusion _after_ the app level module
  concat_sourcemap: {
    options: {
      sourcesContent: true
    },
    js: {
      src: ["<banner:meta.banner>", "<%= files.js.vendor %>", "<%= files.coffee.generated %>", "<%= files.js.app %>", "<%= files.ngtemplates.dest %>"],
      dest: "<%= files.js.concatenated %>"
    },
    spec: {
      src: ["<%= files.js.specHelpers %>", "<%= files.coffee.generatedSpecHelpers %>", "<%= files.js.spec %>", "<%= files.coffee.generatedSpec %>"],
      dest: "<%= files.js.concatenatedSpec %>"
    },
    css: {
      src: ["<%= files.less.generatedVendor %>", "<%= files.sass.generatedVendor %>", "<%= files.css.vendor %>", "<%= files.less.generatedApp %>", "<%= files.sass.generatedApp %>", "<%= files.css.app %>"],
      dest: "<%= files.css.concatenated %>"
    }
  },

  // configures grunt-watch-nospawn to listen for changes to
  // and recompile angular templates, also swaps lineman default
  // watch target concat with concat_sourcemap
  watch: {
    ngtemplates: {
      files: "app/templates/**/*.html",
      tasks: ["ngtemplates", "concat_sourcemap:js"]
    },
    js: {
      files: ["<%= files.js.vendor %>", "<%= files.js.app %>"],
      tasks: ["concat_sourcemap:js"]
    },
    coffee: {
      files: "<%= files.coffee.app %>",
      tasks: ["coffee", "concat_sourcemap:js"]
    },
    jsSpecs: {
      files: ["<%= files.js.specHelpers %>", "<%= files.js.spec %>"],
      tasks: ["concat_sourcemap:spec"]
    },
    coffeeSpecs: {
      files: ["<%= files.coffee.specHelpers %>", "<%= files.coffee.spec %>"],
      tasks: ["coffee", "concat_sourcemap:spec"]
    },
    css: {
      files: ["<%= files.css.vendor %>", "<%= files.css.app %>"],
      tasks: ["concat_sourcemap:css"]
    },
    less: {
      files: ["<%= files.less.vendor %>", "<%= files.less.app %>"],
      tasks: ["less", "concat_sourcemap:css"]
    },
    sass: {
      files: ["<%= files.sass.vendor %>", "<%= files.sass.app %>"],
      tasks: ["sass", "concat_sourcemap:css"]
    }
  }

});<|MERGE_RESOLUTION|>--- conflicted
+++ resolved
@@ -6,6 +6,11 @@
  */
 
 module.exports = require(process.env['LINEMAN_MAIN']).config.extend('application', {
+
+  // html5push state simulation
+  server: {
+    pushState: true
+  },
 
   // configure lineman to load additional angular related npm tasks
   loadNpmTasks: [
@@ -16,11 +21,7 @@
 
   // we don't have handlebars templates or coffeescript by default
   removeTasks: {
-<<<<<<< HEAD
-    common: ["handlebars"]
-=======
     common: ["concat", "handlebars", "coffee", "jst"]
->>>>>>> a8b6ba94
   },
 
   // task override configuration
