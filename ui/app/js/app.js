<<<<<<< HEAD
angular.module("app", []);
=======
angular.module("app", ["ngResource"]).run(function($rootScope) {
  // adds some basic utilities to the $rootScope for debugging purposes
  $rootScope.log = function(thing) {
    console.log(thing);
  };

  $rootScope.alert = function(thing) {
    alert(thing);
  };
});
>>>>>>> a8b6ba94
<|MERGE_RESOLUTION|>--- conflicted
+++ resolved
@@ -1,6 +1,3 @@
-<<<<<<< HEAD
-angular.module("app", []);
-=======
 angular.module("app", ["ngResource"]).run(function($rootScope) {
   // adds some basic utilities to the $rootScope for debugging purposes
   $rootScope.log = function(thing) {
@@ -10,5 +7,4 @@
   $rootScope.alert = function(thing) {
     alert(thing);
   };
-});
->>>>>>> a8b6ba94
+});