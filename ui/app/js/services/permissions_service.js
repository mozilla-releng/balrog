--- conflicted
+++ resolved
@@ -42,11 +42,9 @@
       url += '&csrf_token=' + encodeURIComponent(csrf_token);
       return $http.delete(url);
     },
-<<<<<<< HEAD
     getScheduledChanges: function() {
       return $http.get("/api/scheduled_changes/permissions?all=1");
     },
-=======
     getUserRoles: function(username) {
       // What comes back from the server is a dict like this:
       //  {'roles': ['role1', 'role2'...]} if the user has roles
@@ -72,7 +70,6 @@
       return $http.delete(url);
     },
 
->>>>>>> 18d881ae
   };
   return service;
 
