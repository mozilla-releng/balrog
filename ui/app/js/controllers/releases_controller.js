--- conflicted
+++ resolved
@@ -177,12 +177,7 @@
   };
   /* End openUpdateModal */
 
-<<<<<<< HEAD
   $scope.openNewScheduledDeleteModal = function(release) {
-=======
-    $scope.openNewScheduledDeleteModal = function(release) {
->>>>>>> 18d881ae
-
     var modalInstance = $modal.open({
       templateUrl: 'release_scheduled_delete_modal.html',
       controller: 'NewReleaseScheduledDeleteCtrl',
