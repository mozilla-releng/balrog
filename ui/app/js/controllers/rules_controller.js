angular.module("app").controller('RulesController',
function($scope, $routeParams, $location, $timeout, Rules, Search, $modal, $route, Releases, Page) {

  Page.setTitle('Rules');

  $scope.loading = true;
  $scope.failed = false;

  $scope.rule_id = parseInt($routeParams.id, 10);
  $scope.pr_ch_options = [];

  $scope.currentPage = 1;
  $scope.pageSize = 20;
  $scope.maxSize = 10;
  $scope.rules = [];
  $scope.pr_ch_filter = "";

  function loadPage(newPage) {
    Rules.getHistory($scope.rule_id, $scope.pageSize, newPage)
    .success(function(response) {
      $scope.rules = response.rules;
      $scope.rules_count = response.count;
    })
    .error(function() {
      console.error(arguments);
      $scope.failed = true;
    })
    .finally(function() {
      $scope.loading = false;
    });
  }

  if ($scope.rule_id) {
    // history of a specific rule
    $scope.$watch("currentPage", function(newPage) {
      loadPage(newPage);
    });
  } else {
    Rules.getRules()
    .success(function(response) {
      $scope.rules_count = response.count;

      Rules.getScheduledChanges(false)
      .success(function(sc_response) {
        response.rules.forEach(function(rule) {
          rule.scheduled_change = null;
          sc_response.scheduled_changes.forEach(function(sc) {
            if (rule.rule_id === sc.rule_id) {
              // Note the big honking assumption that there's only one scheduled change.
              // At the time this code was written, this was enforced by the backend.
              rule.scheduled_change = sc.change_type;
            }
          });
          $scope.rules.push(rule);
        });
      });

      var pairExists = function(pr, ch) {
        var _rules = $scope.rules.filter(function(rule) {
          return rule.product === pr && rule.channel === ch;
        });
        return _rules.length !== 0;
      };
      Rules.getProducts().success(function(response_prs) {
        Rules.getChannels().success(function(response_chs) {
          response_prs.product.forEach(function(pr) {
            $scope.pr_ch_options.push(pr);
            response_chs.channel.forEach(function(ch) {
              if (ch.indexOf("*") === -1 && pairExists(pr, ch)){
                var pr_ch_pair = pr.concat(",").concat(ch);
                $scope.pr_ch_options.push(pr_ch_pair);
              }
            });
          });
        })
        .finally(function() {
          $scope.pr_ch_options.sort().unshift("All rules");
          $scope.pr_ch_filter = $scope.pr_ch_options.includes(localStorage.getItem('pr_ch_filter')) ? localStorage.getItem('pr_ch_filter') : "All rules";
<<<<<<< HEAD
=======

>>>>>>> 729d6ddd
        });
      });
    })
    .error(function() {
      console.error(arguments);
      $scope.failed = true;
    })
    .finally(function() {
      $scope.loading = false;
    });
  }

  $scope.$watch('ordering_str', function(value) {
    $scope.ordering = value.value.split(',');
  });

  $scope.$watch('pr_ch_filter', function(value) {
    if (value) {
      localStorage.setItem("pr_ch_filter", value);
    }
    $scope.pr_ch_selected = value.split(',');
  });

  if ($scope.rule_id) {
    $scope.ordering_options = [
      {
        text: "Data Version",
        value: "-data_version"
      },
    ];
  } else {
    $scope.ordering_options = [
      {
        text: "Priority, Version, Mapping",
        value: "-priority,version,mapping"
      },
      {
        text: "Product, Channel",
        value: "product,channel"
      },
      {
        text: "Mapping",
        value: "mapping"
      },
    ];
  }
  $scope.ordering_str = $scope.ordering_options[0];

  $scope.filters = {
    search: $location.hash(),
  };

  $scope.hasFilter = function() {
    return !!(false || $scope.filters.search.length);
  };

  function escapeRegExp(string){
    return string.replace(/([.*+?^=!:${}()|\[\]\/\\])/g, "\\$1");
  }

  $scope.$watchCollection('filters.search', function(value) {
    $location.hash(value);
    Search.noticeSearchChange(
      value,
      ['product', 'channel', 'mapping', 'comment']
    );
  });

  // I don't know how else to expose this to the templates
  $scope.getWordRegexes = Search.getWordRegexes;
  $scope.highlightSearch = Search.highlightSearch;
  $scope.removeFilterSearchWord = Search.removeFilterSearchWord;

  $scope.filterBySelect = function(rule) {
    // Always return all entries if "all rules" is the filter
    // or if $scope.rule_id is set (meaning we're on the history page).
    if ($scope.pr_ch_selected[0].toLowerCase() === "all rules" || $scope.rule_id) {
      return true;
    }
    else if ($scope.pr_ch_selected && $scope.pr_ch_selected.length > 1) {
      product = rule.product === $scope.pr_ch_selected[0];
      channel = rule.channel && rule.channel === $scope.pr_ch_selected[1];
      return (product || !rule.product) && (channel || !rule.channel || (rule.channel && rule.channel.indexOf("*") > -1 && $scope.pr_ch_selected[1].startsWith(rule.channel.split("*")[0])));
    }
    else {
      product = rule.product === $scope.pr_ch_selected[0];
      return (product || !rule.product);
    }
  };

  $scope.openUpdateModal = function(rule) {

    var modalInstance = $modal.open({
      templateUrl: 'rule_modal.html',
      controller: 'RuleEditCtrl',
      size: 'lg',  // can be lg or sm
      backdrop: 'static',
      resolve: {
        // items: function () {
        //   return $scope.items;
        // },
        rule: function () {
          return rule;
        },
        pr_ch_options: function() {
          return $scope.pr_ch_options;
        }
      }
    });
  };
  /* End openUpdateModal */
  $scope.openNewScheduledDeleteModal = function(rule) {

    var modalInstance = $modal.open({
      templateUrl: 'rule_scheduled_delete_modal.html',
      controller: 'NewRuleScheduledChangeCtrl',
      size: 'lg',
      resolve: {
        scheduled_changes: function() {
          return [];
        },
        sc: function() {
          sc = angular.copy(rule);
          sc["change_type"] = "delete";
          return sc;
        }
      }
    });
    modalInstance.result.then(function(change_type) {
      rule.scheduled_change = change_type;
    });
  };

  $scope.openNewScheduledRuleChangeModal = function(rule) {

    var modalInstance = $modal.open({
      templateUrl: 'rule_scheduled_change_modal.html',
      controller: 'NewRuleScheduledChangeCtrl',
      size: 'lg',
      backdrop: 'static',
      resolve: {
        scheduled_changes: function() {
          return [];
        },
        sc: function() {
          sc = angular.copy(rule);
          sc["change_type"] = "update";
          return sc;
        }
      }
    });
    modalInstance.result.then(function(change_type) {
      rule.scheduled_change = change_type;
    });
  };

  $scope.openDeleteModal = function(rule) {

    var modalInstance = $modal.open({
      templateUrl: 'rule_delete_modal.html',
      controller: 'RuleDeleteCtrl',
      backdrop: 'static',
      // size: 'sm',
      resolve: {
        rule: function () {
          return rule;
        },
        rules: function() {
          return $scope.rules;
        },
      }
    });
  };
  /* End openDeleteModal */

  $scope.openNewRuleModal = function() {

    var modalInstance = $modal.open({
      templateUrl: 'rule_modal.html',
      controller: 'NewRuleCtrl',
      size: 'lg',
      backdrop: 'static',
      resolve: {
        rules: function() {
          return $scope.rules;
        },
        rule: function() {
          // blank new default rule
          return {
            product: '',
            backgroundRate: 0,
            priority: 0,
            update_type: 'minor',
            _duplicate: false,
          };
        },
        pr_ch_options: function() {
          return $scope.pr_ch_options;
        }
      }
    });
  };
  /* End openNewRuleModal */

  $scope.openDuplicateModal = function(rule) {
    var modalInstance = $modal.open({
      templateUrl: 'rule_modal.html',
      controller: 'NewRuleCtrl',
      size: 'lg',
      backdrop: 'static',
      resolve: {
        rules: function() {
          return $scope.rules;
        },
        rule: function() {
          var copy = angular.copy(rule);
          delete copy.data_version;
          delete copy.rule_id;
          copy._duplicate = true;
          return copy;
        },
        pr_ch_options: function() {
          return $scope.pr_ch_options;
        }
      }
    });
  };
  /* End openDuplicateRuleModal */

  $scope.openRevertModal = function(revision) {

    var modalInstance = $modal.open({
      templateUrl: 'rule_revert_modal.html',
      controller: 'RuleRevertCtrl',
      backdrop: 'static',
      // size: 'sm',
      resolve: {
        revision: function () {
          return revision;
        }
      }
    });

    modalInstance.result.then(function () {
      // this will cause another fetch of rules
      // because it will start the RulesController
      $location.path('/rules');
    }, function () {
      // modal closed
    });
  };
  /* End openDeleteModal */

  $scope.openReleaseDataModal = function(mapping) {
    Releases.getRelease(mapping)
    .success(function(response) {
      // it's the same rule, but this works
      var modalInstance = $modal.open({
        templateUrl: 'release_data_modal.html',
        controller: 'ReleaseDataCtrl',
        size: 'lg',
        backdrop: 'static',
        resolve: {
          release: function () {
            return response;
          },
          diff: function() {
            return false;
          }
        }
      });
    })
    .error(function() {
      console.error(arguments);
      $scope.failed = true;
    })
    .finally(function() {
      $scope.loading = false;
    });
  };
  /* End openDataModal */


});<|MERGE_RESOLUTION|>--- conflicted
+++ resolved
@@ -76,10 +76,7 @@
         .finally(function() {
           $scope.pr_ch_options.sort().unshift("All rules");
           $scope.pr_ch_filter = $scope.pr_ch_options.includes(localStorage.getItem('pr_ch_filter')) ? localStorage.getItem('pr_ch_filter') : "All rules";
-<<<<<<< HEAD
-=======
-
->>>>>>> 729d6ddd
+
         });
       });
     })
