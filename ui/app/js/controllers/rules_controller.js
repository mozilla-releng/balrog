angular.module("app").controller('RulesController',
<<<<<<< HEAD
function($scope, $routeParams, $location, $timeout, Rules, Search, $modal, $route, Releases, Page, Permissions, ProductRequiredSignoffs) {

  Page.setTitle('Rules');

  $scope.loading = true;
  $scope.failed = false;

  $scope.rule_id = parseInt($routeParams.id, 10);
  $scope.pr_ch_options = [];

  $scope.currentPage = 1;
  $scope.pageSize = 20;
  $scope.maxSize = 10;
  $scope.rules = [];
  $scope.pr_ch_filter = "";
  $scope.show_sc = true;

  function loadPage(newPage) {
    Rules.getHistory($scope.rule_id, $scope.pageSize, newPage)
    .success(function(response) {
      $scope.rules = response.rules;
      $scope.rules_count = response.count;
    })
    .error(function() {
      console.error(arguments);
      $scope.failed = true;
    })
    .finally(function() {
      $scope.loading = false;
    });
  }

  if ($scope.rule_id) {
    // history of a specific rule
    $scope.$watch("currentPage", function(newPage) {
      loadPage(newPage);
    });
  } else {
    Rules.getRules()
    .success(function(response) {
      $scope.rules_count = response.count;

      Permissions.getCurrentUser()
      .success(function(response) {
        $scope.current_user = response["username"];
        $scope.user_roles = Object.keys(response["roles"]);
      })
      .error(function(response) {
        sweetAlert(
          "Failed to load current user Roles:",
          response
        );
      });

      Rules.getScheduledChanges(false)
      .success(function(sc_response) {
        response.rules.forEach(function(rule) {
          rule.scheduled_change = null;
          sc_response.scheduled_changes.forEach(function(sc) {
            if (rule.rule_id === sc.rule_id) {
              // Note the big honking assumption that there's only one scheduled change.
              // At the time this code was written, this was enforced by the backend.
              rule.scheduled_change = sc;
              rule.scheduled_change.when = new Date(rule.scheduled_change.when);
            }
          });
          $scope.rules.push(rule);
        });
        sc_response.scheduled_changes.forEach(function(sc) {
          if (sc.change_type === "insert") {
            var rule = {"scheduled_change": sc};
            rule.scheduled_change.when = new Date(rule.scheduled_change.when);
            $scope.rules.push(rule);
          }
        });
=======
  function($scope, $rootScope, $routeParams, $location, $timeout, Rules, Search, $modal, $route, Releases, Page) {

    Page.setTitle('Rules');

    $scope.loading = true;
    $scope.failed = false;

    $scope.rule_id = parseInt($routeParams.id, 10);
    $scope.pr_ch_options = [];

    $scope.currentPage = 1;
    $scope.pageSize = 20;
    $scope.maxSize = 10;
    $scope.rules = [];
    $scope.pr_ch_filter = $rootScope.pr_ch_filter || '';

    function changeLocationWithFilterParams(filterParamsString) {
      var pr_ch_array = filterParamsString.split(',');
      if (pr_ch_array[0].toLowerCase() === "all rules" || $scope.rule_id) {
        $location.path('/rules').search({});
      } else if (pr_ch_array && pr_ch_array.length > 1) {
        $location.path('/rules').search({product: pr_ch_array[0], channel: pr_ch_array[1]});
      } else {
        $location.path('/rules').search({product: pr_ch_array[0]});
      }
    }

    function loadPage(newPage) {
      Rules.getHistory($scope.rule_id, $scope.pageSize, newPage)
        .success(function(response) {
          $scope.rules = response.rules;
          $scope.rules_count = response.count;
        })
        .error(function() {
          console.error(arguments);
          $scope.failed = true;
        })
        .finally(function() {
          $scope.loading = false;
        });
    }

    if ($scope.rule_id) {
      // history of a specific rule
      $scope.$watch("currentPage", function(newPage) {
        loadPage(newPage);
>>>>>>> f63df9eb
      });
    } else {
      Rules.getRules()
        .success(function(response) {
          $scope.rules_count = response.count;

          Rules.getScheduledChanges(false)
            .success(function(sc_response) {
              response.rules.forEach(function(rule) {
                rule.scheduled_change = null;
                sc_response.scheduled_changes.forEach(function(sc) {
                  if (rule.rule_id === sc.rule_id) {
                    // Note the big honking assumption that there's only one scheduled change.
                    // At the time this code was written, this was enforced by the backend.
                    rule.scheduled_change = sc.change_type;
                  }
                });
                $scope.rules.push(rule);
              });
            });

          var pairExists = function(pr, ch) {
            var _rules = $scope.rules.filter(function(rule) {
              return rule.product === pr && rule.channel === ch;
            });
            return _rules.length !== 0;
          };
          Rules.getProducts().success(function(response_prs) {
            Rules.getChannels().success(function(response_chs) {
              response_prs.product.forEach(function(pr) {
                $scope.pr_ch_options.push(pr);
                response_chs.channel.forEach(function(ch) {
                  if (ch.indexOf("*") === -1 && pairExists(pr, ch)){
                    var pr_ch_pair = pr.concat(",").concat(ch);
                    $scope.pr_ch_options.push(pr_ch_pair);
                  }
                });
              });
            })
              .finally(function() {
                $scope.pr_ch_options.sort().unshift("All rules");
                $scope.pr_ch_filter = $rootScope.pr_ch_filter || localStorage.getItem('pr_ch_filter') || "All rules";
                $rootScope.pr_ch_filter = $scope.pr_ch_filter;
              });
          });
        })
        .error(function() {
          console.error(arguments);
          $scope.failed = true;
        })
        .finally(function() {
<<<<<<< HEAD
          $scope.pr_ch_options.sort().unshift("All rules");
          $scope.pr_ch_filter = "All rules";
          if ($scope.pr_ch_options.includes(localStorage.getItem('pr_ch_filter'))){
            $scope.pr_ch_filter = localStorage.getItem('pr_ch_filter');
          }
        });
      });

      ProductRequiredSignoffs.getRequiredSignoffs()
        .then(function(payload) {
        $scope.signoffRequirements = payload.data.required_signoffs;
      });
      $scope.ruleSignoffsRequired = function(rule) {
        if ($scope.signoffRequirements) {
          return Rules.ruleSignoffsRequired(rule, undefined, $scope.signoffRequirements);
        }
      };
    })
    .error(function() {
      console.error(arguments);
      $scope.failed = true;
    })
    .finally(function() {
      $scope.loading = false;
    });
  }

  $scope.$watch('pr_ch_filter', function(value) {
    if (value) {
      localStorage.setItem("pr_ch_filter", value);
    }
    $scope.pr_ch_selected = value.split(',');
  });

  $scope.filters = {
    search: $location.hash(),
  };

  $scope.hasFilter = function() {
    return !!(false || $scope.filters.search.length);
  };

  $scope.orderRules = function(rule) {
    // Rules are sorted by priority. Rules that are pending (ie: still just a Scheduled Change)
    // will be inserted based on the priority in the Scheduled Change.
    // Rules that have Scheduled updates or deletes will remain sorted on their current priority
    // because it's more important to make it easy to assess current state than future state.
    if (rule.priority === null || rule.priority === undefined) {
        return rule.scheduled_change.priority * -1;
    }
    else {
        return rule.priority * -1;
    }
  };

  $scope.channelMatchesRule = function(channel, rule) {
    if (rule.channel === channel) {
      return true;
    }
    if (rule.channel.indexOf("*") > -1 && channel.startsWith(rule.channel.split("*")[0])) {
      return true;
    }
  };

  $scope.filterBySelect = function(rule) {
    // Always return all entries if "all rules" is the filter
    // or if $scope.rule_id is set (meaning we're on the history page).
    if ($scope.pr_ch_selected[0].toLowerCase() === "all rules" || $scope.rule_id) {
      return true;
    }
    else if ($scope.pr_ch_selected && $scope.pr_ch_selected.length > 1) {
      selected_product = $scope.pr_ch_selected[0];
      selected_channel = $scope.pr_ch_selected[1];
      productMatches = false;
      channelMatches = false;
      if (rule.product === null || rule.product === "" || rule.product === selected_product) {
        productMatches = true;
      }
      if ($scope.show_sc && rule.scheduled_change !== null) {
        // If product is null in the Scheduled Change it could be because it is
        // changing to null, or because the Rule is scheduled to be deleted.
        // In the latter case, we don't consider it a match, because that will
        // cause it to show up on the views of _all_ products.
        if (rule.scheduled_change.product === selected_product ||
            (rule.scheduled_change.change_type !== "delete" && !rule.scheduled_change.product)) {
          productMatches = true;
        }
      }
      if (rule.channel === null || rule.channel === "" || (rule.channel && $scope.channelMatchesRule(selected_channel, rule))) {
        channelMatches = true;
      }
      if ($scope.show_sc && rule.scheduled_change !== null) {
        if (rule.scheduled_change.channel && $scope.channelMatchesRule(selected_channel, rule.scheduled_change) ||
            (rule.scheduled_change.change_type !== "delete" && !rule.scheduled_change.channel)) {
          channelMatches = true;
        }
      }
      return productMatches && channelMatches;
    }
    else {
      product = rule.product === $scope.pr_ch_selected[0];
      return (product || !rule.product);
    }
  };

  $scope.filterScheduledChanges = function(rule) {
    if (! $scope.show_sc && rule.scheduled_change !== null && rule.scheduled_change.change_type === "insert") {
      return false;
    }
    return true;
  };

  $scope.openUpdateModal = function(rule) {

    var modalInstance = $modal.open({
      templateUrl: 'rule_modal.html',
      controller: 'RuleEditCtrl',
      size: 'lg',  // can be lg or sm
      backdrop: 'static',
      resolve: {
        // items: function () {
        //   return $scope.items;
        // },
        rule: function () {
          return rule;
        },
        signoffRequirements: function() {
          return $scope.signoffRequirements;
        },
        pr_ch_options: function() {
          return $scope.pr_ch_options;
        }
=======
          $scope.loading = false;
        });
    }

    $scope.$watch('ordering_str', function(value) {
      $scope.ordering = value.value.split(',');
    });

    function populateRulesProductsChannels() {
      $timeout(function() {
        return {
          rules: $scope.rules,
          products: $scope.pr_ch_options,
        };
      }, 2000);
    }

    $scope.$watch('pr_ch_filter', function(value) {
      if (value) {
        localStorage.setItem("pr_ch_filter", value);
        $rootScope.pr_ch_filter = value;
>>>>>>> f63df9eb
      }
      $scope.pr_ch_selected = value.split(',');
    });
<<<<<<< HEAD
  };
  /* End openUpdateModal */

  $scope.openNewScheduledRuleModal = function() {

    // prepopulate the product and channel if the Rules have already been filtered by one.
    var product = "";
    var channel = "";
    if ($scope.pr_ch_selected[0].toLowerCase() !== "all rules") {
      product = $scope.pr_ch_selected[0];
      if ($scope.pr_ch_selected.length > 1) {
        channel = $scope.pr_ch_selected[1];
      }
    }

    var modalInstance = $modal.open({
      templateUrl: 'rule_scheduled_change_modal.html',
      controller: 'NewRuleScheduledChangeCtrl',
      size: 'lg',
      backdrop: 'static',
      resolve: {
        scheduled_changes: function() {
          return [];
        },
        sc: function() {
          // blank new default rule
          return {
            base_row: undefined,
            product: product,
            channel: channel,
            backgroundRate: 0,
            priority: 0,
            update_type: 'minor',
            when: null,
            change_type: 'insert',
          };
        },
        signoffRequirements: function() {
          return $scope.signoffRequirements;
        },
      }
    });
    modalInstance.result.then(function(sc) {
      var rule = {"scheduled_change": sc};
      $scope.rules.push(rule);
    });
  };

  $scope.openNewScheduledRuleChangeModal = function(rule) {

    var modalInstance = $modal.open({
      templateUrl: 'rule_scheduled_change_modal.html',
      controller: 'NewRuleScheduledChangeCtrl',
      size: 'lg',
      backdrop: 'static',
      resolve: {
        scheduled_changes: function() {
          return [];
        },
        sc: function() {
          sc = angular.copy(rule);
          sc.original_row = rule;
          sc["change_type"] = "update";
          return sc;
        },
        signoffRequirements: function() {
          return $scope.signoffRequirements;
        },
      }
    });
    modalInstance.result.then(function(sc) {
      rule.scheduled_change = sc;
    });
  };

  $scope.openNewScheduledDeleteModal = function(rule) {

    var modalInstance = $modal.open({
      templateUrl: 'rule_scheduled_delete_modal.html',
      controller: 'NewRuleScheduledChangeCtrl',
      size: 'lg',
      resolve: {
        scheduled_changes: function() {
          return [];
        },
        sc: function() {
          return {
            "base_row": rule,
            "rule_id": rule.rule_id,
            "data_version": rule.data_version,
            "change_type": "delete"
          };
        },
        signoffRequirements: function() {
          return $scope.signoffRequirements;
        },
      }
    });
    modalInstance.result.then(function(sc) {
      rule.scheduled_change = sc;
    });
  };

  $scope.openEditScheduledRuleChangeModal = function(rule) {
    var modalInstance = $modal.open({
      templateUrl: 'rule_scheduled_change_modal.html',
      controller: "EditRuleScheduledChangeCtrl",
      size: 'lg',
      backdrop: 'static',
      resolve: {
        sc: function() {
          var sc = angular.copy(rule.scheduled_change);
          sc.original_row = rule;
          return sc;
        },
        signoffRequirements: function() {
          return $scope.signoffRequirements;
        },
        rule: function() {
          return rule;
        },
      }
    });
    modalInstance.result.then(function(action) {
      if (action === "delete") {
        rule.scheduled_change = null;
        if (!rule.rule_id) {
          $scope.rules = $scope.rules.filter(function(element) {
            if (!element.rule_id) {
              return false;
            }
            return true;
          });
        }
      }
=======

    $scope.$on('$routeChangeSuccess', function() {
      $timeout(function() {
        populateRulesProductsChannels();
        var filterString = '';
        if (!$routeParams.product && !$routeParams.channel) {
          filterString = $rootScope.pr_ch_filter || 'All rules';
          if ($rootScope.pr_ch_filter) {
            changeLocationWithFilterParams($rootScope.pr_ch_filter);
          }
        }
        if ($routeParams.product && !$routeParams.channel && $scope.pr_ch_options.includes($routeParams.product)) {
          filterString = $routeParams.product;
        } else if ($routeParams.product && !$routeParams.channel && !$scope.pr_ch_options.includes($routeParams.product)) {
          filterString = 'All rules';
        }
        if ($routeParams.product && $routeParams.channel && $scope.pr_ch_options.includes($routeParams.product + ',' + $routeParams.channel)) {
          filterString = $routeParams.product + ',' + $routeParams.channel;
        } else if ($routeParams.product && $routeParams.channel && !$scope.pr_ch_options.includes($routeParams.product + ',' + $routeParams.channel)) {
          filterString = 'All rules';
        }
        $scope.pr_ch_filter = filterString;
        $rootScope.pr_ch_filter = $scope.pr_ch_filter;
      }, 2000);
>>>>>>> f63df9eb
    });

    $scope.locationChanger = function() {
      changeLocationWithFilterParams($scope.pr_ch_filter);
    };

    if ($scope.rule_id) {
      $scope.ordering_options = [
        {
          text: "Data Version",
          value: "-data_version"
        },
      ];
    } else {
      $scope.ordering_options = [
        {
          text: "Priority, Version, Mapping",
          value: "-priority,version,mapping"
        },
        {
          text: "Product, Channel",
          value: "product,channel"
        },
        {
          text: "Mapping",
          value: "mapping"
        },
<<<<<<< HEAD
        signoffRequirements: function() {
          return $scope.signoffRequirements;
        },
        pr_ch_options: function() {
          return $scope.pr_ch_options;
        }
      }
    });
  };
  /* End openNewRuleModal */

  $scope.openDuplicateModal = function(rule) {
    var modalInstance = $modal.open({
      templateUrl: 'rule_modal.html',
      controller: 'NewRuleCtrl',
      size: 'lg',
      backdrop: 'static',
      resolve: {
        rules: function() {
          return $scope.rules;
        },
        rule: function() {
          var copy = angular.copy(rule);
          delete copy.data_version;
          delete copy.rule_id;
          copy._duplicate = true;
          return copy;
        },
        signoffRequirements: function() {
          return $scope.signoffRequirements;
        },
        pr_ch_options: function() {
          return $scope.pr_ch_options;
        }
=======
      ];
    }
    $scope.ordering_str = $scope.ordering_options[0];

    $scope.filters = {
      search: $location.hash(),
    };

    $scope.hasFilter = function() {
      return !!(false || $scope.filters.search.length);
    };

    function escapeRegExp(string){
      return string.replace(/([.*+?^=!:${}()|\[\]\/\\])/g, "\\$1");
    }

    $scope.$watchCollection('filters.search', function(value) {
      $location.hash(value);
      Search.noticeSearchChange(
        value,
        ['product', 'channel', 'mapping', 'comment']
      );
    });

    // I don't know how else to expose this to the templates
    $scope.getWordRegexes = Search.getWordRegexes;
    $scope.highlightSearch = Search.highlightSearch;
    $scope.removeFilterSearchWord = Search.removeFilterSearchWord;

    $scope.filterBySelect = function(rule) {
      // Always return all entries if "all rules" is the filter
      // or if $scope.rule_id is set (meaning we're on the history page).
      if ($scope.pr_ch_selected[0].toLowerCase() === "all rules" || $scope.rule_id) {
        return true;
>>>>>>> f63df9eb
      }
      else if ($scope.pr_ch_selected && $scope.pr_ch_selected.length > 1) {
        product = rule.product === $scope.pr_ch_selected[0];
        channel = rule.channel && rule.channel === $scope.pr_ch_selected[1];
        return (product || !rule.product) && (channel || !rule.channel || (rule.channel && rule.channel.indexOf("*") > -1 && $scope.pr_ch_selected[1].startsWith(rule.channel.split("*")[0])));
      }
      else {
        product = rule.product === $scope.pr_ch_selected[0];
        return (product || !rule.product);
      }
    };

    $scope.openUpdateModal = function(rule) {

      var modalInstance = $modal.open({
        templateUrl: 'rule_modal.html',
        controller: 'RuleEditCtrl',
        size: 'lg',  // can be lg or sm
        backdrop: 'static',
        resolve: {
          // items: function () {
          //   return $scope.items;
          // },
          rule: function () {
            return rule;
          },
          pr_ch_options: function() {
            return $scope.pr_ch_options;
          }
        }
      });
    };
    /* End openUpdateModal */
    $scope.openNewScheduledDeleteModal = function(rule) {

      var modalInstance = $modal.open({
        templateUrl: 'rule_scheduled_delete_modal.html',
        controller: 'NewRuleScheduledChangeCtrl',
        size: 'lg',
        resolve: {
          scheduled_changes: function() {
            return [];
          },
          sc: function() {
            sc = angular.copy(rule);
            sc["change_type"] = "delete";
            return sc;
          }
        }
      });
      modalInstance.result.then(function(change_type) {
        rule.scheduled_change = change_type;
      });
    };

    $scope.openNewScheduledRuleChangeModal = function(rule) {

      var modalInstance = $modal.open({
        templateUrl: 'rule_scheduled_change_modal.html',
        controller: 'NewRuleScheduledChangeCtrl',
        size: 'lg',
        backdrop: 'static',
        resolve: {
          scheduled_changes: function() {
            return [];
          },
          sc: function() {
            sc = angular.copy(rule);
            sc["change_type"] = "update";
            return sc;
          }
        }
      });
      modalInstance.result.then(function(change_type) {
        rule.scheduled_change = change_type;
      });
    };

    $scope.openDeleteModal = function(rule) {

      var modalInstance = $modal.open({
        templateUrl: 'rule_delete_modal.html',
        controller: 'RuleDeleteCtrl',
        backdrop: 'static',
        // size: 'sm',
        resolve: {
          rule: function () {
            return rule;
          },
          rules: function() {
            return $scope.rules;
          },
        }
      });
    };
    /* End openDeleteModal */

    $scope.openNewRuleModal = function() {

      var modalInstance = $modal.open({
        templateUrl: 'rule_modal.html',
        controller: 'NewRuleCtrl',
        size: 'lg',
        backdrop: 'static',
        resolve: {
          rules: function() {
            return $scope.rules;
          },
          rule: function() {
            // blank new default rule
            return {
              product: '',
              backgroundRate: 0,
              priority: 0,
              update_type: 'minor',
              _duplicate: false,
            };
          },
          pr_ch_options: function() {
            return $scope.pr_ch_options;
          }
        }
      });
    };
    /* End openNewRuleModal */

    $scope.openDuplicateModal = function(rule) {
      var modalInstance = $modal.open({
        templateUrl: 'rule_modal.html',
        controller: 'NewRuleCtrl',
        size: 'lg',
        backdrop: 'static',
        resolve: {
          rules: function() {
            return $scope.rules;
          },
          rule: function() {
            var copy = angular.copy(rule);
            delete copy.data_version;
            delete copy.rule_id;
            copy._duplicate = true;
            return copy;
          },
          pr_ch_options: function() {
            return $scope.pr_ch_options;
          }
        }
      });
    };
    /* End openDuplicateRuleModal */

    $scope.openRevertModal = function(revision) {

      var modalInstance = $modal.open({
        templateUrl: 'rule_revert_modal.html',
        controller: 'RuleRevertCtrl',
        backdrop: 'static',
        // size: 'sm',
        resolve: {
          revision: function () {
            return revision;
          }
        }
      });

      modalInstance.result.then(function () {
        // this will cause another fetch of rules
        // because it will start the RulesController
        $location.path('/rules');
      }, function () {
        // modal closed
      });
    };
    /* End openDeleteModal */

    $scope.openReleaseDataModal = function(mapping) {
      Releases.getRelease(mapping)
        .success(function(response) {
          // it's the same rule, but this works
          var modalInstance = $modal.open({
            templateUrl: 'release_data_modal.html',
            controller: 'ReleaseDataCtrl',
            size: 'lg',
            backdrop: 'static',
            resolve: {
              release: function () {
                return response;
              },
              diff: function() {
                return false;
              }
            }
          });
        })
        .error(function() {
          console.error(arguments);
          $scope.failed = true;
        })
        .finally(function() {
          $scope.loading = false;
        });
    };
    /* End openDataModal */

  $scope.signoff = function(sc) {
    var modalInstance = $modal.open({
      templateUrl: "signoff_modal.html",
      controller: "SignoffCtrl",
      backdrop: "static",
      resolve: {
        object_name: function() {
          return "Rule";
        },
        service: function() {
          return Rules;
        },
        current_user: function() {
          return $scope.current_user;
        },
        user_roles: function() {
          return $scope.user_roles;
        },
        required_signoffs: function () {
          return sc["required_signoffs"];
        },
        sc: function() {
          return sc;
        },
        pk: function() {
          return {"rule_id": sc["rule_id"]};
        },
        // TODO: this should really show the diff.
        data: function() {
          return {
            "Product": sc["product"],
            "Channel": sc["channel"],
            "Mapping": sc["mapping"],
            "Priority": sc["priority"],
            "Background Rate": sc["backgroundRate"],
          };
        },
      }
    });
  };

  $scope.revokeSignoff = function(sc) {
    $modal.open({
      templateUrl: "revoke_signoff_modal.html",
      controller: "RevokeSignoffCtrl",
      backdrop: "static",
      resolve: {
        object_name: function() {
          return "Rule";
        },
        service: function() {
          return Rules;
        },
        current_user: function() {
          return $scope.current_user;
        },
        sc: function() {
          return sc;
        },
        pk: function() {
          // TODO: add alias here if it exists
          return {"rule_id": sc["rule_id"]};
        },
        // TODO: this should really show the diff.
        data: function() {
          return {
            "Product": sc["product"],
            "Channel": sc["channel"],
            "Mapping": sc["mapping"],
            "Priority": sc["priority"],
            "Background Rate": sc["backgroundRate"],
          };
        },
      }
    });
  };


  });<|MERGE_RESOLUTION|>--- conflicted
+++ resolved
@@ -1,6 +1,5 @@
 angular.module("app").controller('RulesController',
-<<<<<<< HEAD
-function($scope, $routeParams, $location, $timeout, Rules, Search, $modal, $route, Releases, Page, Permissions, ProductRequiredSignoffs) {
+function($scope, $rootScope, $routeParams, $location, $timeout, Rules, Search, $modal, $route, Releases, Page, Permissions, ProductRequiredSignoffs) {
 
   Page.setTitle('Rules');
 
@@ -14,8 +13,28 @@
   $scope.pageSize = 20;
   $scope.maxSize = 10;
   $scope.rules = [];
-  $scope.pr_ch_filter = "";
+  $scope.pr_ch_filter = $rootScope.pr_ch_filter || "";
   $scope.show_sc = true;
+
+  function changeLocationWithFilterParams(filterParamsString) {
+    var pr_ch_array = filterParamsString.split(',');
+    if (pr_ch_array[0].toLowerCase() === "all rules" || $scope.rule_id) {
+      $location.path('/rules').search({});
+    } else if (pr_ch_array && pr_ch_array.length > 1) {
+      $location.path('/rules').search({ product: pr_ch_array[0], channel: pr_ch_array[1] });
+    } else {
+      $location.path('/rules').search({ product: pr_ch_array[0] });
+    }
+  }
+
+  function populateRulesProductsChannels() {
+    $timeout(function () {
+      return {
+        rules: $scope.rules,
+        products: $scope.pr_ch_options,
+      };
+    }, 2000);
+  }
 
   function loadPage(newPage) {
     Rules.getHistory($scope.rule_id, $scope.pageSize, newPage)
@@ -75,110 +94,32 @@
             $scope.rules.push(rule);
           }
         });
-=======
-  function($scope, $rootScope, $routeParams, $location, $timeout, Rules, Search, $modal, $route, Releases, Page) {
-
-    Page.setTitle('Rules');
-
-    $scope.loading = true;
-    $scope.failed = false;
-
-    $scope.rule_id = parseInt($routeParams.id, 10);
-    $scope.pr_ch_options = [];
-
-    $scope.currentPage = 1;
-    $scope.pageSize = 20;
-    $scope.maxSize = 10;
-    $scope.rules = [];
-    $scope.pr_ch_filter = $rootScope.pr_ch_filter || '';
-
-    function changeLocationWithFilterParams(filterParamsString) {
-      var pr_ch_array = filterParamsString.split(',');
-      if (pr_ch_array[0].toLowerCase() === "all rules" || $scope.rule_id) {
-        $location.path('/rules').search({});
-      } else if (pr_ch_array && pr_ch_array.length > 1) {
-        $location.path('/rules').search({product: pr_ch_array[0], channel: pr_ch_array[1]});
-      } else {
-        $location.path('/rules').search({product: pr_ch_array[0]});
-      }
-    }
-
-    function loadPage(newPage) {
-      Rules.getHistory($scope.rule_id, $scope.pageSize, newPage)
-        .success(function(response) {
-          $scope.rules = response.rules;
-          $scope.rules_count = response.count;
-        })
-        .error(function() {
-          console.error(arguments);
-          $scope.failed = true;
+      });
+
+      var pairExists = function(pr, ch) {
+        var _rules = $scope.rules.filter(function(rule) {
+          return rule.product === pr && rule.channel === ch;
+        });
+        return _rules.length !== 0;
+      };
+      Rules.getProducts().success(function(response_prs) {
+        Rules.getChannels().success(function(response_chs) {
+          response_prs.product.forEach(function(pr) {
+            $scope.pr_ch_options.push(pr);
+            response_chs.channel.forEach(function(ch) {
+              if (ch.indexOf("*") === -1 && pairExists(pr, ch)){
+                var pr_ch_pair = pr.concat(",").concat(ch);
+                $scope.pr_ch_options.push(pr_ch_pair);
+              }
+            });
+          });
         })
         .finally(function() {
-          $scope.loading = false;
-        });
-    }
-
-    if ($scope.rule_id) {
-      // history of a specific rule
-      $scope.$watch("currentPage", function(newPage) {
-        loadPage(newPage);
->>>>>>> f63df9eb
-      });
-    } else {
-      Rules.getRules()
-        .success(function(response) {
-          $scope.rules_count = response.count;
-
-          Rules.getScheduledChanges(false)
-            .success(function(sc_response) {
-              response.rules.forEach(function(rule) {
-                rule.scheduled_change = null;
-                sc_response.scheduled_changes.forEach(function(sc) {
-                  if (rule.rule_id === sc.rule_id) {
-                    // Note the big honking assumption that there's only one scheduled change.
-                    // At the time this code was written, this was enforced by the backend.
-                    rule.scheduled_change = sc.change_type;
-                  }
-                });
-                $scope.rules.push(rule);
-              });
-            });
-
-          var pairExists = function(pr, ch) {
-            var _rules = $scope.rules.filter(function(rule) {
-              return rule.product === pr && rule.channel === ch;
-            });
-            return _rules.length !== 0;
-          };
-          Rules.getProducts().success(function(response_prs) {
-            Rules.getChannels().success(function(response_chs) {
-              response_prs.product.forEach(function(pr) {
-                $scope.pr_ch_options.push(pr);
-                response_chs.channel.forEach(function(ch) {
-                  if (ch.indexOf("*") === -1 && pairExists(pr, ch)){
-                    var pr_ch_pair = pr.concat(",").concat(ch);
-                    $scope.pr_ch_options.push(pr_ch_pair);
-                  }
-                });
-              });
-            })
-              .finally(function() {
-                $scope.pr_ch_options.sort().unshift("All rules");
-                $scope.pr_ch_filter = $rootScope.pr_ch_filter || localStorage.getItem('pr_ch_filter') || "All rules";
-                $rootScope.pr_ch_filter = $scope.pr_ch_filter;
-              });
-          });
-        })
-        .error(function() {
-          console.error(arguments);
-          $scope.failed = true;
-        })
-        .finally(function() {
-<<<<<<< HEAD
           $scope.pr_ch_options.sort().unshift("All rules");
           $scope.pr_ch_filter = "All rules";
           if ($scope.pr_ch_options.includes(localStorage.getItem('pr_ch_filter'))){
-            $scope.pr_ch_filter = localStorage.getItem('pr_ch_filter');
+            $scope.pr_ch_filter = $rootScope.pr_ch_filter || localStorage.getItem('pr_ch_filter') || "All rules";
+            $rootScope.pr_ch_filter = $scope.pr_ch_filter;
           }
         });
       });
@@ -287,6 +228,36 @@
     return true;
   };
 
+  $scope.$on('$routeChangeSuccess', function () {
+    $timeout(function () {
+      populateRulesProductsChannels();
+      var filterString = '';
+      if (!$routeParams.product && !$routeParams.channel) {
+        filterString = $rootScope.pr_ch_filter || 'All rules';
+        if ($rootScope.pr_ch_filter) {
+          changeLocationWithFilterParams($rootScope.pr_ch_filter);
+        }
+      }
+      if ($routeParams.product && !$routeParams.channel && $scope.pr_ch_options.includes($routeParams.product)) {
+        filterString = $routeParams.product;
+      } else if ($routeParams.product && !$routeParams.channel && !$scope.pr_ch_options.includes($routeParams.product)) {
+        filterString = 'All rules';
+      }
+      if ($routeParams.product && $routeParams.channel && $scope.pr_ch_options.includes($routeParams.product + ',' + $routeParams.channel)) {
+        filterString = $routeParams.product + ',' + $routeParams.channel;
+      } else if ($routeParams.product && $routeParams.channel && !$scope.pr_ch_options.includes($routeParams.product + ',' + $routeParams.channel)) {
+        filterString = 'All rules';
+      }
+      $scope.pr_ch_filter = filterString;
+      $rootScope.pr_ch_filter = $scope.pr_ch_filter;
+    }, 2000);
+  });
+
+  $scope.locationChanger = function () {
+    changeLocationWithFilterParams($scope.pr_ch_filter);
+  };
+
+
   $scope.openUpdateModal = function(rule) {
 
     var modalInstance = $modal.open({
@@ -307,33 +278,8 @@
         pr_ch_options: function() {
           return $scope.pr_ch_options;
         }
-=======
-          $scope.loading = false;
-        });
-    }
-
-    $scope.$watch('ordering_str', function(value) {
-      $scope.ordering = value.value.split(',');
-    });
-
-    function populateRulesProductsChannels() {
-      $timeout(function() {
-        return {
-          rules: $scope.rules,
-          products: $scope.pr_ch_options,
-        };
-      }, 2000);
-    }
-
-    $scope.$watch('pr_ch_filter', function(value) {
-      if (value) {
-        localStorage.setItem("pr_ch_filter", value);
-        $rootScope.pr_ch_filter = value;
->>>>>>> f63df9eb
-      }
-      $scope.pr_ch_selected = value.split(',');
-    });
-<<<<<<< HEAD
+      }
+    });
   };
   /* End openUpdateModal */
 
@@ -469,60 +415,49 @@
           });
         }
       }
-=======
-
-    $scope.$on('$routeChangeSuccess', function() {
-      $timeout(function() {
-        populateRulesProductsChannels();
-        var filterString = '';
-        if (!$routeParams.product && !$routeParams.channel) {
-          filterString = $rootScope.pr_ch_filter || 'All rules';
-          if ($rootScope.pr_ch_filter) {
-            changeLocationWithFilterParams($rootScope.pr_ch_filter);
-          }
-        }
-        if ($routeParams.product && !$routeParams.channel && $scope.pr_ch_options.includes($routeParams.product)) {
-          filterString = $routeParams.product;
-        } else if ($routeParams.product && !$routeParams.channel && !$scope.pr_ch_options.includes($routeParams.product)) {
-          filterString = 'All rules';
-        }
-        if ($routeParams.product && $routeParams.channel && $scope.pr_ch_options.includes($routeParams.product + ',' + $routeParams.channel)) {
-          filterString = $routeParams.product + ',' + $routeParams.channel;
-        } else if ($routeParams.product && $routeParams.channel && !$scope.pr_ch_options.includes($routeParams.product + ',' + $routeParams.channel)) {
-          filterString = 'All rules';
-        }
-        $scope.pr_ch_filter = filterString;
-        $rootScope.pr_ch_filter = $scope.pr_ch_filter;
-      }, 2000);
->>>>>>> f63df9eb
-    });
-
-    $scope.locationChanger = function() {
-      changeLocationWithFilterParams($scope.pr_ch_filter);
-    };
-
-    if ($scope.rule_id) {
-      $scope.ordering_options = [
-        {
-          text: "Data Version",
-          value: "-data_version"
-        },
-      ];
-    } else {
-      $scope.ordering_options = [
-        {
-          text: "Priority, Version, Mapping",
-          value: "-priority,version,mapping"
-        },
-        {
-          text: "Product, Channel",
-          value: "product,channel"
-        },
-        {
-          text: "Mapping",
-          value: "mapping"
-        },
-<<<<<<< HEAD
+    });
+  };
+
+  $scope.openDeleteModal = function(rule) {
+
+    var modalInstance = $modal.open({
+      templateUrl: 'rule_delete_modal.html',
+      controller: 'RuleDeleteCtrl',
+      backdrop: 'static',
+      // size: 'sm',
+      resolve: {
+        rule: function () {
+          return rule;
+        },
+        rules: function() {
+          return $scope.rules;
+        },
+      }
+    });
+  };
+  /* End openDeleteModal */
+
+  $scope.openNewRuleModal = function() {
+
+    var modalInstance = $modal.open({
+      templateUrl: 'rule_modal.html',
+      controller: 'NewRuleCtrl',
+      size: 'lg',
+      backdrop: 'static',
+      resolve: {
+        rules: function() {
+          return $scope.rules;
+        },
+        rule: function() {
+          // blank new default rule
+          return {
+            product: '',
+            backgroundRate: 0,
+            priority: 0,
+            update_type: 'minor',
+            _duplicate: false,
+          };
+        },
         signoffRequirements: function() {
           return $scope.signoffRequirements;
         },
@@ -557,245 +492,63 @@
         pr_ch_options: function() {
           return $scope.pr_ch_options;
         }
-=======
-      ];
-    }
-    $scope.ordering_str = $scope.ordering_options[0];
-
-    $scope.filters = {
-      search: $location.hash(),
-    };
-
-    $scope.hasFilter = function() {
-      return !!(false || $scope.filters.search.length);
-    };
-
-    function escapeRegExp(string){
-      return string.replace(/([.*+?^=!:${}()|\[\]\/\\])/g, "\\$1");
-    }
-
-    $scope.$watchCollection('filters.search', function(value) {
-      $location.hash(value);
-      Search.noticeSearchChange(
-        value,
-        ['product', 'channel', 'mapping', 'comment']
-      );
-    });
-
-    // I don't know how else to expose this to the templates
-    $scope.getWordRegexes = Search.getWordRegexes;
-    $scope.highlightSearch = Search.highlightSearch;
-    $scope.removeFilterSearchWord = Search.removeFilterSearchWord;
-
-    $scope.filterBySelect = function(rule) {
-      // Always return all entries if "all rules" is the filter
-      // or if $scope.rule_id is set (meaning we're on the history page).
-      if ($scope.pr_ch_selected[0].toLowerCase() === "all rules" || $scope.rule_id) {
-        return true;
->>>>>>> f63df9eb
-      }
-      else if ($scope.pr_ch_selected && $scope.pr_ch_selected.length > 1) {
-        product = rule.product === $scope.pr_ch_selected[0];
-        channel = rule.channel && rule.channel === $scope.pr_ch_selected[1];
-        return (product || !rule.product) && (channel || !rule.channel || (rule.channel && rule.channel.indexOf("*") > -1 && $scope.pr_ch_selected[1].startsWith(rule.channel.split("*")[0])));
-      }
-      else {
-        product = rule.product === $scope.pr_ch_selected[0];
-        return (product || !rule.product);
-      }
-    };
-
-    $scope.openUpdateModal = function(rule) {
-
+      }
+    });
+  };
+  /* End openDuplicateRuleModal */
+
+  $scope.openRevertModal = function(revision) {
+
+    var modalInstance = $modal.open({
+      templateUrl: 'rule_revert_modal.html',
+      controller: 'RuleRevertCtrl',
+      backdrop: 'static',
+      // size: 'sm',
+      resolve: {
+        revision: function () {
+          return revision;
+        }
+      }
+    });
+
+    modalInstance.result.then(function () {
+      // this will cause another fetch of rules
+      // because it will start the RulesController
+      $location.path('/rules');
+    }, function () {
+      // modal closed
+    });
+  };
+  /* End openDeleteModal */
+
+  $scope.openReleaseDataModal = function(mapping) {
+    Releases.getRelease(mapping)
+    .success(function(response) {
+      // it's the same rule, but this works
       var modalInstance = $modal.open({
-        templateUrl: 'rule_modal.html',
-        controller: 'RuleEditCtrl',
-        size: 'lg',  // can be lg or sm
-        backdrop: 'static',
-        resolve: {
-          // items: function () {
-          //   return $scope.items;
-          // },
-          rule: function () {
-            return rule;
-          },
-          pr_ch_options: function() {
-            return $scope.pr_ch_options;
-          }
-        }
-      });
-    };
-    /* End openUpdateModal */
-    $scope.openNewScheduledDeleteModal = function(rule) {
-
-      var modalInstance = $modal.open({
-        templateUrl: 'rule_scheduled_delete_modal.html',
-        controller: 'NewRuleScheduledChangeCtrl',
-        size: 'lg',
-        resolve: {
-          scheduled_changes: function() {
-            return [];
-          },
-          sc: function() {
-            sc = angular.copy(rule);
-            sc["change_type"] = "delete";
-            return sc;
-          }
-        }
-      });
-      modalInstance.result.then(function(change_type) {
-        rule.scheduled_change = change_type;
-      });
-    };
-
-    $scope.openNewScheduledRuleChangeModal = function(rule) {
-
-      var modalInstance = $modal.open({
-        templateUrl: 'rule_scheduled_change_modal.html',
-        controller: 'NewRuleScheduledChangeCtrl',
+        templateUrl: 'release_data_modal.html',
+        controller: 'ReleaseDataCtrl',
         size: 'lg',
         backdrop: 'static',
         resolve: {
-          scheduled_changes: function() {
-            return [];
+          release: function () {
+            return response;
           },
-          sc: function() {
-            sc = angular.copy(rule);
-            sc["change_type"] = "update";
-            return sc;
+          diff: function() {
+            return false;
           }
         }
       });
-      modalInstance.result.then(function(change_type) {
-        rule.scheduled_change = change_type;
-      });
-    };
-
-    $scope.openDeleteModal = function(rule) {
-
-      var modalInstance = $modal.open({
-        templateUrl: 'rule_delete_modal.html',
-        controller: 'RuleDeleteCtrl',
-        backdrop: 'static',
-        // size: 'sm',
-        resolve: {
-          rule: function () {
-            return rule;
-          },
-          rules: function() {
-            return $scope.rules;
-          },
-        }
-      });
-    };
-    /* End openDeleteModal */
-
-    $scope.openNewRuleModal = function() {
-
-      var modalInstance = $modal.open({
-        templateUrl: 'rule_modal.html',
-        controller: 'NewRuleCtrl',
-        size: 'lg',
-        backdrop: 'static',
-        resolve: {
-          rules: function() {
-            return $scope.rules;
-          },
-          rule: function() {
-            // blank new default rule
-            return {
-              product: '',
-              backgroundRate: 0,
-              priority: 0,
-              update_type: 'minor',
-              _duplicate: false,
-            };
-          },
-          pr_ch_options: function() {
-            return $scope.pr_ch_options;
-          }
-        }
-      });
-    };
-    /* End openNewRuleModal */
-
-    $scope.openDuplicateModal = function(rule) {
-      var modalInstance = $modal.open({
-        templateUrl: 'rule_modal.html',
-        controller: 'NewRuleCtrl',
-        size: 'lg',
-        backdrop: 'static',
-        resolve: {
-          rules: function() {
-            return $scope.rules;
-          },
-          rule: function() {
-            var copy = angular.copy(rule);
-            delete copy.data_version;
-            delete copy.rule_id;
-            copy._duplicate = true;
-            return copy;
-          },
-          pr_ch_options: function() {
-            return $scope.pr_ch_options;
-          }
-        }
-      });
-    };
-    /* End openDuplicateRuleModal */
-
-    $scope.openRevertModal = function(revision) {
-
-      var modalInstance = $modal.open({
-        templateUrl: 'rule_revert_modal.html',
-        controller: 'RuleRevertCtrl',
-        backdrop: 'static',
-        // size: 'sm',
-        resolve: {
-          revision: function () {
-            return revision;
-          }
-        }
-      });
-
-      modalInstance.result.then(function () {
-        // this will cause another fetch of rules
-        // because it will start the RulesController
-        $location.path('/rules');
-      }, function () {
-        // modal closed
-      });
-    };
-    /* End openDeleteModal */
-
-    $scope.openReleaseDataModal = function(mapping) {
-      Releases.getRelease(mapping)
-        .success(function(response) {
-          // it's the same rule, but this works
-          var modalInstance = $modal.open({
-            templateUrl: 'release_data_modal.html',
-            controller: 'ReleaseDataCtrl',
-            size: 'lg',
-            backdrop: 'static',
-            resolve: {
-              release: function () {
-                return response;
-              },
-              diff: function() {
-                return false;
-              }
-            }
-          });
-        })
-        .error(function() {
-          console.error(arguments);
-          $scope.failed = true;
-        })
-        .finally(function() {
-          $scope.loading = false;
-        });
-    };
-    /* End openDataModal */
+    })
+    .error(function() {
+      console.error(arguments);
+      $scope.failed = true;
+    })
+    .finally(function() {
+      $scope.loading = false;
+    });
+  };
+  /* End openDataModal */
 
   $scope.signoff = function(sc) {
     var modalInstance = $modal.open({
@@ -875,4 +628,4 @@
   };
 
 
-  });+});