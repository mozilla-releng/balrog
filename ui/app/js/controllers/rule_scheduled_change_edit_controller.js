/*global sweetAlert */
angular.module('app').controller('EditRuleScheduledChangeCtrl',
<<<<<<< HEAD
function ($scope, $modalInstance, CSRF, Rules, Releases, sc, signoffRequirements, Helpers) {
  
=======
function ($scope, $modalInstance, CSRF, Rules, Releases, sc, Helpers) {

>>>>>>> 3f25f083
  $scope.names = [];
  Releases.getNames().then(function(names) {
    $scope.names = names;
  });
  $scope.channels = [];
  Rules.getChannels().success(function(response) {
    $scope.channels = response.channel;
  });
  $scope.products = [];
  Rules.getProducts().success(function(response) {
    $scope.products = response.product;
  });

  $scope.is_edit = true;
  $scope.original_sc = sc;
  $scope.sc = angular.copy(sc);
  $scope.errors = {};
  $scope.saving = false;
  $scope.calendar_is_open = false;
  $scope.sc_type = "time";

  $scope.$watch('sc', function() {
    if (signoffRequirements) {
      var target = $scope.sc;
      if ($scope.sc.change_type === "delete") {
        target = undefined;
      }
      $scope.scheduledChangeSignoffsRequired = Rules.ruleSignoffsRequired(sc.original_row, target, signoffRequirements);
    }
  }, true);

  $scope.auto_time = false;
  $scope.toggleAutoTime = function(){
      if ($scope.auto_time){
          $("#btn__auto-time").addClass('active');
      }else{
          $('#btn__auto-time').removeClass('active');
      }
  };

  $scope.toggleType = function(newType) {
    $scope.sc_type = newType;
    $("#btn_telemetry").toggleClass("active");
    $("#btn_time").toggleClass("active");
  };

  $scope.setWhen = function(newDate) {
    if (!newDate) {
      newDate = new Date($("#id_when")[0].value);
      $scope.sc.when = newDate;
    }
    $scope.calendar_is_open = false;
    if (newDate <= new Date()) {
      $scope.errors.when = ["Scheduled time cannot be in the past"];
      $scope.sc.when = $scope.original_sc.when;
    }
    else {
      $scope.errors.when = null;
    }
  };

  $scope.clearWhen = function () {
    $scope.sc.when = null;
    $scope.errors.when = null;
  };

  $scope.saveChanges = function () {
    $scope.saving = true;
    asap = new Date();
    asap.setMinutes(asap.getMinutes() + 5);
    $scope.sc.when = ($scope.auto_time) ? asap : $scope.sc.when;
    
    // Evaluate the values entered for priority and background rate.
    $scope.integer_validation_errors = Helpers.integerValidator({'priority': $scope.sc.priority, 'backgroundRate': $scope.sc.backgroundRate});
    // Stop sending the request if any number validation errors.
    if($scope.integer_validation_errors.priority || $scope.integer_validation_errors.backgroundRate) {
      $scope.saving = false;
      sweetAlert(
        "Form submission error",
        "See fields highlighted in red.",
        "error"
      );
      return;
    }
    
    CSRF.getToken()
    .then(function(csrf_token) {
      sc = angular.copy($scope.sc);
      if ($scope.sc_type === "time") {
        sc.telemetry_product = null;
        sc.telemetry_channel = null;
        sc.telemetry_uptake = null;
      }
      else {
        sc.when = null;
      }
      Rules.updateScheduledChange(sc.sc_id, sc, csrf_token)
      .success(function(response) {
        sc.sc_data_version = response.new_data_version;
        sc.signoffs = response.signoffs;
        angular.copy(sc, $scope.original_sc);
        $scope.saving = false;
        $modalInstance.close("update");
      })
      .error(function(response) {
        if (typeof response === 'object') {
          $scope.errors = response;
          Helpers.addErrorFields($scope.errors);
          sweetAlert(
            "Form submission error",
            "See fields highlighted in red.",
            "error"
          );
        }
        else {
          sweetAlert("Unknown error: " + response);
        }
      })
      .finally(function() {
        $scope.saving = false;
      });
    });
  };

  $scope.delete = function() {
    $scope.saving = true;
    CSRF.getToken()
    .then(function(csrf_token) {
      Rules.deleteScheduledChange($scope.sc.sc_id, $scope.sc, csrf_token)
      .success(function(response) {
        $modalInstance.close("delete");
      })
      .error(function(response) {
        if (typeof response === 'object') {
          sweetAlert(
            {
              title: "Form submission error",
              text: response.exception
            },
            function() { $scope.cancel(); }
          );
        }
        else {
          sweetAlert("Unknown error: " + response);
        }
      })
      .finally(function() {
        $scope.saving = false;
      });
    });
  };

  $scope.cancel = function () {
    $modalInstance.dismiss('cancel');
  };
});<|MERGE_RESOLUTION|>--- conflicted
+++ resolved
@@ -1,12 +1,7 @@
 /*global sweetAlert */
 angular.module('app').controller('EditRuleScheduledChangeCtrl',
-<<<<<<< HEAD
 function ($scope, $modalInstance, CSRF, Rules, Releases, sc, signoffRequirements, Helpers) {
-  
-=======
-function ($scope, $modalInstance, CSRF, Rules, Releases, sc, Helpers) {
 
->>>>>>> 3f25f083
   $scope.names = [];
   Releases.getNames().then(function(names) {
     $scope.names = names;
