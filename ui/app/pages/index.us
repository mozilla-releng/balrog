--- conflicted
+++ resolved
@@ -35,16 +35,13 @@
                     <li><a href="/releases/scheduled_changes">Scheduled Changes</a></li>
                 </ul>
             </li>
-<<<<<<< HEAD
+
             <li class="dropdown nav" ng-class="{active: isOn('/permissions')}">
                 <a href="/permissions">Permissions <span class="caret"></span></a>
                 <ul class="dropdown-menu dropdown-menu-left">
                     <li><a href="/permissions/scheduled_changes">Scheduled Changes</a></li>
                 </ul>
             </li>
-=======
-            <li ng-class="{active: isOn('/permissions')}"><a href="/permissions">Permissions</a></li>
->>>>>>> 18d881ae
           </ul>
         </div><!--/.nav-collapse -->
       </div>
