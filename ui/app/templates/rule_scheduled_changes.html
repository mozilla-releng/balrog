--- conflicted
+++ resolved
@@ -54,19 +54,11 @@
     <h3 class="panel-title">
       <div style="float: right">
         <i ng-if=" scheduled_changes_rules_count && $first && (currentPage == 1)">Current</i>
-<<<<<<< HEAD
         <button ng-show="!sc.sc_id && (! isEmpty(sc['required_signoffs']) &&
           !sc['signoffs'].hasOwnProperty(current_user))" class="btn btn-xs btn-primary" ng-click="signoff(sc)">
           Signoff as...
         </button>
         <button ng-show="!sc.sc_id && (! isEmpty(sc['required_signoffs']) &&
-=======
-        <button ng-show="!scheduled_changes_rules_count && (! isEmpty(sc['required_signoffs']) &&
-          !sc['signoffs'].hasOwnProperty(current_user))" class="btn btn-xs btn-primary" ng-click="signoff(sc)">
-          Signoff as...
-        </button>
-        <button ng-show="!scheduled_changes_rules_count && (! isEmpty(sc['required_signoffs']) &&
->>>>>>> 84058c67
           sc['signoffs'].hasOwnProperty(current_user))" class="btn btn-xs btn-danger" ng-click="revokeSignoff(sc)">
           Revoke your Signoff
         </button>
