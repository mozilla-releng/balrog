--- conflicted
+++ resolved
@@ -17,11 +17,8 @@
             <p class="help-block" ng-show="errors.permission">{{ errors.permission.join(', ') }}</p>
           </div>
           </div>
-<<<<<<< HEAD
            <permission-options permission="permission"></permission-options>
-=======
         <show-signoff-requirements requirements="permissionSignoffsRequired"></show-signoff-requirements>
->>>>>>> fea77c82
         <div class="form-group" ng-class="{'has-error': errors.detail}">
             <p class="help-block" ng-show="errors.detail">{{ errors.detail }}</p>
         </div>
