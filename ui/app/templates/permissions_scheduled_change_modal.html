--- conflicted
+++ resolved
@@ -8,24 +8,7 @@
   <div ng-show="!loading">
     <div class="tabbable tabs-below">
 
-
         <form role="form">
-<<<<<<< HEAD
-            <div class="form-group" ng-class="{'has-error': errors.permission}">
-                <label for="id_permission">Permission</label><br>
-                    <select name="singleSelect" class="form-control" id="id_permission" ng-model="permission.permission">
-                        <option value="">---Please select---</option>
-                        <option value="admin">Admin</option>
-                        <option value="rule">Rule</option>
-                        <option value="release">Release</option>
-                        <option value="release_read_only">Release Read Only</option>
-                        <option value="release_locale">Release Locale</option>
-                        <option value="required_signoff">Required Signoff</option>
-                        <option value="permission">Permission</option>
-                        <option value="scheduled_change">Scheduled Change</option>
-                    </select><br>
-                <p class="help-block" ng-show="errors.permission">{{ errors.permission.join(', ') }}</p>
-=======
           <div class="form-group" ng-class="{'has-error': errors.permission}">
             <label for="id_permission">Permission</label>
             <select name="singleSelect" class="form-control" id="id_permission" ng-model="permission.permission">
@@ -33,11 +16,6 @@
             </select><br>  
             <p class="help-block" ng-show="errors.permission">{{ errors.permission.join(', ') }}</p>
           </div>
-          <div class="form-group" ng-class="{'has-error': errors.options}">
-            <label for="id_options">Options</label>
-            <textarea id="id_options" ng-model="permission.options" class="options-as-json"></textarea>
-            <p class="help-block" ng-show="errors.options">{{ errors.options.join(', ') }}</p>
->>>>>>> 3b4a2fd7
           </div>
            <permission-options permission="permission"></permission-options>
         <div class="form-group" ng-class="{'has-error': errors.detail}">
