--- conflicted
+++ resolved
@@ -25,17 +25,15 @@
   font-weight: bold;
   background-color: #fff !important;
 }
-<<<<<<< HEAD
 
-.btn-asap{
+.btn-asap {
     background-image: linear-gradient(-180deg, #fafbfc 0%, #eff3f6 90%);
     z-index: 1 !important;
-=======
-.role-dropdown{
+}
+.role-dropdown {
   margin-top: 30px;
   margin-left: 80px;
 }
 #role-select-box{
   width: 30%;
->>>>>>> cf7cec7f
 }