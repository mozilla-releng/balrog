--- conflicted
+++ resolved
@@ -719,11 +719,8 @@
             [classes.releaseCardSelected]: isSelected,
           })}
           release={release}
-<<<<<<< HEAD
           rules={releaseRules.rules ? releaseRules.rules : []}
-=======
           releaseHighlight={matchHighlight && matchHighlight[release.name]}
->>>>>>> 42d074bc
           onAccessChange={handleAccessChange}
           onReleaseDelete={handleDelete}
           onViewScheduledChangeDiff={handleViewScheduledChangeDiff}
