import React, { useMemo, useState, useEffect, useRef, Fragment } from 'react';
import { clone } from 'ramda';
import classNames from 'classnames';
import PlusIcon from 'mdi-react/PlusIcon';
import { makeStyles, useTheme } from '@material-ui/styles';
import Fab from '@material-ui/core/Fab';
import Tooltip from '@material-ui/core/Tooltip';
import Drawer from '@material-ui/core/Drawer';
import Radio from '@material-ui/core/Radio';
import RadioGroup from '@material-ui/core/RadioGroup';
import FormControl from '@material-ui/core/FormControl';
import FormControlLabel from '@material-ui/core/FormControlLabel';
import Spinner from '@mozilla-frontend-infra/components/Spinner';
import { Typography } from '@material-ui/core';
import Dashboard from '../../../components/Dashboard';
import ErrorPanel from '../../../components/ErrorPanel';
import MessagePanel from '../../../components/MessagePanel';
import ReleaseCard from '../../../components/ReleaseCard';
import useAction from '../../../hooks/useAction';
import Link from '../../../utils/Link';
import {
  getReleases,
  getReleasesV2,
  getRelease,
  getReleaseV2,
  deleteReleaseV2,
  setReadOnlyV2,
  deleteRelease,
  setReadOnly,
  getScheduledChanges,
  getScheduledChangeById,
  addScheduledChange,
  getRequiredSignoffsForProduct,
  makeSignoffV2,
  revokeSignoffV2,
} from '../../../services/releases';
import { getUserInfo } from '../../../services/users';
import { makeSignoff, revokeSignoff } from '../../../services/signoffs';
import VariableSizeList from '../../../components/VariableSizeList';
import SearchBar from '../../../components/SearchBar';
import DialogAction from '../../../components/DialogAction';
import DiffRelease from '../../../components/DiffRelease';
import Snackbar from '../../../components/Snackbar';
import {
  CONTENT_MAX_WIDTH,
  DIALOG_ACTION_INITIAL_STATE,
  SNACKBAR_INITIAL_STATE,
  RELEASE_ROOT_LEVEL_KEY,
} from '../../../utils/constants';
import { withUser } from '../../../utils/AuthContext';
import elementsHeight from '../../../utils/elementsHeight';

const useStyles = makeStyles(theme => ({
  fab: {
    ...theme.mixins.fab,
  },
  releaseCard: {
    margin: 2,
  },
  releaseCardSelected: {
    border: `2px solid ${theme.palette.primary.light}`,
  },
  drawerPaper: {
    maxWidth: CONTENT_MAX_WIDTH,
    margin: '0 auto',
    padding: theme.spacing(1),
    maxHeight: '80vh',
  },
}));

function ListReleases(props) {
  const classes = useStyles();
  const theme = useTheme();
  const username = (props.user && props.user.email) || '';
  const {
    buttonHeight,
    body1TextHeight,
    body2TextHeight,
    h6TextHeight,
    subtitle1TextHeight,
    signoffSummarylistSubheaderTextHeight,
  } = elementsHeight(theme);
  const releaseListRef = useRef(null);
  const { hash } = props.location;
  const [releaseNameHash, setReleaseNameHash] = useState(null);
  const [scrollToRow, setScrollToRow] = useState(null);
  const [searchValue, setSearchValue] = useState('');
  const [dialogState, setDialogState] = useState(DIALOG_ACTION_INITIAL_STATE);
  const [snackbarState, setSnackbarState] = useState(SNACKBAR_INITIAL_STATE);
  const [releases, setReleases] = useState([]);
  const [roles, setRoles] = useState([]);
  const [signoffRole, setSignoffRole] = useState('');
  const [drawerState, setDrawerState] = useState({ open: false, item: {} });
  const [requiredSignoffsForProduct, setRequiredSignoffsForProduct] = useState(
    null
  );
  const [releasesAction, fetchReleases] = useAction(getReleases);
  const [releasesV2Action, fetchReleasesV2] = useAction(getReleasesV2);
  const [releaseAction, fetchRelease] = useAction(getRelease);
  const [releaseV2Action, fetchReleaseV2] = useAction(getReleaseV2);
  const [scheduledChangesAction, fetchScheduledChanges] = useAction(
    getScheduledChanges
  );
  const delRelease = useAction(deleteRelease)[1];
  const delReleaseV2 = useAction(deleteReleaseV2)[1];
  const setReadOnlyFlag = useAction(setReadOnly)[1];
  const setReadOnlyFlagV2 = useAction(setReadOnlyV2)[1];
  const [signoffAction, signoff] = useAction(props =>
    makeSignoff({ type: 'releases', ...props })
  );
  const [revokeAction, revoke] = useAction(props =>
    revokeSignoff({ type: 'releases', ...props })
  );
  const [signoffV2Action, signoffV2] = useAction(makeSignoffV2);
  const [revokeV2Action, revokeV2] = useAction(revokeSignoffV2);
  const [rolesAction, fetchRoles] = useAction(getUserInfo);
  const isLoading =
    releasesAction.loading ||
    releasesV2Action.loading ||
    scheduledChangesAction.loading;
  const error =
    releasesAction.error ||
    releasesV2Action.error ||
    scheduledChangesAction.error ||
    rolesAction.error ||
    releaseAction.error ||
    releaseV2Action.error ||
    revokeAction.error ||
    revokeV2Action.error ||
    (roles.length === 1 && signoffAction.error) ||
    (roles.length === 1 && signoffV2Action.error);
  
  

  const filteredReleases = useMemo(() => {
    if (!releases) {
      return [];
    }

    if (!searchValue) {
      return releases;
    }

    const searchTerms = searchValue.toLowerCase().split(' ');
<<<<<<< HEAD
    
    const filteredResults = releases.filter((release) => {
    const releaseName = release.name.toLowerCase();
     // Check if all search terms are found in the release name
      return searchTerms.every((term) => releaseName.includes(term));
      
    });
=======
    const filteredResults = releases.filter(release => {
      const releaseName = release.name.toLowerCase();

      // Check if all search terms are found in the release name
      return searchTerms.every(term => releaseName.includes(term));
    });

>>>>>>> 2181f923
    return filteredResults;
  }, [releases, searchValue]);
   
  const filteredReleasesCount = filteredReleases.length;
  const handleSignoffRoleChange = ({ target: { value } }) =>
    setSignoffRole(value);
  const requiresSignoffs = release =>
    release.required_signoffs &&
    Object.entries(release.required_signoffs).length > 0;
  const requiresSignoffsChangeReadOnly = release =>
    requiresSignoffs(release) ||
    (requiredSignoffsForProduct[release.product] &&
      Object.entries(requiredSignoffsForProduct[release.product]).length > 0);
  const getRequiredSignoffsChangeReadOnly = release =>
    requiresSignoffs(release)
      ? release.required_signoffs
      : requiredSignoffsForProduct[release.product];
  const buildScheduledChange = sc => {
    const scheduledChange = sc;

    scheduledChange.when = new Date(sc.when);

    return scheduledChange;
  };

  const buildScheduledChangeV2 = (rel, scheduledChanges) => {
    // V2 API Releases can have multiple scheduled changes, but they are
    // generally treated as one larger unit. We can safely take most of the
    // metadata from one, as it applies to all of them.
    // read_only is slightly special in that it may exist either on exactly 1
    // scheduled change, or zero. To handle this, we default to the current
    // state of it on the actual Release, and override below if it is found.
    const scheduledChange = {
      signoffs: scheduledChanges[0].signoffs,
      read_only: rel.read_only,
      when: new Date(scheduledChanges[0].when),
      change_type: scheduledChanges[0].change_type,
    };

    scheduledChanges.forEach(sc => {
      if ('read_only' in sc && sc.read_only !== rel.read_only) {
        scheduledChange.read_only = sc.read_only;
      }
    });

    return scheduledChange;
  };

  useEffect(() => {
    Promise.all([
      fetchReleases(),
      fetchScheduledChanges(),
      fetchReleasesV2(),
    ]).then(([relData, scData, relV2Data]) => {
      setReleases(
        // Releases may only exist in either the old or new API, not both,
        // so we can concat the results together.
        relData.data.data.releases
          .map(r => {
            const sc = scData.data.data.scheduled_changes.find(
              sc => r.name === sc.name
            );
            const release = clone(r);

            release.api_version = 1;

            if (sc) {
              release.scheduledChange = buildScheduledChange(sc);
            }

            return release;
          })
          .concat(
            relV2Data.data.data.releases.map(r => {
              // V2 data is largely the same as V1, but we need to
              // massage the scheduled changes a little bit, so it's
              // easiest to create a new Object and copy over what we
              // need.
              const release = {
                name: r.name,
                data_version: r.data_version,
                product: r.product,
                read_only: r.read_only,
                rule_info: r.rule_info,
                required_signoffs: r.required_signoffs,
                product_required_signoffs: r.product_required_signoffs,
                api_version: 2,
              };

              if (r.scheduled_changes.length > 0) {
                release.scheduledChange = buildScheduledChangeV2(
                  r,
                  r.scheduled_changes
                );
              }

              return release;
            })
          )
      );
    });
  }, []);

  useEffect(() => {
    if (!requiredSignoffsForProduct && releases.length > 0) {
      const productsReleases = releases.reduce((acc, release) => {
        const pr = acc;

        if (release.product in pr) return pr;

        // Required signoffs for product will be fetched only when the current
        // release does not have the required signoffs information.
        if (!requiresSignoffs(release)) {
          pr[release.product] = release.name;
        }

        return pr;
      }, {});
      // Releases that are not associated to rules, will not have required
      // signoffs information, in this scenario, to turn release as modifiable,
      // it is necessary get required signoff for the release product.
      // How it is a very specific release logic, the endpoint gets
      // the release name and infers the product to evaluate the signoffs.
      // Once required signoffs for product was evaluated for a given product,
      // it is not necessary evaluate again, so to get the signoffs,
      // one release is enougth.
      const signoffsForProductRequests = Object.entries(
        productsReleases
      ).map(async ([product, name]) =>
        getRequiredSignoffsForProduct(name).then(response => [
          product,
          response.data.required_signoffs,
        ])
      );

      Promise.all(signoffsForProductRequests).then(requests => {
        setRequiredSignoffsForProduct(
          requests.reduce((acc, [product, rs]) => {
            const rsfp = acc;

            rsfp[product] = rs;

            return rsfp;
          }, {})
        );
      });
    }
  }, [releases]);

  useEffect(() => {
    if (username) {
      fetchRoles(username).then(userInfo => {
        const roleList =
          (userInfo.data && Object.keys(userInfo.data.data.roles)) || [];

        setRoles(roleList);

        if (roleList.length > 0) {
          setSignoffRole(roleList[0]);
        }
      });
    }
  }, [username]);

  useEffect(() => {
    if (hash !== releaseNameHash && filteredReleasesCount) {
      const name = hash.replace('#', '') || null;

      if (name) {
        const itemNumber = filteredReleases
          .map(release => release.name)
          .indexOf(name);

        setScrollToRow(itemNumber);
        setReleaseNameHash(hash);
      }
    }
  }, [hash, releaseNameHash, filteredReleases]);

  const handleDrawerClose = () => {
    setDrawerState({
      ...drawerState,
      open: false,
    });
  };

  const handleSnackbarOpen = ({ message, variant = 'success' }) => {
    setSnackbarState({ message, variant, open: true });
  };

  const handleSnackbarClose = (event, reason) => {
    if (reason === 'clickaway') {
      return;
    }

    setSnackbarState(SNACKBAR_INITIAL_STATE);
  };

  const handleSearchChange = ({ target: { value } }) => {
    setSearchValue(value);
  };

  const handleDialogClose = () => {
    setDialogState({
      ...dialogState,
      open: false,
    });
  };

  const handleDialogExited = () => {
    setDialogState(DIALOG_ACTION_INITIAL_STATE);
  };

  const handleDialogError = error => {
    setDialogState({
      ...dialogState,
      error,
    });
  };

  const scheduleReadWriteChange = async release => {
    const sc = {
      change_type: 'update',
      when: new Date().getTime() + 30000,
      name: release.name,
      product: release.product,
      read_only: false,
      data_version: release.data_version,
    };
    const { data, error } = await addScheduledChange(sc);

    if (error) throw error;

    const { data: scData, error: scError } = await getScheduledChangeById(
      data.sc_id
    );

    if (scError) throw scError;

    return { name: release.name, sc: scData.scheduled_change };
  };

  const updateReadonlyFlag = async release => {
    const { error, data } = await setReadOnlyFlag({
      name: release.name,
      readOnly: !release.read_only,
      dataVersion: release.data_version,
    });

    if (error) {
      throw error;
    }

    return { name: release.name, new_data_version: data.data.new_data_version };
  };

  const updateReadOnlyFlagV2 = async release => {
    const { error, data } = await setReadOnlyFlagV2(
      release.name,
      !release.read_only,
      release.data_version
    );

    if (error) {
      throw error;
    }

    return { name: release.name, ...data.data };
  };

  const handleReadOnlySubmit = async () => {
    const release = dialogState.item;

    if (release.api_version === 1) {
      if (release.read_only && requiresSignoffsChangeReadOnly(release)) {
        return scheduleReadWriteChange(release);
      }

      return updateReadonlyFlag(release);
    }

    return updateReadOnlyFlagV2(release);
  };

  const handleReadOnlyComplete = result => {
    setReleases(
      releases.map(r => {
        if (r.name !== result.name) {
          return r;
        }

        const ret = clone(r);

        if (r.api_version === 1) {
          if (result.sc) {
            ret.scheduledChange = buildScheduledChange(result.sc);
          } else {
            ret.read_only = !r.read_only;
            ret.data_version = result.new_data_version;
          }
        } else if (result[RELEASE_ROOT_LEVEL_KEY].sc_id) {
          ret.scheduledChange = buildScheduledChangeV2(ret, [
            result[RELEASE_ROOT_LEVEL_KEY],
          ]);
          ret.scheduledChange.read_only = !r.read_only;
        } else {
          ret.read_only = !r.read_only;
          ret.data_version = result[RELEASE_ROOT_LEVEL_KEY];
        }

        return ret;
      })
    );

    if (result.sc) {
      releaseListRef.current.recomputeRowHeights();
    }

    handleDialogClose();
  };

  const handleDeleteSubmit = async () => {
    const release = dialogState.item;
    let error = null;

    if (release.api_version === 1) {
      ({ error } = await delRelease({
        name: release.name,
        dataVersion: release.data_version,
      }));
    } else {
      ({ error } = await delReleaseV2(release.name));
    }

    if (error) {
      throw error;
    }

    return release.name;
  };

  const handleDeleteComplete = name => {
    setReleases(releases.filter(r => r.name !== name));
    handleSnackbarOpen({
      message: `${name} deleted`,
    });

    handleDialogClose();
  };

  const updateSignoffs = ({ roleToSignoffWith, release }) => {
    setReleases(
      releases.map(r => {
        if (
          !r.scheduledChange ||
          r.scheduledChange.sc_id !== release.scheduledChange.sc_id
        ) {
          return r;
        }

        const newRelease = clone(r);

        newRelease.scheduledChange.signoffs[username] = roleToSignoffWith;

        return newRelease;
      })
    );
  };

  const doSignoff = async (roleToSignoffWith, release) => {
    if (release.api_version === 1) {
      const { error } = await signoff({
        scId: release.scheduledChange.sc_id,
        role: roleToSignoffWith,
      });

      return { error, result: { roleToSignoffWith, release } };
    }

    const { error } = await signoffV2(release.name, roleToSignoffWith);

    return { error, result: { roleToSignoffWith, release } };
  };

  const handleSignoffDialogSubmit = async () => {
    const { error, result } = await doSignoff(signoffRole, dialogState.item);

    if (error) {
      throw error;
    }

    return result;
  };

  const handleSignoffDialogComplete = result => {
    updateSignoffs(result);
    handleDialogClose();
  };

  const accessChangeDialogBody = dialogState.item && (
    <Fragment>
      <Typography component="p" gutterBottom paragraph>
        This would make {dialogState.item.name}&nbsp;
        {dialogState.item.read_only ? 'writable' : 'read only'}
      </Typography>
      {dialogState.item.read_only &&
        requiresSignoffsChangeReadOnly(dialogState.item) && (
          <MessagePanel
            variant="warning"
            alwaysOpen
            message={`Changes will require signoffs: ${Object.entries(
              getRequiredSignoffsChangeReadOnly(dialogState.item)
            )
              .map(([role, count]) => `${count} from ${role}`)
              .join(', ')}.`}
          />
        )}
    </Fragment>
  );
  const handleAccessChange = ({ release, checked }) => {
    setDialogState({
      ...dialogState,
      open: true,
      title: checked ? 'Read Only?' : 'Read/Write?',
      confirmText: 'Yes',
      destructive: false,
      item: release,
      mode: 'accessChange',
      handleSubmit: handleReadOnlySubmit,
      handleComplete: handleReadOnlyComplete,
    });
  };

  const deleteDialogBody =
    dialogState.item && `This will delete ${dialogState.item.name}`;
  const handleDelete = release => {
    setDialogState({
      ...dialogState,
      open: true,
      title: 'Delete Release?',
      confirmText: 'Delete',
      item: release,
      destructive: true,
      mode: 'delete',
      handleSubmit: handleDeleteSubmit,
      handleComplete: handleDeleteComplete,
    });
  };

  const signoffDialogBody = (
    <FormControl component="fieldset">
      <RadioGroup
        aria-label="Role"
        name="role"
        value={signoffRole}
        onChange={handleSignoffRoleChange}>
        {roles.map(r => (
          <FormControlLabel key={r} value={r} label={r} control={<Radio />} />
        ))}
      </RadioGroup>
    </FormControl>
  );
  const handleSignoff = async release => {
    if (roles.length === 1) {
      const { error, result } = await doSignoff(roles[0], release);

      if (!error) {
        updateSignoffs(result);
      }
    } else {
      setDialogState({
        ...dialogState,
        open: true,
        destructive: false,
        title: 'Signoff as…',
        confirmText: 'Sign off',
        item: release,
        mode: 'signoff',
        handleSubmit: handleSignoffDialogSubmit,
        handleComplete: handleSignoffDialogComplete,
      });
    }
  };

  const handleRevoke = async release => {
    let error = null;

    if (release.api_version === 1) {
      ({ error } = await revoke({
        scId: release.scheduledChange.sc_id,
        role: release.scheduledChange.signoffs[username],
      }));
    } else {
      ({ error } = await revokeV2(release.name));
    }

    if (!error) {
      setReleases(
        releases.map(r => {
          if (
            !r.scheduledChange ||
            r.scheduledChange.sc_id !== release.scheduledChange.sc_id
          ) {
            return r;
          }

          const newRelease = clone(r);

          delete newRelease.scheduledChange.signoffs[username];

          return newRelease;
        })
      );
    }
  };

  const handleViewScheduledChangeDiff = async release => {
    if (release.api_version === 1) {
      const result = await fetchRelease(release.name);

      setDrawerState({
        ...drawerState,
        item: {
          firstRelease: result.data.data,
          secondRelease: release.scheduledChange.data,
          firstFilename: `Data Version: ${release.data_version}`,
          secondFilename: 'Scheduled Change',
        },
        open: true,
      });
    } else {
      const result = await fetchReleaseV2(release.name);

      setDrawerState({
        ...drawerState,
        item: {
          firstRelease: result.data.data.blob,
          secondRelease: result.data.data.sc_blob,
          firstFilename: `Current Version`,
          secondFilename: 'Scheduled Change',
        },
        open: true,
      });
    }
  };

  const Row = ({ index, style }) => {
    const release = filteredReleases[index];
    const isSelected = Boolean(hash && hash.replace('#', '') === release.name);

    return (
      <div key={release.name} style={style}>
        <ReleaseCard
          className={classNames(classes.releaseCard, {
            [classes.releaseCardSelected]: isSelected,
          })}
          release={release}
          onAccessChange={handleAccessChange}
          onReleaseDelete={handleDelete}
          onViewScheduledChangeDiff={handleViewScheduledChangeDiff}
          onSignoff={() => handleSignoff(release)}
          onRevoke={() => handleRevoke(release)}
          searchValue={searchValue}
        />
      </div>
    );
  };

  const getRowHeight = ({ index }) => {
    const listItemTextMargin = 6;
    const release = filteredReleases[index];
    // An approximation
    const ruleIdsLineCount =
      Math.ceil(Object.keys(release.rule_info).length / 10) || 1;
    // card header
    let height = h6TextHeight + body1TextHeight() + theme.spacing(2);

    // list padding top and bottom
    height += theme.spacing(2);

    // first row (data version) + ListItemText margins
    height += body1TextHeight() + body2TextHeight() + 2 * listItemTextMargin;

    // rule ids row + ListItemText margins
    height +=
      body1TextHeight() +
      // Height of <Chip size="small" ... /> is hard-coded to 24px
      // https://github.com/mui-org/material-ui/blob/b968c9a375d2d71745fa0165ac0d8d77bef74bc6/packages/material-ui/src/Chip/Chip.js#L46
      ruleIdsLineCount * (24 + theme.spacing(1)) +
      2 * listItemTextMargin;

    // actions row
    height += buttonHeight + theme.spacing(2);
    // space below the card (margin)
    height += theme.spacing(4);

    if (release.scheduledChange && release.scheduledChange.when) {
      // divider
      height += theme.spacing(2) + 1;

      // Scheduled changes row, which includes some text, a button, and a chip.
      // Which one is largest depends on platform/browser.
      height += Math.max(subtitle1TextHeight(), theme.spacing(3), buttonHeight);

      if (Object.keys(release.required_signoffs).length > 0) {
        const requiredRoles = Object.keys(release.required_signoffs).length;
        const nSignoffs = Object.keys(release.scheduledChange.signoffs).length;
        // Required Roles and Signoffs are beside one another, so we only
        // need to account for the one with the most items.
        const signoffRows = Math.max(requiredRoles, nSignoffs);

        // Padding above the summary
        height += theme.spacing(2);

        // The "Requires Signoff From" title and the margin beneath it
        height += signoffSummarylistSubheaderTextHeight + theme.spacing(0.5);

        // Space for however many rows exist.
        height += signoffRows * (body2TextHeight() + theme.spacing(0.5));

        // Padding below the summary
        height += theme.spacing(1);
      }
    }

    return height;
  };

  const getDialogBody = () => {
    if (dialogState.mode === 'delete') {
      return deleteDialogBody;
    }

    if (dialogState.mode === 'signoff') {
      return signoffDialogBody;
    }

    return accessChangeDialogBody;
  };

  const getDialogSubmit = () => {
    if (dialogState.mode === 'delete') {
      return handleDeleteSubmit;
    }

    if (dialogState.mode === 'signoff') {
      return handleSignoffDialogSubmit;
    }

    return handleReadOnlySubmit;
  };

  const getDialogComplete = () => {
    if (dialogState.mode === 'delete') {
      return handleDeleteComplete;
    }

    if (dialogState.mode === 'signoff') {
      return handleSignoffDialogComplete;
    }

    return handleReadOnlyComplete;
  };

  return (
    <Dashboard title="Releases">
      <SearchBar
        placeholder="Search a release…"
        onChange={handleSearchChange}
        value={searchValue}
      />
      {isLoading && <Spinner loading />}
      {error && <ErrorPanel fixed error={error} />}
      {!isLoading && filteredReleases && (
        <VariableSizeList
          ref={releaseListRef}
          rowRenderer={Row}
          scrollToRow={scrollToRow}
          rowHeight={getRowHeight}
          rowCount={filteredReleasesCount}
        />
      )}
     
     
      <DialogAction
        open={dialogState.open}
        title={dialogState.title}
        destructive={dialogState.destructive}
        body={getDialogBody()}
        error={dialogState.error}
        confirmText={dialogState.confirmText}
        onSubmit={getDialogSubmit()}
        onClose={handleDialogClose}
        onExited={handleDialogExited}
        onError={handleDialogError}
        onComplete={getDialogComplete()}
      />
      <Drawer
        classes={{ paper: classes.drawerPaper }}
        anchor="bottom"
        open={drawerState.open}
        onClose={handleDrawerClose}>
        <DiffRelease
          firstRelease={drawerState.item.firstRelease}
          secondRelease={drawerState.item.secondRelease}
          firstFilename={drawerState.item.firstFilename}
          secondFilename={drawerState.item.secondFilename}
        />
      </Drawer>
      <Snackbar onClose={handleSnackbarClose} {...snackbarState} />
      {!isLoading && (
        <Link to="/releases/create/v2">
          <Tooltip title="Add Release">
            <Fab color="primary" className={classes.fab}>
              <PlusIcon />
            </Fab>
          </Tooltip>
        </Link>
      )}
    </Dashboard>
  );
}

export default withUser(ListReleases);<|MERGE_RESOLUTION|>--- conflicted
+++ resolved
@@ -142,15 +142,6 @@
     }
 
     const searchTerms = searchValue.toLowerCase().split(' ');
-<<<<<<< HEAD
-    
-    const filteredResults = releases.filter((release) => {
-    const releaseName = release.name.toLowerCase();
-     // Check if all search terms are found in the release name
-      return searchTerms.every((term) => releaseName.includes(term));
-      
-    });
-=======
     const filteredResults = releases.filter(release => {
       const releaseName = release.name.toLowerCase();
 
@@ -158,7 +149,6 @@
       return searchTerms.every(term => releaseName.includes(term));
     });
 
->>>>>>> 2181f923
     return filteredResults;
   }, [releases, searchValue]);
    
