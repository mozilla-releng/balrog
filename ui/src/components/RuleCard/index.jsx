import React, { Fragment } from 'react';
import { bool, func } from 'prop-types';
import classNames from 'classnames';
import { makeStyles } from '@material-ui/styles';
import Card from '@material-ui/core/Card';
import List from '@material-ui/core/List';
import ListItem from '@material-ui/core/ListItem';
import ListItemText from '@material-ui/core/ListItemText';
import Tooltip from '@material-ui/core/Tooltip';
import IconButton from '@material-ui/core/IconButton';
import CardHeader from '@material-ui/core/CardHeader';
import CardContent from '@material-ui/core/CardContent';
import CardActions from '@material-ui/core/CardActions';
import Grid from '@material-ui/core/Grid';
import Avatar from '@material-ui/core/Avatar';
import Divider from '@material-ui/core/Divider';
import Typography from '@material-ui/core/Typography';
import Chip from '@material-ui/core/Chip';
import DeleteIcon from 'mdi-react/DeleteIcon';
import UpdateIcon from 'mdi-react/UpdateIcon';
import PlusCircleIcon from 'mdi-react/PlusCircleIcon';
import HistoryIcon from 'mdi-react/HistoryIcon';
import { formatDistanceStrict } from 'date-fns';
import Button from '../Button';
import DiffRule from '../DiffRule';
import SignoffSummary from '../SignoffSummary';
import { withUser } from '../../utils/AuthContext';
import Link from '../../utils/Link';
import { RULE_DIFF_PROPERTIES } from '../../utils/constants';
import { rule } from '../../utils/prop-types';
import getDiffedProperties from '../../utils/getDiffedProperties';

const useStyles = makeStyles(theme => ({
  root: {
    '& h2, & h4': {
      '& .anchor-link-style': {
        textDecoration: 'none',
        opacity: 0,
        // To prevent the link to get the focus.
        display: 'none',
      },
      '&:hover .anchor-link-style': {
        display: 'inline-block',
        opacity: 1,
        color: theme.palette.text.hint,
        '&:hover': {
          color: theme.palette.text.secondary,
        },
      },
    },
  },
  space: {
    paddingTop: theme.spacing(2),
  },
  cardHeader: {
    paddingBottom: 0,
    paddingTop: theme.spacing(1),
  },
  cardHeaderAvatar: {
    display: 'flex',
  },
  cardHeaderAction: {
    marginTop: 0,
  },
  cardContentRoot: {
    padding: theme.spacing(1),
  },
  deletedText: {
    padding: `0 ${theme.spacing(1)}px`,
  },
  listItem: {
    paddingTop: 0,
    paddingBottom: 0,
  },
  textEllipsis: {
    ...theme.mixins.textEllipsis,
  },
  cardActions: {
    justifyContent: 'flex-end',
  },
  scheduledChangesTitle: {
    padding: `0 ${theme.spacing(1)}px`,
  },
  diff: {
    fontSize: theme.typography.body2.fontSize,
    marginTop: theme.spacing(1),
  },
  chip: {
    height: theme.spacing(3),
  },
  chipIcon: {
    marginLeft: theme.spacing(1),
    marginBottom: 1,
  },
  deleteChip: {
    background: theme.palette.error.main,
    color: theme.palette.error.contrastText,
    '& svg': {
      fill: theme.palette.error.contrastText,
    },
  },
  divider: {
    margin: `${theme.spacing(1)}px`,
    backgroundColor: theme.palette.grey[200],
  },
  scheduledChangesHeader: {
    display: 'flex',
    justifyContent: 'space-between',
  },
  inline: {
    display: 'inline',
  },
  avatar: {
    height: theme.spacing(4),
    padding: theme.spacing(1),
    width: 'auto',
    background: 'unset',
    color: theme.palette.text.primary,
    border: `1px solid ${theme.palette.primary.light}`,
  },
  avatarText: {
    fontSize: theme.typography.body2.fontSize,
  },
  propertyWithScheduledChange: {
    ...theme.mixins.redDot,
  },
  priorityScheduledChange: {
    marginLeft: -10,
    zIndex: 1,
  },
  primaryText: {
    display: 'flex',
    alignItems: 'baseline',
  },
  primaryTextWithButton: {
    whiteSpace: 'nowrap',
  },
  link: {
    ...theme.mixins.link,
  },
  schedPriorityChange: {
    backgroundColor: '#c0dc91',
  },
  viewReleaseBtn: {
    paddingTop: 0,
    paddingBottom: 0,
    marginLeft: theme.spacing(1),
  },
}));

function RuleCard({
  rule,
  rulesFilter,
  onRuleDelete,
  onSignoff,
  onRevoke,
  onViewReleaseClick,
  user,
  readOnly,
  actionLoading,
  canUserSign,
  // We don't actually use these, but we need to avoid passing them onto
  // `Card` like the rest of the props.
  onAuthorize: _,
  onUnauthorize: __,
  ...props
}) {
  const classes = useStyles();
  const requiresSignoff =
    rule.scheduledChange &&
    Object.keys(rule.scheduledChange.required_signoffs).length > 0;
  const getChipIcon = changeType => {
    switch (changeType) {
      case 'delete': {
        return DeleteIcon;
      }

      case 'update': {
        return UpdateIcon;
      }

      case 'insert': {
        return PlusCircleIcon;
      }

      default: {
        return PlusCircleIcon;
      }
    }
  };

  const ChipIcon = getChipIcon(
    rule.scheduledChange && rule.scheduledChange.change_type
  );
  const diffedProperties =
    rule && rule.scheduledChange
      ? getDiffedProperties(RULE_DIFF_PROPERTIES, rule, rule.scheduledChange)
      : [];
  // If there's a scheduled change that may be updating the priority, we want
  // to display it in the header rather than the current priority.
  // For other types of scheduled changes (inserts and deletes) we either
  // don't show it at all, or don't have a value in the scheduled change to
  // show.
  const isScheduledPriorityUpdate =
    rule.scheduledChange &&
    rule.scheduledChange.change_type === 'update' &&
    rule.priority !== rule.scheduledChange.priority;
  const headerPriority = isScheduledPriorityUpdate
    ? rule.scheduledChange.priority
    : rule.priority;
  const priorityTitle = isScheduledPriorityUpdate
    ? 'Scheduled Priority'
    : 'Priority';
  const splitAmount = 5;
  const isOsVersionLong = () => {
    if (rule.osVersion) {
      const osVersionsLength = rule.osVersion.split(',').length;

      if (osVersionsLength > splitAmount) {
        return true;
      }

      return false;
    }
  };

  // Function to get index of occurrence of (,)
  function getIndex(word, substr, occur) {
    let occurrence = occur;
    const Len = word.length;
    let i = -1;

    // eslint-disable-next-line no-plusplus
    while (occurrence-- && i++ < Len) {
      i = word.indexOf(substr, i);

      if (i < 0) break;
    }

    return i;
  }

  const osVersionLimit = () => {
    const allOsVersions = rule.osVersion;
    const firstIndex = getIndex(allOsVersions, `,`, splitAmount);

    return (
      <p>
        {allOsVersions.substring(0, firstIndex)}
        <p
          style={{
            color: 'black',
            margin: 0,
            display: 'inline-block',
            cursor: 'default',
          }}>
          ...see more
        </p>
      </p>
    );
  };

  return (
    <Card classes={{ root: classes.root }} spacing={4} {...props}>
      {rule.product && (
        <CardHeader
          classes={{
            avatar: classes.cardHeaderAvatar,
            action: classes.cardHeaderAction,
          }}
          className={classes.cardHeader}
          avatar={
            Number.isInteger(Number(headerPriority)) && (
              <Fragment>
                <Avatar
                  title={priorityTitle}
                  aria-label={priorityTitle}
                  className={classNames(classes.avatar, {
                    [classes.schedPriorityChange]: isScheduledPriorityUpdate,
                  })}>
                  <Typography className={classes.avatarText}>
                    {headerPriority}
                  </Typography>
                </Avatar>
              </Fragment>
            )
          }
          title={
            <Typography component="h2" variant="h6">
              {rule.channel
                ? `${rule.product} : ${rule.channel}`
                : rule.product}{' '}
              <a
                href={`#ruleId=${rule.rule_id}`}
                aria-label="Anchor"
                className="anchor-link-style">
                #
              </a>
            </Typography>
          }
          action={
            !readOnly ? (
              <Link
                to={{
                  pathname: `/rules/${rule.rule_id}/revisions`,
                  state: { rulesFilter },
                }}>
                <Tooltip title="Revisions">
                  <IconButton>
                    <HistoryIcon />
                  </IconButton>
                </Tooltip>
              </Link>
            ) : null
          }
        />
      )}
      <CardContent classes={{ root: classes.cardContentRoot }}>
        {(!rule.scheduledChange ||
          rule.scheduledChange.change_type !== 'insert') && (
          <Grid container>
            <Grid item xs={4}>
              <List>
                {rule.mapping && (
                  <ListItem className={classes.listItem}>
                    <ListItemText
                      title={rule.mapping}
                      primaryTypographyProps={{
                        component: 'div',
                        className: classNames(
                          classes.primaryText,
                          classes.primaryTextWithButton
                        ),
                      }}
                      secondaryTypographyProps={{
                        className: classes.textEllipsis,
                      }}
                      primary={
                        <Fragment>
                          Mapping
                          {diffedProperties.includes('mapping') &&
                            rule.scheduledChange.change_type === 'update' && (
                              <span
                                className={classes.propertyWithScheduledChange}
                              />
                            )}
                          {!readOnly && (
                            <Button
                              size="small"
                              disabled={actionLoading}
                              name={rule.mapping}
                              onClick={onViewReleaseClick}
                              variant="outlined"
                              className={classes.viewReleaseBtn}>
                              View Release
                            </Button>
                          )}
                        </Fragment>
                      }
                      secondary={rule.mapping}
                    />
                  </ListItem>
                )}
                {rule.fallbackMapping && (
                  <ListItem className={classes.listItem}>
                    <ListItemText
                      title={rule.fallbackMapping}
                      primaryTypographyProps={{
                        component: 'div',
                        className: classNames(
                          classes.primaryText,
                          classes.primaryTextWithButton
                        ),
                      }}
                      secondaryTypographyProps={{
                        className: classes.textEllipsis,
                      }}
                      primary={
                        <Fragment>
                          Fallback Mapping
                          {diffedProperties.includes('fallbackMapping') &&
                            rule.scheduledChange.change_type === 'update' && (
                              <span
                                className={classes.propertyWithScheduledChange}
                              />
                            )}
                          {!readOnly && (
                            <Button
                              size="small"
                              disabled={actionLoading}
                              name={rule.fallbackMapping}
                              onClick={onViewReleaseClick}
                              variant="outlined"
                              className={classes.viewReleaseBtn}>
                              View Release
                            </Button>
                          )}
                        </Fragment>
                      }
                      secondary={rule.fallbackMapping}
                    />
                  </ListItem>
                )}
                {Number.isInteger(Number(rule.backgroundRate)) && (
                  <ListItem className={classes.listItem}>
                    <ListItemText
                      primaryTypographyProps={{
                        component: 'div',
                        className: classes.primaryText,
                      }}
                      primary={
                        <Fragment>
                          Background Rate
                          {diffedProperties.includes('backgroundRate') &&
                            rule.scheduledChange.change_type === 'update' && (
                              <span
                                className={classes.propertyWithScheduledChange}
                              />
                            )}
                        </Fragment>
                      }
                      secondary={rule.backgroundRate}
                    />
                  </ListItem>
                )}
              </List>
            </Grid>
            <Grid item xs={4}>
              <List>
                {rule.data_version && (
                  <ListItem className={classes.listItem}>
                    <ListItemText
                      primaryTypographyProps={{
                        component: 'div',
                        className: classes.primaryText,
                      }}
                      primary={
                        <Fragment>
                          Data Version
                          {diffedProperties.includes('data_version') &&
                            rule.scheduledChange.change_type === 'update' && (
                              <span
                                className={classes.propertyWithScheduledChange}
                              />
                            )}
                        </Fragment>
                      }
                      secondary={rule.data_version}
                    />
                  </ListItem>
                )}
                {Number.isInteger(Number(rule.rule_id)) && (
                  <ListItem className={classes.listItem}>
                    <ListItemText
                      primary="Rule ID"
                      secondary={
                        <Fragment>
                          <Typography
                            component="span"
                            variant="body2"
                            className={classes.inline}
                            color="textSecondary">
                            {rule.rule_id}
                          </Typography>
                          <strong>
                            {rule.alias && ` ${rule.alias} (alias)`}
                          </strong>
                        </Fragment>
                      }
                    />
                  </ListItem>
                )}
              </List>
            </Grid>
            <Grid item xs={4}>
              <List>
                {rule.version && (
                  <ListItem className={classes.listItem}>
                    <ListItemText
                      primaryTypographyProps={{
                        component: 'div',
                        className: classes.primaryText,
                      }}
                      primary={
                        <Fragment>
                          Version
                          {diffedProperties.includes('version') &&
                            rule.scheduledChange.change_type === 'update' && (
                              <span
                                className={classes.propertyWithScheduledChange}
                              />
                            )}
                        </Fragment>
                      }
                      secondary={rule.version}
                    />
                  </ListItem>
                )}
                {rule.buildID && (
                  <ListItem className={classes.listItem}>
                    <ListItemText
                      primaryTypographyProps={{
                        component: 'div',
                        className: classes.primaryText,
                      }}
                      primary={
                        <Fragment>
                          Build ID
                          {diffedProperties.includes('buildID') &&
                            rule.scheduledChange.change_type === 'update' && (
                              <span
                                className={classes.propertyWithScheduledChange}
                              />
                            )}
                        </Fragment>
                      }
                      secondary={rule.buildID}
                    />
                  </ListItem>
                )}
                {rule.buildTarget && (
                  <ListItem className={classes.listItem}>
                    <ListItemText
                      primaryTypographyProps={{
                        component: 'div',
                        className: classes.primaryText,
                      }}
                      primary={
                        <Fragment>
                          Build Target
                          {diffedProperties.includes('buildTarget') &&
                            rule.scheduledChange.change_type === 'update' && (
                              <span
                                className={classes.propertyWithScheduledChange}
                              />
                            )}
                        </Fragment>
                      }
                      secondary={rule.buildTarget}
                    />
                  </ListItem>
                )}
                {rule.locale && (
                  <ListItem className={classes.listItem}>
                    <ListItemText
                      primaryTypographyProps={{
                        component: 'div',
                        className: classes.primaryText,
                      }}
                      primary={
                        <Fragment>
                          Locale
                          {diffedProperties.includes('locale') &&
                            rule.scheduledChange.change_type === 'update' && (
                              <span
                                className={classes.propertyWithScheduledChange}
                              />
                            )}
                        </Fragment>
                      }
                      secondary={rule.locale}
                    />
                  </ListItem>
                )}
                {rule.distribution && (
                  <ListItem className={classes.listItem}>
                    <ListItemText
                      primaryTypographyProps={{
                        component: 'div',
                        className: classes.primaryText,
                      }}
                      primary={
                        <Fragment>
                          Distribution
                          {diffedProperties.includes('distribution') &&
                            rule.scheduledChange.change_type === 'update' && (
                              <span
                                className={classes.propertyWithScheduledChange}
                              />
                            )}
                        </Fragment>
                      }
                      secondary={rule.distribution}
                    />
                  </ListItem>
                )}
                {rule.distVersion && (
                  <ListItem className={classes.listItem}>
                    <ListItemText
                      primaryTypographyProps={{
                        component: 'div',
                        className: classes.primaryText,
                      }}
                      primary={
                        <Fragment>
                          Distribution Version
                          {diffedProperties.includes('distVersion') &&
                            rule.scheduledChange.change_type === 'update' && (
                              <span
                                className={classes.propertyWithScheduledChange}
                              />
                            )}
                        </Fragment>
                      }
                      secondary={rule.distVersion}
                    />
                  </ListItem>
                )}
<<<<<<< HEAD
                {rule.osVersion && (
                  <ListItem className={classes.listItem}>
                    <ListItemText
                      title={rule.osVersion.split(',').join('\n')}
                      primaryTypographyProps={{
                        component: 'div',
                        className: classes.primaryText,
                      }}
                      primary={
                        <Fragment>
                          {`OS Version${
                            rule.osVersion.split(',').length > 1 ? 's' : ''
                          }`}
                          {diffedProperties.includes('osVersion') &&
                            rule.scheduledChange.change_type === 'update' && (
                              <span
                                className={classes.propertyWithScheduledChange}
                              />
                            )}
                        </Fragment>
                      }
                      secondary={
                        isOsVersionLong() ? osVersionLimit() : rule.osVersion
                      }
                    />
                  </ListItem>
                )}
=======

>>>>>>> b59e354e
                {rule.instructionSet && (
                  <ListItem className={classes.listItem}>
                    <ListItemText
                      primaryTypographyProps={{
                        component: 'div',
                        className: classes.primaryText,
                      }}
                      primary={
                        <Fragment>
                          Instruction Set
                          {diffedProperties.includes('instructionSet') &&
                            rule.scheduledChange.change_type === 'update' && (
                              <span
                                className={classes.propertyWithScheduledChange}
                              />
                            )}
                        </Fragment>
                      }
                      secondary={rule.instructionSet}
                    />
                  </ListItem>
                )}
                {rule.memory && (
                  <ListItem className={classes.listItem}>
                    <ListItemText
                      primaryTypographyProps={{
                        component: 'div',
                        className: classes.primaryText,
                      }}
                      primary={
                        <Fragment>
                          Memory
                          {diffedProperties.includes('memory') &&
                            rule.scheduledChange.change_type === 'update' && (
                              <span
                                className={classes.propertyWithScheduledChange}
                              />
                            )}
                        </Fragment>
                      }
                      secondary={rule.memory}
                    />
                  </ListItem>
                )}
                {rule.mig64 != null && (
                  <ListItem className={classes.listItem}>
                    <ListItemText
                      primaryTypographyProps={{
                        component: 'div',
                        className: classes.primaryText,
                      }}
                      primary={
                        <Fragment>
                          64-bit Migration Opt-in
                          {diffedProperties.includes('mig64') &&
                            rule.scheduledChange.change_type === 'update' && (
                              <span
                                className={classes.propertyWithScheduledChange}
                              />
                            )}
                        </Fragment>
                      }
                      secondary={String(rule.mig64)}
                    />
                  </ListItem>
                )}
                {rule.jaws != null && (
                  <ListItem className={classes.listItem}>
                    <ListItemText
                      primaryTypographyProps={{
                        component: 'div',
                        className: classes.primaryText,
                      }}
                      primary={
                        <Fragment>
                          Incompatible JAWS Screen Reader
                          {diffedProperties.includes('jaws') &&
                            rule.scheduledChange.change_type === 'update' && (
                              <span
                                className={classes.propertyWithScheduledChange}
                              />
                            )}
                        </Fragment>
                      }
                      secondary={String(rule.jaws)}
                    />
                  </ListItem>
                )}
                {rule.headerArchitecture && (
                  <ListItem className={classes.listItem}>
                    <ListItemText
                      primaryTypographyProps={{
                        component: 'div',
                        className: classes.primaryText,
                      }}
                      primary={
                        <Fragment>
                          Header Architecture
                          {diffedProperties.includes('headerArchitecture') &&
                            rule.scheduledChange.change_type === 'update' && (
                              <span
                                className={classes.propertyWithScheduledChange}
                              />
                            )}
                        </Fragment>
                      }
                      secondary={rule.headerArchitecture}
                    />
                  </ListItem>
                )}
              </List>
            </Grid>
            <Grid xs={12}>
              <List>
                {rule.osVersion && (
                  <ListItem className={classes.listItem}>
                    <ListItemText
                      title={rule.osVersion.split(',').join('\n')}
                      primaryTypographyProps={{
                        component: 'div',
                        className: classes.primaryText,
                      }}
                      primary={
                        <Fragment>
                          OS Version
                          {diffedProperties.includes('osVersion') &&
                            rule.scheduledChange.change_type === 'update' && (
                              <span
                                className={classes.propertyWithScheduledChange}
                              />
                            )}
                        </Fragment>
                      }
                      secondary={rule.osVersion}
                    />
                  </ListItem>
                )}
              </List>
            </Grid>
            <Grid item xs={12}>
              {rule.comment && (
                <List>
                  <ListItem className={classes.listItem}>
                    <ListItemText
                      title={rule.comment}
                      primaryTypographyProps={{
                        component: 'div',
                        className: classes.primaryText,
                      }}
                      secondaryTypographyProps={{
                        className: classes.textEllipsis,
                      }}
                      primary={
                        <Fragment>
                          Comment
                          {diffedProperties.includes('comment') &&
                            rule.scheduledChange.change_type === 'update' && (
                              <span
                                className={classes.propertyWithScheduledChange}
                              />
                            )}
                        </Fragment>
                      }
                      secondary={rule.comment}
                    />
                  </ListItem>
                </List>
              )}
            </Grid>
          </Grid>
        )}
        {rule.scheduledChange && (
          <Fragment>
            {rule.scheduledChange.change_type !== 'insert' && (
              <Divider className={classes.divider} />
            )}
            <div className={classes.scheduledChangesHeader}>
              <Typography
                className={classes.scheduledChangesTitle}
                component="h4"
                variant="subtitle1">
                Scheduled Changes{' '}
                <a
                  href={`#scId=${rule.scheduledChange.sc_id}`}
                  aria-label="Anchor"
                  className="anchor-link-style">
                  #
                </a>
              </Typography>
              <Chip
                className={classNames(classes.chip, {
                  [classes.deleteChip]:
                    rule.scheduledChange.change_type === 'delete',
                })}
                icon={<ChipIcon className={classes.chipIcon} size={16} />}
                label={`${formatDistanceStrict(
                  rule.scheduledChange.when,
                  new Date(),
                  { addSuffix: true }
                )} (${rule.scheduledChange.change_type})`}
              />
            </div>
            {rule.scheduledChange.change_type === 'delete' ? (
              <Typography
                className={classes.deletedText}
                variant="body2"
                color="textSecondary">
                All properties will be deleted
              </Typography>
            ) : (
              <DiffRule firstRule={rule} secondRule={rule.scheduledChange} />
            )}
          </Fragment>
        )}
        {!readOnly && requiresSignoff && (
          <SignoffSummary
            requiredSignoffs={rule.scheduledChange.required_signoffs}
            signoffs={rule.scheduledChange.signoffs}
            className={classes.space}
          />
        )}
      </CardContent>
      {!readOnly && (
        <CardActions className={classes.cardActions}>
          {user ? (
            <Link
              className={classes.link}
              to={{
                pathname: rule.rule_id
                  ? `/rules/duplicate/ruleId/${rule.rule_id}`
                  : `/rules/duplicate/scId/${rule.scheduledChange.sc_id}`,
                state: {
                  rulesFilter,
                },
              }}>
              <Button color="secondary">Duplicate</Button>
            </Link>
          ) : (
            <Button color="secondary" disabled>
              Duplicate
            </Button>
          )}
          {user ? (
            <Link
              className={classes.link}
              to={{
                pathname: rule.rule_id
                  ? `/rules/${rule.rule_id}`
                  : `/rules/create/${rule.scheduledChange.sc_id}`,
                state: {
                  rulesFilter,
                },
              }}>
              <Button color="secondary">Update</Button>
            </Link>
          ) : (
            <Button color="secondary" disabled>
              Update
            </Button>
          )}
          <Button
            color="secondary"
            disabled={!user || actionLoading}
            onClick={() => onRuleDelete(rule)}>
            Delete
          </Button>
          {requiresSignoff &&
            (user && user.email in rule.scheduledChange.signoffs ? (
              <Button
                color="secondary"
                disabled={!canUserSign || !user || actionLoading}
                onClick={onRevoke}>
                Revoke Signoff
              </Button>
            ) : (
              <Button
                color="secondary"
                disabled={!canUserSign || !user || actionLoading}
                onClick={onSignoff}>
                Signoff
              </Button>
            ))}
        </CardActions>
      )}
    </Card>
  );
}

RuleCard.propTypes = {
  rule: rule.isRequired,
  onRuleDelete: func,
  // If true, the card will hide all buttons.
  readOnly: bool,
  // These are required if readOnly is false
  onSignoff: func,
  onRevoke: func,
  // If true, card buttons that trigger a request
  // navigating to a different view will be disabled
  actionLoading: bool,
};

RuleCard.defaultProps = {
  onRuleDelete: Function.prototype,
  readOnly: false,
  actionLoading: false,
};

export default withUser(RuleCard);<|MERGE_RESOLUTION|>--- conflicted
+++ resolved
@@ -606,7 +606,6 @@
                     />
                   </ListItem>
                 )}
-<<<<<<< HEAD
                 {rule.osVersion && (
                   <ListItem className={classes.listItem}>
                     <ListItemText
@@ -634,9 +633,6 @@
                     />
                   </ListItem>
                 )}
-=======
-
->>>>>>> b59e354e
                 {rule.instructionSet && (
                   <ListItem className={classes.listItem}>
                     <ListItemText
