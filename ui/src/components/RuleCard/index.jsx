--- conflicted
+++ resolved
@@ -158,7 +158,6 @@
   user,
   readOnly,
   actionLoading,
-  canUserSign,
   // We don't actually use these, but we need to avoid passing them onto
   // `Card` like the rest of the props.
   onAuthorize: _,
@@ -614,20 +613,11 @@
                         component: 'div',
                         className: classes.primaryText,
                       }}
-<<<<<<< HEAD
                       primary={
                         <Fragment>
                           {`OS Version${
                             rule.osVersion.split(',').length > 1 ? 's' : ''
                           }`}
-=======
-                      secondaryTypographyProps={{
-                        className: classes.textEllipsis,
-                      }}
-                      primary={
-                        <Fragment>
-                          OS Version
->>>>>>> ab3882c1
                           {diffedProperties.includes('osVersion') &&
                             rule.scheduledChange.change_type === 'update' && (
                               <span
@@ -636,13 +626,9 @@
                             )}
                         </Fragment>
                       }
-<<<<<<< HEAD
                       secondary={
                         isOsVersionLong() ? osVersionLimit() : rule.osVersion
                       }
-=======
-                      secondary={rule.osVersion}
->>>>>>> ab3882c1
                     />
                   </ListItem>
                 )}
@@ -889,14 +875,14 @@
             (user && user.email in rule.scheduledChange.signoffs ? (
               <Button
                 color="secondary"
-                disabled={!canUserSign || !user || actionLoading}
+                disabled={!user || actionLoading}
                 onClick={onRevoke}>
                 Revoke Signoff
               </Button>
             ) : (
               <Button
                 color="secondary"
-                disabled={!canUserSign || !user || actionLoading}
+                disabled={!user || actionLoading}
                 onClick={onSignoff}>
                 Signoff
               </Button>
