import React, { useState, Fragment } from 'react';
import { bool, func } from 'prop-types';
import classNames from 'classnames';
import { makeStyles } from '@material-ui/styles';
import Card from '@material-ui/core/Card';
import List from '@material-ui/core/List';
import ListItem from '@material-ui/core/ListItem';
import ListItemText from '@material-ui/core/ListItemText';
import ListItemSecondaryAction from '@material-ui/core/ListItemSecondaryAction';
import Modal from '@material-ui/core/Modal';
import { Box } from '@material-ui/core';
import Tooltip from '@material-ui/core/Tooltip';
import ClickAwayListener from '@material-ui/core/ClickAwayListener';
import IconButton from '@material-ui/core/IconButton';
import CardHeader from '@material-ui/core/CardHeader';
import CardContent from '@material-ui/core/CardContent';
import CardActions from '@material-ui/core/CardActions';
import Grid from '@material-ui/core/Grid';
import Avatar from '@material-ui/core/Avatar';
import Divider from '@material-ui/core/Divider';
import Typography from '@material-ui/core/Typography';
import Chip from '@material-ui/core/Chip';
import DeleteIcon from 'mdi-react/DeleteIcon';
import UpdateIcon from 'mdi-react/UpdateIcon';
import PlusCircleIcon from 'mdi-react/PlusCircleIcon';
import HistoryIcon from 'mdi-react/HistoryIcon';
import { formatDistanceStrict } from 'date-fns';
import Button from '../Button';
import DiffRule from '../DiffRule';
import SignoffSummary from '../SignoffSummary';
import { withUser } from '../../utils/AuthContext';
import Link from '../../utils/Link';
import { RULE_DIFF_PROPERTIES } from '../../utils/constants';
import { rule } from '../../utils/prop-types';
import getDiffedProperties from '../../utils/getDiffedProperties';
import getIndexOfSubStr from '../../utils/getIndexOfSubStr';

const useStyles = makeStyles(theme => ({
  root: {
    '& h2, & h4': {
      '& .anchor-link-style': {
        textDecoration: 'none',
        opacity: 0,
        // To prevent the link to get the focus.
        display: 'none',
      },
      '&:hover .anchor-link-style': {
        display: 'inline-block',
        opacity: 1,
        color: theme.palette.text.hint,
        '&:hover': {
          color: theme.palette.text.secondary,
        },
      },
    },
  },
  space: {
    paddingTop: theme.spacing(2),
  },
  cardHeader: {
    paddingBottom: 0,
    paddingTop: theme.spacing(1),
  },
  cardHeaderAvatar: {
    display: 'flex',
  },
  cardHeaderAction: {
    marginTop: 0,
  },
  cardContentRoot: {
    padding: theme.spacing(1),
  },
  deletedText: {
    padding: `0 ${theme.spacing(1)}px`,
  },
  listItem: {
    paddingTop: 0,
    paddingBottom: 0,
  },
  textEllipsis: {
    ...theme.mixins.textEllipsis,
  },
  cardActions: {
    justifyContent: 'flex-end',
  },
  scheduledChangesTitle: {
    padding: `0 ${theme.spacing(1)}px`,
  },
  diff: {
    fontSize: theme.typography.body2.fontSize,
    marginTop: theme.spacing(1),
  },
  chip: {
    height: theme.spacing(3),
  },
  chipIcon: {
    marginLeft: theme.spacing(1),
    marginBottom: 1,
  },
  deleteChip: {
    background: theme.palette.error.main,
    color: theme.palette.error.contrastText,
    '& svg': {
      fill: theme.palette.error.contrastText,
    },
  },
  divider: {
    margin: `${theme.spacing(1)}px`,
    backgroundColor: theme.palette.grey[200],
  },
  scheduledChangesHeader: {
    display: 'flex',
    justifyContent: 'space-between',
  },
  inline: {
    display: 'inline',
  },
  avatar: {
    height: theme.spacing(4),
    padding: theme.spacing(1),
    width: 'auto',
    background: 'unset',
    color: theme.palette.text.primary,
    border: `1px solid ${theme.palette.primary.light}`,
  },
  avatarText: {
    fontSize: theme.typography.body2.fontSize,
  },
  propertyWithScheduledChange: {
    ...theme.mixins.redDot,
  },
  priorityScheduledChange: {
    marginLeft: -10,
    zIndex: 1,
  },
  primaryText: {
    display: 'flex',
    alignItems: 'baseline',
  },
  primaryTextWithButton: {
    whiteSpace: 'nowrap',
  },
  link: {
    ...theme.mixins.link,
  },
  schedPriorityChange: {
    backgroundColor: '#c0dc91',
  },
  viewReleaseBtn: {
    paddingTop: 0,
    paddingBottom: 0,
    marginLeft: theme.spacing(1),
  },
  modalBox: {
    position: 'absolute',
    top: '50%',
    left: '50%',
    transform: 'translate(-50%, -50%)',
    width: '30rem',
    backgroundColor: 'white',
    borderRadius: '.5rem',
    boxShadow: 24,
    padding: '1rem',
  },
  itemSecondaryAction: {
    cursor: 'pointer',
    fontWeight: 'bold',
  },
}));

function RuleCard({
  rule,
  rulesFilter,
  onRuleDelete,
  canSignoff,
  onSignoff,
  onRevoke,
  onViewReleaseClick,
  user,
  readOnly,
  actionLoading,
  // We don't actually use these, but we need to avoid passing them onto
  // `Card` like the rest of the props.
  onAuthorize: _,
  onUnauthorize: __,
  ...props
}) {
  const [open, setOpen] = useState(false);
  const [seeMore, setSeeMore] = useState('...see more');
  const classes = useStyles();
  const requiresSignoff =
    rule.scheduledChange &&
    Object.keys(rule.scheduledChange.required_signoffs).length > 0;
  const getChipIcon = changeType => {
    switch (changeType) {
      case 'delete': {
        return DeleteIcon;
      }

      case 'update': {
        return UpdateIcon;
      }

      case 'insert': {
        return PlusCircleIcon;
      }

      default: {
        return PlusCircleIcon;
      }
    }
  };

  const [open, setOpen] = React.useState(false);
  const handleOpen = () => setOpen(true);
  const handleClose = () => setOpen(false);
  const ChipIcon = getChipIcon(
    rule.scheduledChange && rule.scheduledChange.change_type
  );
  const diffedProperties =
    rule && rule.scheduledChange
      ? getDiffedProperties(RULE_DIFF_PROPERTIES, rule, rule.scheduledChange)
      : [];
  // If there's a scheduled change that may be updating the priority, we want
  // to display it in the header rather than the current priority.
  // For other types of scheduled changes (inserts and deletes) we either
  // don't show it at all, or don't have a value in the scheduled change to
  // show.
  const isScheduledPriorityUpdate =
    rule.scheduledChange &&
    rule.scheduledChange.change_type === 'update' &&
    rule.priority !== rule.scheduledChange.priority;
  const headerPriority = isScheduledPriorityUpdate
    ? rule.scheduledChange.priority
    : rule.priority;
  const priorityTitle = isScheduledPriorityUpdate
    ? 'Scheduled Priority'
    : 'Priority';
  const handleTooltipOpen = () => {
    setOpen(true);
    setSeeMore('...see less');
  };

  const handleTooltipClose = () => {
    setOpen(false);
    setSeeMore('...see more');
  };

  const splitAmount = 5;
  const isOsVersionLong = () => {
    if (rule.osVersion) {
      const osVersionsLength = rule.osVersion.split(',').length;

      if (osVersionsLength > splitAmount) {
        return true;
      }

      return false;
    }
  };

  const osVersionLimit = () => {
    const allOsVersions = rule.osVersion;
    const firstIndex = getIndexOfSubStr(allOsVersions, `,`, splitAmount);
    const osVersionP = (
      <p
        style={{
          display: 'flex',
          flexFlow: 'column',
          color: 'white',
          fontSize: '14px',
          lineHeight: '16px',
          margin: '2px 4px',
        }}>
        {allOsVersions.split(',').map(item => (
          <p key={item} style={{ margin: '2px 0' }}>
            {item}
          </p>
        ))}
      </p>
    );

    return (
      <React.Fragment>
        {allOsVersions.substring(0, firstIndex)}
        <ClickAwayListener onClickAway={handleTooltipClose}>
          <Tooltip
            title={osVersionP}
            onClose={handleTooltipClose}
            open={open}
            disableFocusListener
            disableHoverListener
            disableTouchListener
            arrow>
            <button
              type="button"
              style={{
                color: 'black',
                backgroundColor: 'transparent',
                border: 'none',
                margin: 0,
                padding: 0,
                display: 'inline-block',
                cursor: 'pointer',
              }}
              onClick={open ? handleTooltipClose : handleTooltipOpen}>
              {seeMore}
            </button>
          </Tooltip>
        </ClickAwayListener>
      </React.Fragment>
    );
  };

  return (
    <Card classes={{ root: classes.root }} spacing={4} {...props}>
      {rule.product && (
        <CardHeader
          classes={{
            avatar: classes.cardHeaderAvatar,
            action: classes.cardHeaderAction,
          }}
          className={classes.cardHeader}
          avatar={
            Number.isInteger(Number(headerPriority)) && (
              <Fragment>
                <Avatar
                  title={priorityTitle}
                  aria-label={priorityTitle}
                  className={classNames(classes.avatar, {
                    [classes.schedPriorityChange]: isScheduledPriorityUpdate,
                  })}>
                  <Typography className={classes.avatarText}>
                    {headerPriority}
                  </Typography>
                </Avatar>
              </Fragment>
            )
          }
          title={
            <Typography component="h2" variant="h6">
              {rule.channel
                ? `${rule.product} : ${rule.channel}`
                : rule.product}{' '}
              <a
                href={`#ruleId=${rule.rule_id}`}
                aria-label="Anchor"
                className="anchor-link-style">
                #
              </a>
            </Typography>
          }
          action={
            !readOnly ? (
              <Link
                to={{
                  pathname: `/rules/${rule.rule_id}/revisions`,
                  state: { rulesFilter },
                }}>
                <Tooltip title="Revisions">
                  <IconButton>
                    <HistoryIcon />
                  </IconButton>
                </Tooltip>
              </Link>
            ) : null
          }
        />
      )}
      <CardContent classes={{ root: classes.cardContentRoot }}>
        {(!rule.scheduledChange ||
          rule.scheduledChange.change_type !== 'insert') && (
          <Grid container>
            <Grid item xs={4}>
              <List>
                {rule.mapping && (
                  <ListItem className={classes.listItem}>
                    <ListItemText
                      title={rule.mapping}
                      primaryTypographyProps={{
                        component: 'div',
                        className: classNames(
                          classes.primaryText,
                          classes.primaryTextWithButton
                        ),
                      }}
                      secondaryTypographyProps={{
                        className: classes.textEllipsis,
                      }}
                      primary={
                        <Fragment>
                          Mapping
                          {diffedProperties.includes('mapping') &&
                            rule.scheduledChange.change_type === 'update' && (
                              <span
                                className={classes.propertyWithScheduledChange}
                              />
                            )}
                          {!readOnly && (
                            <Button
                              size="small"
                              disabled={actionLoading}
                              name={rule.mapping}
                              onClick={onViewReleaseClick}
                              variant="outlined"
                              className={classes.viewReleaseBtn}>
                              View Release
                            </Button>
                          )}
                        </Fragment>
                      }
                      secondary={rule.mapping}
                    />
                  </ListItem>
                )}
                {rule.fallbackMapping && (
                  <ListItem className={classes.listItem}>
                    <ListItemText
                      title={rule.fallbackMapping}
                      primaryTypographyProps={{
                        component: 'div',
                        className: classNames(
                          classes.primaryText,
                          classes.primaryTextWithButton
                        ),
                      }}
                      secondaryTypographyProps={{
                        className: classes.textEllipsis,
                      }}
                      primary={
                        <Fragment>
                          Fallback Mapping
                          {diffedProperties.includes('fallbackMapping') &&
                            rule.scheduledChange.change_type === 'update' && (
                              <span
                                className={classes.propertyWithScheduledChange}
                              />
                            )}
                          {!readOnly && (
                            <Button
                              size="small"
                              disabled={actionLoading}
                              name={rule.fallbackMapping}
                              onClick={onViewReleaseClick}
                              variant="outlined"
                              className={classes.viewReleaseBtn}>
                              View Release
                            </Button>
                          )}
                        </Fragment>
                      }
                      secondary={rule.fallbackMapping}
                    />
                  </ListItem>
                )}
                {Number.isInteger(Number(rule.backgroundRate)) && (
                  <ListItem className={classes.listItem}>
                    <ListItemText
                      primaryTypographyProps={{
                        component: 'div',
                        className: classes.primaryText,
                      }}
                      primary={
                        <Fragment>
                          Background Rate
                          {diffedProperties.includes('backgroundRate') &&
                            rule.scheduledChange.change_type === 'update' && (
                              <span
                                className={classes.propertyWithScheduledChange}
                              />
                            )}
                        </Fragment>
                      }
                      secondary={rule.backgroundRate}
                    />
                  </ListItem>
                )}
              </List>
            </Grid>
            <Grid item xs={4}>
              <List>
                {rule.data_version && (
                  <ListItem className={classes.listItem}>
                    <ListItemText
                      primaryTypographyProps={{
                        component: 'div',
                        className: classes.primaryText,
                      }}
                      primary={
                        <Fragment>
                          Data Version
                          {diffedProperties.includes('data_version') &&
                            rule.scheduledChange.change_type === 'update' && (
                              <span
                                className={classes.propertyWithScheduledChange}
                              />
                            )}
                        </Fragment>
                      }
                      secondary={rule.data_version}
                    />
                  </ListItem>
                )}
                {Number.isInteger(Number(rule.rule_id)) && (
                  <ListItem className={classes.listItem}>
                    <ListItemText
                      primary="Rule ID"
                      secondary={
                        <Fragment>
                          <Typography
                            component="span"
                            variant="body2"
                            className={classes.inline}
                            color="textSecondary">
                            {rule.rule_id}
                          </Typography>
                          <strong>
                            {rule.alias && ` ${rule.alias} (alias)`}
                          </strong>
                        </Fragment>
                      }
                    />
                  </ListItem>
                )}
              </List>
            </Grid>
            <Grid item xs={4}>
              <List>
                {rule.version && (
                  <ListItem className={classes.listItem}>
                    <ListItemText
                      primaryTypographyProps={{
                        component: 'div',
                        className: classes.primaryText,
                      }}
                      primary={
                        <Fragment>
                          Version
                          {diffedProperties.includes('version') &&
                            rule.scheduledChange.change_type === 'update' && (
                              <span
                                className={classes.propertyWithScheduledChange}
                              />
                            )}
                        </Fragment>
                      }
                      secondary={rule.version}
                    />
                  </ListItem>
                )}
                {rule.buildID && (
                  <ListItem className={classes.listItem}>
                    <ListItemText
                      primaryTypographyProps={{
                        component: 'div',
                        className: classes.primaryText,
                      }}
                      primary={
                        <Fragment>
                          Build ID
                          {diffedProperties.includes('buildID') &&
                            rule.scheduledChange.change_type === 'update' && (
                              <span
                                className={classes.propertyWithScheduledChange}
                              />
                            )}
                        </Fragment>
                      }
                      secondary={rule.buildID}
                    />
                  </ListItem>
                )}
                {rule.buildTarget && (
                  <ListItem className={classes.listItem}>
                    <ListItemText
                      primaryTypographyProps={{
                        component: 'div',
                        className: classes.primaryText,
                      }}
                      primary={
                        <Fragment>
                          Build Target
                          {diffedProperties.includes('buildTarget') &&
                            rule.scheduledChange.change_type === 'update' && (
                              <span
                                className={classes.propertyWithScheduledChange}
                              />
                            )}
                        </Fragment>
                      }
                      secondary={rule.buildTarget}
                    />
                  </ListItem>
                )}
                {rule.locale && (
                  <ListItem className={classes.listItem}>
                    <ListItemText
                      primaryTypographyProps={{
                        component: 'div',
                        className: classes.primaryText,
                      }}
                      primary={
                        <Fragment>
                          Locale
                          {diffedProperties.includes('locale') &&
                            rule.scheduledChange.change_type === 'update' && (
                              <span
                                className={classes.propertyWithScheduledChange}
                              />
                            )}
                        </Fragment>
                      }
                      secondary={rule.locale}
                    />
                  </ListItem>
                )}
                {rule.distribution && (
                  <ListItem className={classes.listItem}>
                    <ListItemText
                      primaryTypographyProps={{
                        component: 'div',
                        className: classes.primaryText,
                      }}
                      primary={
                        <Fragment>
                          Distribution
                          {diffedProperties.includes('distribution') &&
                            rule.scheduledChange.change_type === 'update' && (
                              <span
                                className={classes.propertyWithScheduledChange}
                              />
                            )}
                        </Fragment>
                      }
                      secondary={rule.distribution}
                    />
                  </ListItem>
                )}
                {rule.distVersion && (
                  <ListItem className={classes.listItem}>
                    <ListItemText
                      primaryTypographyProps={{
                        component: 'div',
                        className: classes.primaryText,
                      }}
                      primary={
                        <Fragment>
                          Distribution Version
                          {diffedProperties.includes('distVersion') &&
                            rule.scheduledChange.change_type === 'update' && (
                              <span
                                className={classes.propertyWithScheduledChange}
                              />
                            )}
                        </Fragment>
                      }
                      secondary={rule.distVersion}
                    />
                  </ListItem>
                )}
<<<<<<< HEAD
=======
                {rule.osVersion && (
                  <ListItem className={classes.listItem}>
                    <ListItemText
                      primaryTypographyProps={{
                        component: 'div',
                        className: classes.primaryText,
                      }}
                      primary={
                        <Fragment>
                          {`OS Version${
                            rule.osVersion.split(',').length > 1 ? 's' : ''
                          }`}
                          {diffedProperties.includes('osVersion') &&
                            rule.scheduledChange.change_type === 'update' && (
                              <span
                                className={classes.propertyWithScheduledChange}
                              />
                            )}
                        </Fragment>
                      }
                      secondary={
                        isOsVersionLong() ? osVersionLimit() : rule.osVersion
                      }
                    />
                  </ListItem>
                )}
>>>>>>> ec63551c
                {rule.instructionSet && (
                  <ListItem className={classes.listItem}>
                    <ListItemText
                      primaryTypographyProps={{
                        component: 'div',
                        className: classes.primaryText,
                      }}
                      primary={
                        <Fragment>
                          Instruction Set
                          {diffedProperties.includes('instructionSet') &&
                            rule.scheduledChange.change_type === 'update' && (
                              <span
                                className={classes.propertyWithScheduledChange}
                              />
                            )}
                        </Fragment>
                      }
                      secondary={rule.instructionSet}
                    />
                  </ListItem>
                )}
                {rule.memory && (
                  <ListItem className={classes.listItem}>
                    <ListItemText
                      primaryTypographyProps={{
                        component: 'div',
                        className: classes.primaryText,
                      }}
                      primary={
                        <Fragment>
                          Memory
                          {diffedProperties.includes('memory') &&
                            rule.scheduledChange.change_type === 'update' && (
                              <span
                                className={classes.propertyWithScheduledChange}
                              />
                            )}
                        </Fragment>
                      }
                      secondary={rule.memory}
                    />
                  </ListItem>
                )}
                {rule.mig64 != null && (
                  <ListItem className={classes.listItem}>
                    <ListItemText
                      primaryTypographyProps={{
                        component: 'div',
                        className: classes.primaryText,
                      }}
                      primary={
                        <Fragment>
                          64-bit Migration Opt-in
                          {diffedProperties.includes('mig64') &&
                            rule.scheduledChange.change_type === 'update' && (
                              <span
                                className={classes.propertyWithScheduledChange}
                              />
                            )}
                        </Fragment>
                      }
                      secondary={String(rule.mig64)}
                    />
                  </ListItem>
                )}
                {rule.jaws != null && (
                  <ListItem className={classes.listItem}>
                    <ListItemText
                      primaryTypographyProps={{
                        component: 'div',
                        className: classes.primaryText,
                      }}
                      primary={
                        <Fragment>
                          Incompatible JAWS Screen Reader
                          {diffedProperties.includes('jaws') &&
                            rule.scheduledChange.change_type === 'update' && (
                              <span
                                className={classes.propertyWithScheduledChange}
                              />
                            )}
                        </Fragment>
                      }
                      secondary={String(rule.jaws)}
                    />
                  </ListItem>
                )}
                {rule.headerArchitecture && (
                  <ListItem className={classes.listItem}>
                    <ListItemText
                      primaryTypographyProps={{
                        component: 'div',
                        className: classes.primaryText,
                      }}
                      primary={
                        <Fragment>
                          Header Architecture
                          {diffedProperties.includes('headerArchitecture') &&
                            rule.scheduledChange.change_type === 'update' && (
                              <span
                                className={classes.propertyWithScheduledChange}
                              />
                            )}
                        </Fragment>
                      }
                      secondary={rule.headerArchitecture}
                    />
                  </ListItem>
                )}
              </List>
            </Grid>
            <Grid xs={12}>
              <List>
                {rule.osVersion && (
                  <ListItem className={classes.listItem}>
                    <ListItemText
                      title={rule.osVersion.split(',').join('\n')}
                      primaryTypographyProps={{
                        component: 'div',
                        className: classes.primaryText,
                      }}
                      primary={
                        <Fragment>
                          OS Version
                          {diffedProperties.includes('osVersion') &&
                            rule.scheduledChange.change_type === 'update' && (
                              <span
                                className={classes.propertyWithScheduledChange}
                              />
                            )}
                        </Fragment>
                      }
                      secondary={`${rule.osVersion &&
                        rule.osVersion.split(',').slice(0, 8)} ${
                        rule.osVersion && rule.osVersion.split(',').length > 8
                          ? '...'
                          : ''
                      }`}
                    />
                    {rule.osVersion && rule.osVersion.split(',').length > 8 && (
                      <ListItemSecondaryAction
                        className={classes.itemSecondaryAction}
                        onClick={handleOpen}>
                        See all
                      </ListItemSecondaryAction>
                    )}
                  </ListItem>
                )}
              </List>
            </Grid>
            <Grid item xs={12}>
              {rule.comment && (
                <List>
                  <ListItem className={classes.listItem}>
                    <ListItemText
                      title={rule.comment}
                      primaryTypographyProps={{
                        component: 'div',
                        className: classes.primaryText,
                      }}
                      secondaryTypographyProps={{
                        className: classes.textEllipsis,
                      }}
                      primary={
                        <Fragment>
                          Comment
                          {diffedProperties.includes('comment') &&
                            rule.scheduledChange.change_type === 'update' && (
                              <span
                                className={classes.propertyWithScheduledChange}
                              />
                            )}
                        </Fragment>
                      }
                      secondary={rule.comment}
                    />
                  </ListItem>
                </List>
              )}
            </Grid>
          </Grid>
        )}
        {rule.scheduledChange && (
          <Fragment>
            {rule.scheduledChange.change_type !== 'insert' && (
              <Divider className={classes.divider} />
            )}
            <div className={classes.scheduledChangesHeader}>
              <Typography
                className={classes.scheduledChangesTitle}
                component="h4"
                variant="subtitle1">
                Scheduled Changes{' '}
                <a
                  href={`#scId=${rule.scheduledChange.sc_id}`}
                  aria-label="Anchor"
                  className="anchor-link-style">
                  #
                </a>
              </Typography>
              <Chip
                className={classNames(classes.chip, {
                  [classes.deleteChip]:
                    rule.scheduledChange.change_type === 'delete',
                })}
                icon={<ChipIcon className={classes.chipIcon} size={16} />}
                label={`${formatDistanceStrict(
                  rule.scheduledChange.when,
                  new Date(),
                  { addSuffix: true }
                )} (${rule.scheduledChange.change_type})`}
              />
            </div>
            {rule.scheduledChange.change_type === 'delete' ? (
              <Typography
                className={classes.deletedText}
                variant="body2"
                color="textSecondary">
                All properties will be deleted
              </Typography>
            ) : (
              <DiffRule firstRule={rule} secondRule={rule.scheduledChange} />
            )}
          </Fragment>
        )}
        {!readOnly && requiresSignoff && (
          <SignoffSummary
            requiredSignoffs={rule.scheduledChange.required_signoffs}
            signoffs={rule.scheduledChange.signoffs}
            className={classes.space}
          />
        )}
      </CardContent>
      {!readOnly && (
        <CardActions className={classes.cardActions}>
          {user ? (
            <Link
              className={classes.link}
              to={{
                pathname: rule.rule_id
                  ? `/rules/duplicate/ruleId/${rule.rule_id}`
                  : `/rules/duplicate/scId/${rule.scheduledChange.sc_id}`,
                state: {
                  rulesFilter,
                },
              }}>
              <Button color="secondary">Duplicate</Button>
            </Link>
          ) : (
            <Button color="secondary" disabled>
              Duplicate
            </Button>
          )}
          {user ? (
            <Link
              className={classes.link}
              to={{
                pathname: rule.rule_id
                  ? `/rules/${rule.rule_id}`
                  : `/rules/create/${rule.scheduledChange.sc_id}`,
                state: {
                  rulesFilter,
                },
              }}>
              <Button color="secondary">Update</Button>
            </Link>
          ) : (
            <Button color="secondary" disabled>
              Update
            </Button>
          )}
          <Button
            color="secondary"
            disabled={!user || actionLoading}
            onClick={() => onRuleDelete(rule)}>
            Delete
          </Button>
          {requiresSignoff &&
            (user && user.email in rule.scheduledChange.signoffs ? (
              <Button
                color="secondary"
                disabled={!user || actionLoading}
                onClick={onRevoke}>
                Revoke Signoff
              </Button>
            ) : (
              <Button
                color="secondary"
                disabled={!user || actionLoading || !canSignoff}
                onClick={onSignoff}>
                Signoff
              </Button>
            ))}
        </CardActions>
      )}
      <Modal
        open={open}
        onClose={handleClose}
        aria-labelledby="modal-modal-title"
        aria-describedby="modal-modal-description">
        <Box className={classes.modalBox}>
          <Typography id="modal-modal-title" variant="h6" component="h2">
            All osVersions
          </Typography>
          <br />
          <Typography id="modal-modal-description">
            {rule.osVersion && rule.osVersion}
          </Typography>
        </Box>
      </Modal>
    </Card>
  );
}

RuleCard.propTypes = {
  rule: rule.isRequired,
  onRuleDelete: func,
  // If true, the card will hide all buttons.
  readOnly: bool,
  // These are required if readOnly is false
  onSignoff: func,
  onRevoke: func,
  // If true, card buttons that trigger a request
  // navigating to a different view will be disabled
  actionLoading: bool,
};

RuleCard.defaultProps = {
  onRuleDelete: Function.prototype,
  readOnly: false,
  actionLoading: false,
};

export default withUser(RuleCard);<|MERGE_RESOLUTION|>--- conflicted
+++ resolved
@@ -658,35 +658,6 @@
                     />
                   </ListItem>
                 )}
-<<<<<<< HEAD
-=======
-                {rule.osVersion && (
-                  <ListItem className={classes.listItem}>
-                    <ListItemText
-                      primaryTypographyProps={{
-                        component: 'div',
-                        className: classes.primaryText,
-                      }}
-                      primary={
-                        <Fragment>
-                          {`OS Version${
-                            rule.osVersion.split(',').length > 1 ? 's' : ''
-                          }`}
-                          {diffedProperties.includes('osVersion') &&
-                            rule.scheduledChange.change_type === 'update' && (
-                              <span
-                                className={classes.propertyWithScheduledChange}
-                              />
-                            )}
-                        </Fragment>
-                      }
-                      secondary={
-                        isOsVersionLong() ? osVersionLimit() : rule.osVersion
-                      }
-                    />
-                  </ListItem>
-                )}
->>>>>>> ec63551c
                 {rule.instructionSet && (
                   <ListItem className={classes.listItem}>
                     <ListItemText
