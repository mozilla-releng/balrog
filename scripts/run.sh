--- conflicted
+++ resolved
@@ -79,10 +79,7 @@
               repo_token=$(curl ${password_url} | python -c 'import json, sys; a = json.load(sys.stdin); print a["secret"]["repo_token"]')
               echo 'repo_token:' $repo_token >> .coveralls.yml
               coveralls
-<<<<<<< HEAD
-=======
               echo "Coverage successfully sent to coveralls.io"
->>>>>>> 3d717a09
             fi
             exit 0
         else
